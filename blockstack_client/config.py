#!/usr/bin/env python
# -*- coding: utf-8 -*-

from __future__ import print_function

"""
    Blockstack-client
    ~~~~~
    copyright: (c) 2014 by Halfmoon Labs, Inc.
    copyright: (c) 2015 by Blockstack.org

    This file is part of Blockstack-client.

    Blockstack-client is free software: you can redistribute it and/or modify
    it under the terms of the GNU General Public License as published by
    the Free Software Foundation, either version 3 of the License, or
    (at your option) any later version.

    Blockstack-client is distributed in the hope that it will be useful,
    but WITHOUT ANY WARRANTY; without even the implied warranty of
    MERCHANTABILITY or FITNESS FOR A PARTICULAR PURPOSE.  See the
    GNU General Public License for more details.
    You should have received a copy of the GNU General Public License
    along with Blockstack-client.  If not, see <http://www.gnu.org/licenses/>.
"""

import os
import sys
import itertools
import logging
import traceback
import uuid
import urllib2
import copy
import time
import shutil
import requests
import keylib

from binascii import hexlify
from ConfigParser import SafeConfigParser

import virtualchain
from .utxo import *
from .constants import *
from .logger import get_logger

log = get_logger('blockstack-client')


# NOTE: duplicated from blockstack-core and streamlined.
def op_get_opcode_name(op_string):
    """
    Get the name of an opcode, given the 'op' byte sequence of the operation.
    """
    global OPCODE_NAMES

    # special case...
    if op_string == '{}:'.format(NAME_REGISTRATION):
        return 'NAME_RENEWAL'

    op = op_string[0]
    if op not in OPCODE_NAMES:
        raise Exception('No such operation "{}"'.format(op))

    return OPCODE_NAMES[op]


def interactive_prompt(message, parameters, default_opts):
    """
    Prompt the user for a series of parameters
    Return a dict mapping the parameter name to the
    user-given value.
    """

    # pretty-print the message
    lines = message.split('\n')
    max_line_len = max([len(l) for l in lines])

    print('-' * max_line_len)
    print(message)
    print('-' * max_line_len)

    ret = {}
    for param in parameters:
        formatted_param = param
        prompt_str = '{}: '.format(formatted_param)
        if param in default_opts:
            prompt_str = '{} (default: "{}"): '.format(formatted_param, default_opts[param])

        try:
            value = raw_input(prompt_str)
        except KeyboardInterrupt:
            log.debug('Exiting on keyboard interrupt')
            sys.exit(0)

        if len(value) > 0:
            ret[param] = value
        elif param in default_opts:
            ret[param] = default_opts[param]
        else:
            ret[param] = None

    return ret


def find_missing(message, all_params, given_opts, default_opts, header=None, prompt_missing=True):
    """
    Find and interactively prompt the user for missing parameters,
    given the list of all valid parameters and a dict of known options.

    Return the (updated dict of known options, missing, num_prompted), with the user's input.
    """

    # are we missing anything?
    missing_params = list(set(all_params) - set(given_opts))

    num_prompted = 0

    if not missing_params:
        return given_opts, missing_params, num_prompted

    if not prompt_missing:
        # count the number missing, and go with defaults
        missing_values = set(default_opts) - set(given_opts)
        num_prompted = len(missing_values)
        given_opts.update(default_opts)

    else:
        if header is not None:
            print('-' * len(header))
            print(header)

        missing_values = interactive_prompt(message, missing_params, default_opts)
        num_prompted = len(missing_values)
        given_opts.update(missing_values)

    return given_opts, missing_params, num_prompted


def opt_strip(prefix, opts):
    """
    Given a dict of opts that start with prefix,
    remove the prefix from each of them.
    """

    ret = {}
    for opt_name, opt_value in opts.items():
        # remove prefix
        if opt_name.startswith(prefix):
            opt_name = opt_name[len(prefix):]

        ret[opt_name] = opt_value

    return ret


def opt_restore(prefix, opts):
    """
    Given a dict of opts, add the given prefix to each key
    """

    return {prefix + name: value for name, value in opts.items()}


def default_bitcoind_opts(config_file=None, prefix=False):
    """
    Get our default bitcoind options, such as from a config file,
    or from sane defaults
    """

    default_bitcoin_opts = virtualchain.get_bitcoind_config(config_file=config_file)

    # drop dict values that are None
    default_bitcoin_opts = {k: v for k, v in default_bitcoin_opts.items() if v is not None}

    # strip 'bitcoind_'
    if not prefix:
        default_bitcoin_opts = opt_strip('bitcoind_', default_bitcoin_opts)

    return default_bitcoin_opts


def client_uuid_path(config_dir=CONFIG_DIR):
    """
    where is the client UUID stored
    """
    uuid_path = os.path.join(config_dir, 'client.uuid')
    return uuid_path


def device_id_path(config_dir=CONFIG_DIR):
    """
    get device ID path
    """
    id_path = os.path.join(config_dir, 'client.device_id')
    return id_path


def get_or_set_uuid(config_dir=CONFIG_DIR):
    """
    Get or set the UUID for this installation.
    Return the UUID either way
    Return None on failure
    """
    uuid_path = client_uuid_path(config_dir=config_dir)
    u = None
    if os.path.exists(uuid_path):
        try:
            with open(uuid_path, 'r') as f:
                u = f.read()
                u = u.strip()
        except Exception as e:
            log.exception(e)
            return None
    else:
        try:
            u = str(uuid.uuid4())
            if not os.path.exists(config_dir):
                os.makedirs(config_dir)

            with open(uuid_path, 'w') as f:
                f.write(u)
                f.flush()
                os.fsync(f.fileno())

        except Exception as e:
            log.exception(e)
            return None

    return u


def get_local_device_id(config_dir=CONFIG_DIR):
    """
    Get the local device ID
    """
    id_path = device_id_path(config_dir=config_dir)
    did = None
    if os.path.exists(id_path):
        try:
            with open(id_path, 'r') as f:
                did = f.read()

            return did
        except Exception as e:
            log.exception(e)
    
    return get_or_set_uuid(config_dir=config_dir)



def configure(config_file=CONFIG_PATH, force=False, interactive=True, set_migrate=False):
    """
    Configure blockstack-client:  find and store configuration parameters to the config file.

    Optionally prompt for missing data interactively (with interactive=True).  Or, raise an exception
    if there are any fields missing.

    Optionally force a re-prompting for all configuration details (with force=True)

    Return {
       'blockstack-client': { ... },
       'bitcoind': { ... },
       'blockchain-reader': { ... },
       'blockchain-writer': { ... },
       'uuid': ...
    }
    """

    if not os.path.exists(config_file) and interactive:
        # definitely ask for everything
        force = True

    config_dir = os.path.dirname(config_file)

    # get blockstack client opts
    blockstack_message = (
        'Your client does not have enough information to connect\n'
        'to a Blockstack server.  Please supply the following\n'
        'parameters, or press [ENTER] to select the default value.'
    )

    all_opts = read_config_file(config_path=config_file, set_migrate=set_migrate)
    blockstack_opts = {}
    blockstack_opts_defaults = all_opts['blockstack-client']
    
    migrated = False
    if set_migrate:
        migrated = all_opts['migrated']
        del all_opts['migrated']

    blockstack_params = blockstack_opts_defaults.keys()
    
    if not force:
        # defaults
        blockstack_opts = copy.deepcopy(blockstack_opts_defaults)

    blockstack_opts, missing_blockstack_opts, num_blockstack_opts_prompted = find_missing(
        blockstack_message,
        blockstack_params,
        blockstack_opts,
        blockstack_opts_defaults,
        prompt_missing=interactive
    )

    subdomain_opts_defaults = all_opts['subdomain-resolution']
    subdomain_opts, missing_subdomain_opts, _ = find_missing(
        "Configuring faster subdomain resolution.",
        subdomain_opts_defaults.keys(),
        subdomain_opts_defaults,
        subdomain_opts_defaults,
        prompt_missing=interactive
    )

    # get bitcoind options
    bitcoind_message = (
        'Blockstack does not have enough information to connect\n'
        'to bitcoind.  Please supply the following parameters, or\n'
        'press [ENTER] to select the default value.'
    )

    bitcoind_opts = {}
    bitcoind_opts_defaults = default_bitcoind_opts(config_file=config_file)
    bitcoind_opts_defaults.update(all_opts.get('bitcoind', {}))
    bitcoind_params = bitcoind_opts_defaults.keys()

    if not force:
        # get default set of bitcoind opts
        bitcoind_opts = copy.deepcopy(bitcoind_opts_defaults)

    # get any missing bitcoind fields
    bitcoind_opts, missing_bitcoin_opts, num_bitcoind_prompted = find_missing(
        bitcoind_message,
        bitcoind_params,
        bitcoind_opts,
        bitcoind_opts_defaults,
        prompt_missing=interactive
    )

    # find the blockchain reader
    blockchain_reader = blockstack_opts.get('blockchain_reader')
    while blockchain_reader not in SUPPORTED_UTXO_PROVIDERS:
        if not(interactive or force):
            raise Exception('No blockchain reader given')

        # prompt for it?
        blockchain_message = (
            'NOTE: Blockstack currently requires an external API\n'
            'for querying the blockchain.  The set of supported\n'
            'service providers are:\n'
            '\t\n'.join(SUPPORTED_UTXO_PROVIDERS) + '\n'
            'Please enter the requisite information here.'
        )

        blockchain_reader_dict = interactive_prompt(blockchain_message, ['blockchain_reader'], {})
        blockchain_reader = blockchain_reader_dict['blockchain_reader']

    blockchain_reader_defaults = default_utxo_provider_opts(blockchain_reader, config_file=config_file)
    blockchain_reader_defaults.update(all_opts.get('blockchain_reader', {}))
    blockchain_reader_params = SUPPORTED_UTXO_PARAMS[blockchain_reader]

    # get current set of reader opts
    blockchain_reader_opts = {} if force else copy.deepcopy(blockchain_reader_defaults)

    blockchain_reader_opts, missing_reader_opts, num_reader_opts_prompted = find_missing(
        SUPPORTED_UTXO_PROMPT_MESSAGES[blockchain_reader],
        blockchain_reader_params,
        blockchain_reader_opts,
        blockchain_reader_defaults,
        header='Blockchain reader configuration',
        prompt_missing=interactive
    )

    blockchain_reader_opts['utxo_provider'] = blockchain_reader_defaults['utxo_provider']

    # find the blockchain writer
    blockchain_writer = blockstack_opts.get('blockchain_writer')
    while blockchain_writer not in SUPPORTED_UTXO_PROVIDERS:
        if not(interactive or force):
            raise Exception('No blockchain reader given')

        # prompt for it?
        blockchain_message = (
            'NOTE: Blockstack currently requires an external API\n'
            'for sending transactions to the blockchain.  The set\n'
            'of supported service providers are:\n'
            '\t\n'.join(SUPPORTED_UTXO_PROVIDERS) + '\n'
            'Please enter the requisite information here.'
        )
        blockchain_writer_dict = interactive_prompt(blockchain_message, ['blockchain_writer'], {})
        blockchain_writer = blockchain_writer_dict['blockchain_writer']

    blockchain_writer_defaults = default_utxo_provider_opts(blockchain_writer, config_file=config_file)
    blockchain_writer_defaults.update(all_opts.get('blockchain_write', {}))
    blockchain_writer_params = SUPPORTED_UTXO_PARAMS[blockchain_writer]

    # get current set of writer opts
    blockchain_writer_opts = {} if force else copy.deepcopy(blockchain_writer_defaults)

    blockchain_writer_opts, missing_writer_opts, num_writer_opts_prompted = find_missing(
        SUPPORTED_UTXO_PROMPT_MESSAGES[blockchain_writer],
        blockchain_writer_params,
        blockchain_writer_opts,
        blockchain_writer_defaults,
        header='Blockchain writer configuration',
        prompt_missing=interactive
    )

    blockchain_writer_opts['utxo_provider'] = blockchain_writer_defaults['utxo_provider']

    missing_opts = [missing_bitcoin_opts, missing_writer_opts, missing_reader_opts, missing_blockstack_opts]
    if not interactive and any(missing_opts):
        # cannot continue
        raise Exception(
            'Missing configuration fields: {}'.format(
                ','.join(list(itertools.chain(*missing_opts)))
            )
        )

    # ask for contact info, so we can send out notifications for bugfixes and
    # upgrades
    if blockstack_opts.get('email') is None:
        if interactive:
            email_msg = (
                'Would you like to receive notifications\n'
                'from the developers when there are critical\n'
                'updates available to install?\n\n'
                'If so, please enter your email address here.\n'
                'If not, leave this field blank.\n\n'
                'Your email address will be used solely\n'
                'for this purpose.\n'
            )
            email_opts, _, email_prompted = find_missing(
                email_msg, ['email'], {}, {'email': ''}, prompt_missing=interactive
            )

            # merge with blockstack section
            num_blockstack_opts_prompted += 1
            blockstack_opts['email'] = email_opts['email']

        else:
            num_blockstack_opts_prompted += 1
            blockstack_opts['email'] = ''

    # get client UUID for analytics
    u = get_or_set_uuid(config_dir=config_dir)
    if u is None:
        raise Exception('Failed to get/set UUID')

    ret = {
        'blockstack-client': blockstack_opts,
        'bitcoind': bitcoind_opts,
        'blockchain-reader': blockchain_reader_opts,
        'blockchain-writer': blockchain_writer_opts,
        'subdomain-resolution' : subdomain_opts
    }

    # if we prompted, then save
    if any([num_bitcoind_prompted, num_reader_opts_prompted, num_writer_opts_prompted, num_blockstack_opts_prompted]):
        print('Saving configuration to {}'.format(config_file), file=sys.stderr)

        # rename appropriately, so other packages can find them
        write_config_file(ret, config_file)

    # preserve these extra helper fields
    ret['blockstack-client']['path'] = config_file
    if config_file is not None:
        ret['blockstack-client']['dir'] = os.path.dirname(config_file)
    else:
        ret['blockstack-client']['dir'] = None

    # set this here, so we don't save it
    ret['uuid'] = u
    
    if set_migrate:
        ret['migrated'] = migrated

    return ret


def clear_runtime_fields(opts):
    """
    Remove runtime opts from a config dict.
    """
    for opt in ['path', 'dir', 'migrated', 'uuid']:
        if opts.has_key(opt):
            del opts[opt]

    return opts


def write_config_file(opts, config_file):
    """
    Write our config file with the given options dict.
    Each key is a section name, and each value is the list of options.

    If the file exists, do not remove unaffected sections.  Instead,
    merge the sections in opts into the file.

    Return True on success
    Raise on error
    """

    if 'blockstack-client' in opts:
        opts['blockstack-client'] = clear_runtime_fields(opts['blockstack-client'])

    opts = clear_runtime_fields(opts)

    parser = SafeConfigParser()

    if os.path.exists(config_file):
        parser.read(config_file)

    for sec_name in opts:
        sec_opts = opts[sec_name]

        if parser.has_section(sec_name):
            parser.remove_section(sec_name)

        parser.add_section(sec_name)
        for opt_name, opt_value in sec_opts.items():
            if opt_value is None:
                opt_value = ''

            parser.set(sec_name, opt_name, '{}'.format(opt_value))

    with open(config_file, 'w') as fout:
        os.fchmod(fout.fileno(), 0600)
        parser.write(fout)

    return True


def write_config_section(config_path, section_name, section_data ):
    """
    Write a whole config section.
    Overwrite it if it exists.
    Return True on success
    Return False on failure
    """
    if not os.path.exists(config_path):
        return False

    parser = SafeConfigParser()
    parser.read(config_path)

    if not parser.has_section(section_name):
        parser.add_section(section_name)

    for field_name, field_value in section_data.items():
        parser.set(section_name, field_name, field_value)

    with open(config_path, 'w') as fout:
        os.fchmod(fout.fileno(), 0600)
        parser.write(fout)

    return True


def write_config_field(config_path, section_name, field_name, field_value):
    """
    Set a particular config file field
    Return True on success
    Return False on error
    """
    if not os.path.exists(config_path):
        return False

    parser = SafeConfigParser()
    parser.read(config_path)

    if not parser.has_section(section_name):
        parser.add_section(section_name)
        
    parser.set(section_name, field_name, '{}'.format(field_value))
    with open(config_path, 'w') as fout:
        os.fchmod(fout.fileno(), 0600)
        parser.write(fout)

    return True


def delete_config_field(config_path, section_name, field_name ):
    """
    Delete a config field
    Return True on success
    Return False on error
    """
    if not os.path.exists(config_path):
        return False

    parser = SafeConfigParser()
    parser.read(config_path)

    parser.remove_option(section_name, field_name)
    with open(config_path, 'w') as fout:
        os.fchmod(fout.fileno(), 0600)
        parser.write(fout)

    return True


def delete_config_section(config_path, section_name):
    """
    Delete a config section
    Return True on success
    Return False on error
    """
    if not os.path.exists(config_path):
        return False

    parser = SafeConfigParser()
    parser.read(config_path)

    parser.remove_section(section_name)
    with open(config_path, 'w') as fout:
        os.fchmod(fout.fileno(), 0600)
        parser.write(fout)

    return True


def get_utxo_provider_client(config_path=CONFIG_PATH, min_confirmations=TX_MIN_CONFIRMATIONS):
    """
    Get or instantiate our blockchain UTXO provider's client.
    Return None if we were unable to connect
    """

    # acquire configuration (which we should already have)
    opts = configure(interactive=False, config_file=config_path)
    reader_opts = opts['blockchain-reader']

    try:
        utxo_provider = connect_utxo_provider(reader_opts, min_confirmations=min_confirmations)
        return utxo_provider
    except Exception as e:
        log.exception(e)
        return

    return

def get_subdomains_db_path(config_path=CONFIG_PATH):
    opts = configure(interactive=False, config_file=config_path)
    subdomain_opts = opts['subdomain-resolution']
    return subdomain_opts['subdomains_db']

def get_tx_broadcaster(config_path=CONFIG_PATH):
    """
    Get or instantiate our blockchain UTXO provider's transaction broadcaster.
    fall back to the utxo provider client, if one is not designated
    """

    # acquire configuration (which we should already have)
    opts = configure(interactive=False, config_file=config_path)
    writer_opts = opts['blockchain-writer']

    try:
        blockchain_broadcaster = connect_utxo_provider(writer_opts)
        return blockchain_broadcaster
    except Exception as e:
        log.exception(e)
        return

    return


def str_to_bool(s):
    """
    Convert 'true' to True; 'false' to False
    """
    if type(s) not in [str, unicode]:
        raise ValueError('"{}" is not a string'.format(s))

    if s.lower() == 'false':
        return False
    elif s.lower() == 'true':
        return True
    else:
        raise ValueError('Indeterminate boolean "{}"'.format(s))


def read_config_file(config_path=CONFIG_PATH, set_migrate=False):
    """
    Read or make a new empty config file with sane defaults.
    Automatically convert legacy config field and values into their current equivalents.
    If set_migrate is True, then include 'set_migrate: True/False' in the top-level dict returned
    in order to indicate whether or not any config field migration took place.

    Return the config dict on success
    Raise on error
    """
    global CONFIG_PATH, BLOCKSTACKD_SERVER, BLOCKSTACKD_PORT

    BLOCKSTACK_CLI_SERVER_HOST = os.environ.get('BLOCKSTACK_CLI_SERVER_HOST', None)     # overrides config file
    BLOCKSTACK_CLI_SERVER_PORT = os.environ.get('BLOCKSTACK_CLI_SERVER_PORT', None)     # overrides config file

    if BLOCKSTACK_CLI_SERVER_PORT is not None:
        try:
            BLOCKSTACK_CLI_SERVER_PORT = int(BLOCKSTACK_CLI_SERVER_PORT)
        except:
            raise Exception("Invalid server port")

    # try to create
    if config_path is not None:
        dirname = os.path.dirname(config_path)
        if not os.path.exists(dirname):
            os.makedirs(dirname)
        if not os.path.isdir(dirname):
            raise Exception('Not a directory: {}'.format(config_path))

    client_uuid = get_or_set_uuid(config_dir=os.path.dirname(config_path))
    if client_uuid is None:
        raise Exception("Failed to get client device ID")

    config_dir = os.path.dirname(config_path)
    if config_path is None or not os.path.exists(config_path):

        # make a new config structure and save it
        parser = SafeConfigParser()
        parser.add_section('blockstack-client')
        parser.set('blockstack-client', 'server', str(BLOCKSTACKD_SERVER))
        parser.set('blockstack-client', 'port', str(BLOCKSTACKD_PORT))
        parser.set('blockstack-client', 'metadata', METADATA_DIRNAME)
        parser.set('blockstack-client', 'storage_drivers', BLOCKSTACK_DEFAULT_STORAGE_DRIVERS)
        parser.set('blockstack-client', 'storage_drivers_required_write', BLOCKSTACK_REQUIRED_STORAGE_DRIVERS_WRITE)
        parser.set('blockstack-client', 'storage_anonymous_write', 'True')
        parser.set('blockstack-client', 'api_endpoint_port', str(DEFAULT_API_PORT))
        parser.set('blockstack-client', 'api_endpoint_host', DEFAULT_API_HOST)
        parser.set('blockstack-client', 'api_endpoint_bind', DEFAULT_API_HOST)
        parser.set('blockstack-client', 'queue_path', str(DEFAULT_QUEUE_PATH))
        parser.set('blockstack-client', 'poll_interval', str(DEFAULT_POLL_INTERVAL))
        parser.set('blockstack-client', 'blockchain_reader', DEFAULT_BLOCKCHAIN_READER)
        parser.set('blockstack-client', 'blockchain_writer', DEFAULT_BLOCKCHAIN_WRITER)
        parser.set('blockstack-client', 'anonymous_statistics', 'True')
        parser.set('blockstack-client', 'client_version', VERSION)

        api_pass = os.urandom(32)
        parser.set('blockstack-client', 'api_password', hexlify(api_pass))

        if config_path is not None:
            try:
                with open(config_path, 'w') as f:
                    parser.write(f)
                    f.flush()

            except:
                traceback.print_exc()
                log.error('Failed to write default configuration file to "{}".'.format(config_path))
                return False

        parser.add_section('blockchain-reader')
        parser.set('blockchain-reader', 'utxo_provider', DEFAULT_BLOCKCHAIN_READER)

        parser.add_section('blockchain-writer')
        parser.set('blockchain-writer', 'utxo_provider', DEFAULT_BLOCKCHAIN_WRITER)

        parser.add_section('bitcoind')

        bitcoind_config = default_bitcoind_opts()
        for k, v in bitcoind_config.items():
            if v is not None:
                parser.set('bitcoind', k, '{}'.format(v))

        parser.add_section('subdomain-resolution')
        parser.set('subdomain-resolution', 'subdomains_db', str(config_dir) + "/subdomains.db")

        # save
        if config_path is not None:
            with open(config_path, 'w') as f:
                parser.write(f)
                f.flush()

    # now read it back
    parser = SafeConfigParser()
    parser.read(config_path)

    # these are booleans--convert them
    bool_values = {
        'blockstack-client': [
            'anonymous_statistics',
            'storage_anonymous_write',
        ]
    }

    ret = {}
    for sec in parser.sections():
        ret[sec] = {}
        for opt in parser.options(sec):
            if opt in bool_values.get(sec, {}):
                # decode to bool
                ret[sec][opt] = str_to_bool(parser.get(sec, opt))
            else:
                # literal
                ret[sec][opt] = parser.get(sec, opt)

    # convert field names
    renamed_fields_014_1 = {
        'blockstack-client': {
            'rpc_token': 'api_pass',        # renamed in 0.14.1
        },
    }

    dropped_fields_014_1 = {
        'blockstack-client': [
            'blockchain_headers',
        ],
    }

    added_fields_014_1 = {
        'bitcoind': {
            'spv_path': os.path.expanduser('~/.virtualchain-spv-headers.dat'),  # from virtualchain
        },
    }

    changed_fields_014_1 = {
        'blockstack-client': {
            'client_version': VERSION
        }
    }

<<<<<<< HEAD
    added_fields_014_5 = {
        'blockstack-client': {
            'storage_anonymous_write': True
        }
    }

    # grow this list with future releases...
    renamed_fields = [renamed_fields_014_1]
    removed_fields = [dropped_fields_014_1]
    added_fields = [added_fields_014_1, added_fields_014_5]
    changed_fields = [changed_fields_014_1]
=======
    # convert field names
    renamed_fields_014_subdomains = {}
    dropped_fields_014_subdomains = {}
    changed_fields_014_subdomains = {}
    added_fields_014_subdomains = {
        'subdomain-resolution': {
            'subdomains_db' : str(config_dir) + "/subdomains.db"
        },
    }

    # grow this list with future releases...
    renamed_fields = [renamed_fields_014_1, renamed_fields_014_subdomains]
    removed_fields = [dropped_fields_014_1, dropped_fields_014_subdomains]
    added_fields = [added_fields_014_1, added_fields_014_subdomains]
    changed_fields = [changed_fields_014_1, changed_fields_014_subdomains]
>>>>>>> 6d217b1c

    migrated = False

    assert len(renamed_fields) == len(removed_fields)
    assert len(removed_fields) == len(added_fields)
    assert len(added_fields) == len(changed_fields)

    for i in xrange(0, len(renamed_fields)):
        # order: rename, add, drop, change
        renamed_field_set = renamed_fields[i]
        dropped_field_set = removed_fields[i]
        added_field_set = added_fields[i]
        changed_field_set = changed_fields[i]

        for sec in renamed_field_set.keys():
            if ret.has_key(sec):
                for old_field_name in renamed_field_set[sec].keys():
                    if ret[sec].has_key( old_field_name ):
                        new_field_name = renamed_field_set[sec][old_field_name]
                        value = ret[sec][old_field_name]

                        log.debug("Migrate {}.{} to {}.{}".format(sec, old_field_name, sec, new_field_name))

                        del ret[sec][old_field_name]
                        ret[sec][new_field_name] = value
                        
                        migrated = True

        for sec in added_field_set.keys():
            if not ret.has_key(sec):
                ret[sec] = {}

            for new_field_name in added_field_set[sec].keys():
                if not ret[sec].has_key(new_field_name):

                    log.debug("Add new field {}.{}".format(sec, new_field_name))
                    ret[sec][new_field_name] = added_field_set[sec][new_field_name]

                    migrated = True

        for sec in dropped_field_set.keys():
            if ret.has_key(sec):
                for dropped_field_name in dropped_field_set[sec]:
                    if ret[sec].has_key(dropped_field_name):
                        
                        log.debug("Remove old field {}.{}".format(sec, dropped_field_name))
                        del ret[sec][dropped_field_name]
                        
                        migrated = True

        for sec in changed_field_set.keys():
            if not ret.has_key(sec):
                ret[sec] = {}

            for changed_field_name in changed_field_set[sec]:

                if ret[sec][changed_field_name] != changed_field_set[sec][changed_field_name]:
                    log.debug("Change {}.{} to {}".format(sec, changed_field_name, changed_field_set[sec][changed_field_name]))
                    ret[sec][changed_field_name] = changed_field_set[sec][changed_field_name]

                    migrated = True
   
    # overrides from the environment
    env_overrides = {
        'blockstack-client': {
            'server': BLOCKSTACK_CLI_SERVER_HOST,
            'port': BLOCKSTACK_CLI_SERVER_PORT,
        },
    }

    for sec in env_overrides.keys():
        if ret.has_key(sec):
            for field_name in env_overrides[sec].keys():
                new_value = env_overrides[sec][field_name]
                if new_value is not None and new_value != ret[sec][field_name]:
                    log.debug("Override {}.{} from {} to {}".format(sec, field_name, ret[sec][field_name], new_value))
                    ret[sec][field_name] = new_value


    # helpful at runtime
    ret['path'] = config_path
    ret['dir'] = os.path.dirname(config_path)

    if set_migrate:
        ret['migrated'] = migrated

    return ret


def get_config(path=CONFIG_PATH, interactive=False):
    """
    Read our config file (legacy compat).
    Flatten the resulting config:
    * make all bitcoin-specific fields start with 'bitcoind_' (makes this config compatible with virtualchain)
    * keep only the blockstack-client and bitcoin fields

    Return our flattened configuration (as a dict) on success.
    Return None on error
    """

    try:
        opts = configure(config_file=path, interactive=interactive)
    except Exception as e:
        log.exception(e)
        return None

    # flatten
    blockstack_opts = opts['blockstack-client']
    bitcoin_opts = opts['bitcoind']

    bitcoin_opts = opt_restore('bitcoind_', bitcoin_opts)
    blockstack_opts.update(bitcoin_opts)

    # pass along the config path and dir, and statistics info
    blockstack_opts['path'] = path
    blockstack_opts['dir'] = os.path.dirname(path)
    blockstack_opts['uuid'] = opts['uuid']
    blockstack_opts['client_version'] = blockstack_opts.get('client_version', '')
    if 'anonymous_statistics' not in blockstack_opts:
        # not disabled
        blockstack_opts['anonymous_statistics'] = True

    return blockstack_opts


def setup_config(config_path=CONFIG_PATH, interactive=False):
    """
    Set up our config file:
    * create it if it doesn't exist
    * migrate field names and values
    * back up the old config file if we changed anything during migration.

    Return {'status': True, 'config': ..., 'migrated': True/False, 'backup_path': ...} on success
    Return {'error': ...} on failure
    """
 
    conf = configure(config_file=config_path, interactive=interactive, set_migrate=True)
    if conf is None:
        return {'error': 'Failed to load config'}

    conf_migrated = conf['migrated']
    del conf['migrated']

    conf_backed_up = False
    backup_path = None
    conf_version = conf['blockstack-client'].get('client_version', '')
    if conf_version != VERSION:
        # back up the config file 
        backup_path = backup_config_file(config_path=config_path)
        if not backup_path:
            return {'error': 'Failed to load backup path'}

        else:
            conf_backed_up = True

    if conf_migrated:
        log.warning("Migrating config file...") 
        if not conf_backed_up:
            # back up the config file 
            backup_path = backup_config_file(config_path=config_path)
            if not backup_path:
                return {'error': 'Failed to load backup path'}

        # save config file
        try:
            write_config_file(conf, config_path)
        except Exception as e:
            log.exception(e)
            return {'error': 'Failed to save new config file'}

    return {'status': True, 'config': conf, 'migrated': conf_migrated, 'backup_path': backup_path}


def get_version_parts(whole, func):
    return [func(_.strip()) for _ in whole[0:3]]


def semver_parse(v):
    """
    Parse a semver string as a tuple of integers
    Return (major, minor, patch)
    """
    return get_version_parts(v, int)


def semver_match(v1, v2):
    """
    Verify that two semantic version strings match:
    the major and the minor versions must be equal.
    Patch versions can be different
    """
    v1_parts = v1.split('.')
    v2_parts = v2.split('.')
    if len(v1_parts) < 3 or len(v2_parts) < 3:
        # one isn't a semantic version
        return False

    v1_major, v1_minor, v1_patch = get_version_parts(v1_parts, str)
    v2_major, v2_minor, v2_patch = get_version_parts(v2_parts, str)

    # NOTE: patch versions are not relevant here.
    return [v1_major, v1_minor] == [v2_major, v2_minor]


def semver_newer(v1, v2):
    """
    Verify (as semantic versions) if v1 < v2
    Patch versions can be different
    """
    v1_parts = v1.split('.')
    v2_parts = v2.split('.')
    if len(v1_parts) < 3 or len(v2_parts) < 3:
        # one isn't a semantic version
        return False

    v1_major, v1_minor, v1_patch = get_version_parts(v1_parts, int)
    v2_major, v2_minor, v2_patch = get_version_parts(v2_parts, int)

    if v1_major > v2_major:
        return False

    if v1_major == v2_major and v1_minor >= v2_minor:
        return False

    return True


def backup_config_file(config_path=CONFIG_PATH):
    """
    Back up the given config file
    Return the backup file
    """
    if not os.path.exists(config_path):
        return None

    legacy_path = config_path + ".legacy.{}".format(int(time.time()))
    while os.path.exists(legacy_path):
        time.sleep(1.0)
        legacy_path = config_path + ".legacy.{}".format(int(time.time()))

    log.warning('Back up old config file from {} to {}'.format(config_path, legacy_path))
    shutil.copy(config_path, legacy_path)
    return legacy_path


def configure_zonefile(name, zonefile, data_pubkey ):
    """
    Given a name and zonefile, help the user configure the
    zonefile information to store (just URLs for now).

    @zonefile must be parsed and must be a dict.

    Return the new zonefile on success
    Return None if the zonefile did not change.
    """

    from .zonefile import make_empty_zonefile
    from .user import user_zonefile_data_pubkey, user_zonefile_set_data_pubkey, user_zonefile_remove_data_pubkey, \
            user_zonefile_urls, add_user_zonefile_url, remove_user_zonefile_url, swap_user_zonefile_urls, \
            add_user_zonefile_txt, remove_user_zonefile_txt, user_zonefile_txts

    from .storage import get_drivers_for_url

    if zonefile is None:
        print('WARNING: No zonefile could be found.')
        print('WARNING: Creating an empty zonefile.')
        zonefile = make_empty_zonefile(name, data_pubkey)

    running = True
    do_update = True
    old_zonefile = {}
    old_zonefile.update( zonefile )

    while running:
        public_key = None
        try:
            public_key = user_zonefile_data_pubkey(zonefile) 
        except ValueError:
            # multiple keys
            public_key = None

        urls = user_zonefile_urls(zonefile) 
        if urls is None:
            urls = []

        txts = user_zonefile_txts(zonefile)
        if txts is None:
            txts = []

        url_drivers = {}

        # which drivers?
        for url in urls:
            drivers = get_drivers_for_url(url)
            url_drivers[url] = drivers

        print('-' * 80)

        if public_key is not None:
            print('Data public key: {}'.format(public_key))
        else:
            print('Data public key: (not set)')

        print('')
        print('Profile replicas ({}):'.format(len(urls)))
        if len(urls) > 0:
            for i in xrange(0, len(urls)):
                url = urls[i]
                drivers = get_drivers_for_url(url)
                print('({}) {}\n    Handled by drivers: [{}]'.format(i+1, url, ','.join([d.__name__ for d in drivers])))

        else:
            print('(none)')

        print('')
    
        # don't count the public key...
        print("TXT records ({}):".format(len(txts) - (1 if public_key else 0)))
        if len(txts) > 0:
            for i in xrange(0, len(txts)):
                # skip public key
                if txts[i]['name'] == 'pubkey':
                    continue

                print('{} "{}"'.format(txts[i]['name'], txts[i]['txt']))

        else:
            print("(none)")

        print('')
        print('What would you like to do?')
        print('(a) Add profile URL')
        print('(b) Remove profile URL')
        print('(c) Swap URL order')
        print('(d) Add TXT record')
        print('(e) Remove TXT record')
        print('(f) Set or change public key')
        print('(g) Save zonefile')
        print('(h) Do not save zonefile')
        print('')

        selection = raw_input('Selection: ').lower()

        if selection == 'h':
            do_update = False
            break

        elif selection == 'a':
            # add a url 
            while True:
                try:
                    new_url = raw_input('Enter the new profile URL: ')
                except KeyboardInterrupt:
                    print('Keyboard interrupt')
                    return None

                new_url = new_url.strip()

                # do any drivers accept this URL?
                drivers = get_drivers_for_url( new_url )
                if len(drivers) == 0:
                    print('No drivers can handle "{}"'.format(new_url))
                    continue

                else:
                    # add to the zonefile
                    new_zonefile = add_user_zonefile_url( zonefile, new_url )
                    if new_zonefile is None:
                        print('Duplicate URL')
                        continue

                    else:
                        zonefile = new_zonefile
                        break


        elif selection == 'b':
            # remove a URL
            url_to_remove = None
            while True:
                try:
                    url_to_remove = raw_input('Which URL do you want to remove? ({}-{}): '.format(1, len(urls)))
                    try:
                        url_to_remove = int(url_to_remove)
                        assert 1 <= url_to_remove and url_to_remove <= len(urls)
                    except:
                        print('Bad selection')
                        continue

                except KeyboardInterrupt:
                    running = False
                    print('Keyboard interrupt')
                    return None

                if url_to_remove is not None:
                    # remove this URL 
                    url = urls[url_to_remove-1]
                    
                    log.debug("Remove '{}'".format(url))

                    new_zonefile = remove_user_zonefile_url( zonefile, url )
                    if new_zonefile is None:
                        print('BUG: failed to remove url "{}" from zonefile\n{}\n'.format(url, json.dumps(zonefile, indent=4, sort_keys=True)))
                        os.abort()

                    else:
                        zonefile = new_zonefile
                        break

                else:
                    print("Bad selection")

        elif selection == 'c':
            while True:
                # swap order
                try:
                    url_1 = raw_input('Which URL do you want to move? ({}-{}): '.format(1, len(urls)))
                    url_2 = raw_input('Where do you want to move it?  ({}-{}): '.format(1, len(urls)))
                except KeyboardInterrupt:
                    running = False
                    print('Keyboard interrupt')
                    return None

                try:
                    url_1 = int(url_1)
                    url_2 = int(url_2)

                    assert 1 <= url_1 <= len(urls)
                    assert 1 <= url_2 <= len(urls)
                    assert url_1 != url_2

                except:
                    print("Bad selection")
                    continue
                
                new_zonefile = swap_user_zonefile_urls( zonefile, url_1-1, url_2-1 )
                if new_zonefile is None:
                    print('BUG: failed to remove url "{}" from zonefile\n{}\n'.format(url, json.dumps(zonefile, indent=4, sort_keys=True)))
                    os.abort()

                else:
                    zonefile = new_zonefile
                    break


        elif selection == 'd':
            # add txt record 
            while True:
                try:
                    txtrec_name = raw_input("New TXT record name: ")
                    txtrec_txt = raw_input("New TXT record data: ")
                except KeyboardInterrupt:
                    running = False
                    print("Keyboard interrupt")
                    return None

                if txtrec_name == 'pubkey':
                    print("Change the ECDSA key explicitly")
                    break

                new_zonefile = add_user_zonefile_txt(zonefile, txtrec_name, txtrec_txt)
                if new_zonefile is None:
                    print("Duplicate TXT record")
                    break

                else:
                    zonefile = new_zonefile
                    break


        elif selection == 'e':
            # remove txt record 
            while True:
                try:
                    txtrec_name = raw_input('Name of TXT record to remove: ')
                except KeyboardInterrupt:
                    running = False
                    print("Keyboard interrupt")
                    return None

                if txtrec_name == 'pubkey':
                    print("Change the ECDSA key explicitly")
                    break

                new_zonefile = remove_user_zonefile_txt(zonefile, txtrec_name)
                if new_zonefile is None:
                    print("No such TXT record")
                    break

                else:
                    zonefile = new_zonefile
                    break

        elif selection == 'f':
            # change public key 
            while True:
                try:
                    pubkey = raw_input("New ECDSA public key (empty for None): ")

                    if len(pubkey) > 0:
                        pubkey = keylib.ECPublicKey(pubkey).to_hex()

                except KeyboardInterrupt:
                    running = False
                    print("Keyboard interrupt")
                    return None

                except:
                    print("Invalid public key")
                    continue

                new_zonefile = None

                if len(pubkey) == 0:
                    # delete public key
                    new_zonefile = user_zonefile_remove_data_pubkey(zonefile)

                else:
                    # set public key 
                    new_zonefile = user_zonefile_set_data_pubkey(zonefile, pubkey)

                zonefile = new_zonefile
                break

        elif selection == 'g':
            # save zonefile
            break

        elif selection == 'h':
            # do not save zonefile 
            return None

        log.debug("zonefile is now:\n{}".format(json.dumps(zonefile, indent=4, sort_keys=True)))

    return zonefile<|MERGE_RESOLUTION|>--- conflicted
+++ resolved
@@ -819,7 +819,6 @@
         }
     }
 
-<<<<<<< HEAD
     added_fields_014_5 = {
         'blockstack-client': {
             'storage_anonymous_write': True
@@ -831,7 +830,7 @@
     removed_fields = [dropped_fields_014_1]
     added_fields = [added_fields_014_1, added_fields_014_5]
     changed_fields = [changed_fields_014_1]
-=======
+    
     # convert field names
     renamed_fields_014_subdomains = {}
     dropped_fields_014_subdomains = {}
@@ -845,9 +844,8 @@
     # grow this list with future releases...
     renamed_fields = [renamed_fields_014_1, renamed_fields_014_subdomains]
     removed_fields = [dropped_fields_014_1, dropped_fields_014_subdomains]
-    added_fields = [added_fields_014_1, added_fields_014_subdomains]
+    added_fields = [added_fields_014_1, add_fields_014_5, added_fields_014_subdomains]
     changed_fields = [changed_fields_014_1, changed_fields_014_subdomains]
->>>>>>> 6d217b1c
 
     migrated = False
 
