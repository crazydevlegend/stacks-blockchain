--- conflicted
+++ resolved
@@ -193,17 +193,10 @@
                 if not in_queue("register", name_data['fqu'], path=queue_path):
                     # was preordered but not registered
                     # send the registration
-<<<<<<< HEAD
                     log.debug("async_register({}, zonefile={}, keyfile={}, transfer_address={})".format(
                         name_data['fqu'], name_data.get('zonefile'), name_data.get('key_file'), 
                         name_data.get('transfer_address'))) 
                     res = async_register( name_data['fqu'], payment_privkey_info, owner_privkey_info, 
-=======
-                    log.debug("async_register({}, zonefile={}, profile={}, transfer_address={})".format(
-                        name_data['fqu'], name_data.get('zonefile'), name_data.get('profile'),
-                        name_data.get('transfer_address')))
-                    res = async_register( name_data['fqu'], payment_privkey_info, owner_privkey_info,
->>>>>>> 6b7107d3
                                           name_data=name_data, proxy=proxy, config_path=config_path,
                                           queue_path=queue_path )
                     return res
@@ -1225,13 +1218,8 @@
 
 
 # RPC method: backend_update
-<<<<<<< HEAD
 def update( fqu, zonefile_txt, zonefile_hash, transfer_address, config_path=CONFIG_PATH, proxy=None,
             prior_name_data = None ):
-=======
-def update( fqu, zonefile_txt, profile, zonefile_hash, transfer_address, config_path=CONFIG_PATH, proxy=None,
-            prior_name_data = None, owner_key = None ):
->>>>>>> 6b7107d3
     """
     Send a new zonefile hash.  Queue the zonefile data for subsequent replication.
     zonefile_txt_b64 must be b64-encoded so we can send it over RPC sanely
