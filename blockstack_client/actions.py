#!/usr/bin/env python
# -*- coding: utf-8 -*-
from __future__ import print_function

"""
    Blockstack-client
    ~~~~~
    copyright: (c) 2014-2015 by Halfmoon Labs, Inc.
    copyright: (c) 2016 by Blockstack.org

    This file is part of Blockstack-client.

    Blockstack-client is free software: you can redistribute it and/or modify
    it under the terms of the GNU General Public License as published by
    the Free Software Foundation, either version 3 of the License, or
    (at your option) any later version.

    Blockstack-client is distributed in the hope that it will be useful,
    but WITHOUT ANY WARRANTY; without even the implied warranty of
    MERCHANTABILITY or FITNESS FOR A PARTICULAR PURPOSE.  See the
    GNU General Public License for more details.
    You should have received a copy of the GNU General Public License
    along with Blockstack-client. If not, see <http://www.gnu.org/licenses/>.
"""

"""
Every method that begins with `cli_` in this module
is matched to an action to be taken, based on the
CLI input.

CLI-accessible begin with `cli_`.  For exmample, "blockstack transfer ..."
will cause `cli_transfer(...)` to be called.

The following conventions apply to `cli_` methods here:
* Each will always take a Namespace (from ArgumentParser.parse_known_args())
as its first argument.
* Each will return a dict with the requested information.  The key 'error'
will be set to indicate an error condition.

If you want to add a new command-line action, implement it here.  This
will make it available not only via the command-line, but also via the
local RPC interface and the test suite.

Use the _cli_skel method below a template to create new functions.
"""

import sys
import json
import traceback
import os
import re
import errno
import virtualchain
from socket import error as socket_error
import time
import blockstack_zones
import blockstack_profiles
import requests
import binascii
from decimal import Decimal
import string
import jsontokens

requests.packages.urllib3.disable_warnings()

import logging
logging.disable(logging.CRITICAL)

# Hack around absolute paths
current_dir = os.path.abspath(os.path.dirname(__file__))
parent_dir = os.path.abspath(current_dir + '/../')

sys.path.insert(0, parent_dir)

from blockstack_client import (
    delete_immutable, delete_mutable, get_all_names, get_consensus_at,
    get_immutable, get_immutable_by_name, get_mutable, get_name_blockchain_record,
    get_name_zonefile, get_nameops_at, get_names_in_namespace, get_names_owned_by_address,
    get_namespace_blockchain_record, get_namespace_cost,
    is_user_zonefile, list_immutable_data_history, list_update_history,
    list_zonefile_history, lookup_snv, put_immutable, put_mutable, zonefile_data_replicate
)

from blockstack_client import subdomains
from blockstack_client.profile import put_profile, delete_profile, get_profile, \
        profile_add_device_id, profile_remove_device_id, profile_list_accounts, profile_get_account, \
        profile_put_account, profile_delete_account

from rpc import local_api_connect, local_api_status 
import rpc as local_rpc
import config

from .config import configure_zonefile, configure, get_utxo_provider_client, get_tx_broadcaster, get_local_device_id
from .constants import (
    CONFIG_PATH, CONFIG_DIR,
    FIRST_BLOCK_MAINNET, NAME_UPDATE,
    BLOCKSTACK_DEBUG, TX_MIN_CONFIRMATIONS, DEFAULT_SESSION_LIFETIME
)

from .storage import get_driver_urls, get_storage_handlers, sign_data_payload, \
    get_zonefile_data_hash

from .backend.blockchain import (
    get_balance, get_utxos, broadcast_tx, select_utxos,
    get_tx_confirmations, get_tx_fee, get_tx_fee_per_byte, get_block_height
)

from .backend.registrar import get_wallet as registrar_get_wallet 

from .backend.nameops import (
    do_namespace_preorder, do_namespace_reveal, do_namespace_ready,
    do_name_import
)

from .backend.safety import *
from .backend.queue import queuedb_remove, queuedb_find, queue_append
from .backend.queue import extract_entry as queue_extract_entry

from .wallet import *
from .keys import *
from .proxy import *
from .client import analytics_event 
from .scripts import UTXOException, is_name_valid, is_valid_hash, is_namespace_valid
from .user import make_empty_user_profile, user_zonefile_data_pubkey

from .tx import serialize_tx, sign_tx
from .zonefile import make_empty_zonefile, url_to_uri_record, decode_name_zonefile

from .utils import exit_with_error, satoshis_to_btc, ScatterGather
from .app import app_publish, app_get_config, app_get_resource, \
        app_put_resource, app_delete_resource, app_domain_to_app_name

from .data import datastore_mkdir, datastore_rmdir, make_datastore_info, put_datastore, delete_datastore, \
        datastore_getfile, datastore_putfile, datastore_deletefile, datastore_stat, \
        datastore_get_id, datastore_get_privkey, \
        make_mutable_data_info, data_blob_parse, data_blob_serialize, make_mutable_data_tombstones, sign_mutable_data_tombstones, \
        get_root_directory

from .schemas import OP_URLENCODED_PATTERN, OP_NAME_PATTERN, OP_USER_ID_PATTERN, OP_BASE58CHECK_PATTERN

<<<<<<< HEAD
from .token_file import token_file_profile_serialize, token_file_update_profile, token_file_get, token_file_put, token_file_delete, \
    lookup_name_privkey, lookup_signing_privkey, lookup_signing_pubkeys, token_file_get_key_order, lookup_delegated_device_pubkeys, \
    token_file_create, lookup_app_pubkeys, token_file_get_app_name, token_file_update_apps
=======
import keylib
>>>>>>> 6d217b1c

import virtualchain
from virtualchain.lib.ecdsalib import *

log = config.get_logger()


"""
The _cli_skel method is provided as a template for developers of
cli_ methods.

NOTE: extra cli arguments may be included in function params

NOTE: $NAME_OF_COMMAND must not have embedded whitespaces.

NOTE: As a security precaution, a cli_ function is not accessible
NOTE: via RPC by default. It has to be enabled explicitly. See below.

NOTE: If the "rpc" pragma is present, then the method will be
NOTE: accessible via the RPC interface of the background process

NOTE: Help string in arg and opt must be enclosed in single quotes.

The entire docstr must strictly adhere to this convention:
    command: $NAME_OF_COMMAND [rpc]
    help: $HELP_STRING
    arg: $ARG_NAME ($ARG_TYPE) '$ARG_HELP'
    arg: $ARG_NAME ($ARG_TYPE) '$ARG_HELP'
    opt: $OPT_ARG_NAME ($OPT_ARG_TYPE) '$OPT_ARG_HELP'
    opt: $OPT_ARG_NAME ($OPT_ARG_TYPE) '$OPT_ARG_HELP'
"""


def _cli_skel(args, config_path=CONFIG_PATH):
    """
    command: skel
    help: Skeleton cli function - developer template
    arg: foo (str) 'A required argument - foo'
    opt: bar (int) 'An optional argument - bar'
    """

    result = {}

    # update result as needed

    if 'error' in result:
        # ensure meaningful error message
        result['error'] = 'Error generating skel'
        return result

    # continue processing the result

    return result


def wallet_ensure_exists(config_path=CONFIG_PATH):
    """
    Check that the wallet exists
    Return {'status': True} on success
    Return {'error': ...} on error
    """
    if not wallet_exists(config_path=config_path):
        return {'error': 'No wallet exists for {}.  Please create one with `blockstack setup`'.format(config_path)}

    return {'status': True}


def load_zonefile_from_string(fqu, zonefile_data, check_current=True):
    """
    Load a zonefile from a string, which can be
    either JSON or text.  Verify that it is
    well-formed and current.

    Return {'status': True, 'zonefile': the serialized zonefile data (as a string), 'parsed_zonefile': ...} on success.
    Return {'error': ..., 'nonstandard': True/False, 'identical': True/False} if the zonefile is nonstandard and/or identical
    """

    # is this a new, standard zonefile?
    nonstandard = False
    identical = False

    user_data = None
    user_zonefile = None
    try:
        user_data = json.loads(zonefile_data)
    except:
        log.debug('Zonefile is not a serialized JSON string; try parsing as text')
        try:
            user_data = blockstack_zones.parse_zone_file(zonefile_data)
            user_data = dict(user_data)  # force dict. e.g if not defaultdict
        except Exception as e:
            if BLOCKSTACK_DEBUG is not None:
                log.exception(e)

            nonstandard = True

    if user_data is not None:
        try:
            user_zonefile = blockstack_zones.make_zone_file(user_data)
        except Exception as e:
            if BLOCKSTACK_DEBUG:
                log.exception(e)

            log.error('Nonstandard zonefile')
            nonstandard = True

    # sanity checks on the standard-ness
    if not nonstandard:

        if fqu != user_data.get('$origin', ''):
            log.error('Zonefile is missing or has invalid $origin')
            nonstandard = True

        if '$ttl' not in user_data:
            log.error('Zonefile is missing a TTL')
            nonstandard = True

        if not is_user_zonefile(user_data):
            log.error("Zonefile does not match standard schema")
            nonstandard = True

        try:
            ttl = int(user_data['$ttl'])
            assert ttl >= 0
        except Exception as e:
            log.error("Zonefile has an invalid $ttl; must be a positive integer")
            nonstandard = True

    if check_current:
        current = False
        if not nonstandard and user_data is not None:
            current = is_zonefile_current(fqu, user_data)
        else:
            current = is_zonefile_data_current(fqu, zonefile_data)

        if current:
            log.debug('Zonefile data is same as current zonefile; update not needed.')
            identical = True

    if user_zonefile is not None and not identical and not nonstandard:
        return {'status': True, 'zonefile': user_zonefile, 'parsed_zonefile': user_data, 'identical': identical, 'nonstandard': nonstandard}

    elif nonstandard:
        return {'error': 'nonstandard zonefile', 'identical': identical, 'nonstandard': nonstandard}

    else:
        return {'error': 'identical zonefile', 'zonefile': user_zonefile, 'parsed_zonefile': user_data, 'identical': identical, 'nonstandard': nonstandard}


def get_default_password(password):
    """
    Get the default password
    """
    return password if password is not None else get_secret("BLOCKSTACK_CLIENT_WALLET_PASSWORD")


def get_default_interactive(interactive):
    """
    Get default interactive setting
    """
    if os.environ.get("BLOCKSTACK_CLIENT_INTERACTIVE_YES", None) == "1":
        return False
    else:
        return interactive


def cli_setup(args, config_path=CONFIG_PATH, password=None):
    """
    command: setup
    help: Set up your Blockstack installation
    """

    password = get_default_password(password)
    interactive = get_default_interactive(True)

    ret = {}
    
    log.debug("Set up config file")

    # are we configured?
    opts = config.setup_config(config_path=config_path, interactive=interactive)
    if 'error' in opts:
        return opts

    class WalletSetupArgs(object):
        pass

    wallet_args = WalletSetupArgs()
    
    # is our wallet ready?
    res = cli_setup_wallet(wallet_args, interactive=interactive, config_path=config_path, password=password)
    if 'error' in res:
        return res

    if 'backup_wallet' in res:
        ret['backup_wallet'] = res['backup_wallet']

    ret['status'] = True
    return ret


def cli_configure(args, config_path=CONFIG_PATH):
    """
    command: configure
    help: Interactively configure the client
    """

    interactive = True
    force = True

    if os.environ.get("BLOCKSTACK_CLIENT_INTERACTIVE_YES", None) == "1":
        interactive = False
        force = False

    opts = configure(interactive=interactive, force=force, config_file=config_path)
    result = {}
    result['path'] = opts['blockstack-client']['path']

    return result


def cli_balance(args, config_path=CONFIG_PATH):
    """
    command: balance
    help: Get the account balance
    opt: min_confs (int) 'The minimum confirmations of transactions to include in balance'
    """

    config_dir = os.path.dirname(config_path)
    wallet_path = os.path.join(config_dir, WALLET_FILENAME)

    res = wallet_ensure_exists(config_path=config_path)
    if 'error' in res:
        return res

    min_confs = getattr(args, 'min_confs', None)

    result = {}
    addresses = []
    satoshis = 0
    satoshis, addresses = get_total_balance(
        wallet_path=wallet_path, config_path=config_path, min_confs = min_confs)

    if satoshis is None:
        log.error('Failed to get balance')
        # contains error
        return addresses

    # convert to BTC
    btc = float(Decimal(satoshis / 1e8))

    for address_info in addresses:
        address_info['bitcoin'] = float(Decimal(address_info['balance'] / 1e8))
        address_info['satoshis'] = address_info['balance']
        del address_info['balance']

    result = {
        'total_balance': {
            'satoshis': int(satoshis),
            'bitcoin': btc
        },
        'addresses': addresses
    }

    return result


def cli_withdraw(args, password=None, interactive=True, wallet_keys=None, config_path=CONFIG_PATH):
    """
    command: withdraw
    help: Transfer funds out of the Blockstack wallet to a new address
    arg: address (str) 'The recipient address'
    opt: amount (int) 'The amount to withdraw (defaults to all)'
    opt: message (str) 'A message to include with the payment (up to 40 bytes)'
    opt: min_confs (int) 'The minimum confirmations for oustanding transactions'
    opt: tx_only (str) 'If "True", only return the transaction'
    """

    config_dir = os.path.dirname(config_path)
    wallet_path = os.path.join(config_dir, WALLET_FILENAME)
    password = get_default_password(password)

    recipient_addr = str(args.address)
    amount = getattr(args, 'amount', None)
    message = getattr(args, 'message', None)
    min_confs = getattr(args, 'min_confs', TX_MIN_CONFIRMATIONS)
    tx_only = getattr(args, 'tx_only', False)
   
    if min_confs is None:
        min_confs = TX_MIN_CONFIRMATIONS

    if tx_only and isinstance(tx_only, (str,unicode)):
        if tx_only.lower() in ['1', 'yes', 'true']:
            tx_only = True
        else:
            tx_only = False
    
    else:
        tx_only = False

    if not re.match(OP_BASE58CHECK_PATTERN, recipient_addr):
        log.debug("recipient = {}".format(recipient_addr))
        return {'error': 'Invalid address'}

    if amount is not None and not isinstance(amount, int):
        log.debug("amount = {}".format(amount))
        return {'error': 'Invalid amount'}

    if not isinstance(min_confs, int):
        log.debug("min_confs = {}".format(min_confs))
        return {'error': 'Invalid min confs'}

    if not isinstance(tx_only, bool):
        log.debug("tx_only = {}".format(tx_only))
        return {'error': 'Invalid tx_only'}

    if message:
        message = str(message)
        if len(message) > virtualchain.bitcoin_blockchain.MAX_DATA_LEN:
            return {'error': 'Message must be {} bytes or less (got {})'.format(virtualchain.bitcoin_blockchain.MAX_DATA_LEN, len(message))}

    res = wallet_ensure_exists(config_path=config_path)
    if 'error' in res:
        return res
 
    if wallet_keys is None:
        res = load_wallet(password=password, wallet_path=wallet_path, interactive=interactive, include_private=True)
        if 'error' in res:
            return res
    
        wallet_keys = res['wallet']

    send_addr, _, _ = get_addresses_from_file(config_dir=config_dir, wallet_path=wallet_path)
    inputs = get_utxos(str(send_addr), min_confirmations=min_confs, config_path=config_path)
    
    if len(inputs) == 0:
        log.error("No UTXOs for {}".format(send_addr))
        return {'error': 'Failed to find UTXOs for wallet payment address'}

    total_value = sum(inp['value'] for inp in inputs)

    def mktx( amt, tx_fee ):
        """
        Make the transaction with the given fee
        """
        change = 0
        selected_inputs = []
        if amt is None:
            # total transfer, minus tx fee
            log.debug("No amount given; assuming all ({})".format(total_value - tx_fee))
            amt = total_value - tx_fee
            if amt < 0:
                log.error("Dust: total value = {}, tx fee = {}".format(total_value, tx_fee))
                return {'error': 'Cannot withdraw dust'}
           
            if total_value < amt:
                # too high 
                return {'error': 'Requested withdraw value {} exceeds balance {}'.format(amt, total_value)}

            selected_inputs = select_utxos(inputs, amt)
            if selected_inputs is None:
                # too high 
                return {'error': 'Not enough inputs: requested withdraw value {} exceeds balance {}'.format(amt, total_value)}

        else:
            if total_value < amt:
                # too high 
                return {'error': 'Requested withdraw value {} exceeds balance {}'.format(amt, total_value)}

            selected_inputs = select_utxos(inputs, amt)
            if selected_inputs is None:
                # too high 
                return {'error': 'Not enough inputs: requested withdraw value {} exceeds balance {}'.format(amt, total_value)}

            change = virtualchain.calculate_change_amount(selected_inputs, amt, tx_fee)
            log.debug("Withdraw {}, tx fee {}".format(amt, tx_fee))
            
        outputs = [
            {'script': virtualchain.make_payment_script(recipient_addr),
             'value': amt},
        ]

        if amt < total_value and change > 0:
            # need change and tx fee
            outputs.append( 
                {'script': virtualchain.make_payment_script(send_addr),
                  "value": change}
            )

        if message:
            outputs = [
                {"script": virtualchain.make_data_script(binascii.hexlify(message)),
                 "value": 0} ] + outputs

        serialized_tx = serialize_tx(selected_inputs, outputs)
        signed_tx = sign_tx(serialized_tx, wallet_keys['payment_privkey'])
        return signed_tx

    tx = mktx(amount, 0)
    if json_is_error(tx):
        return tx

    tx_fee = get_tx_fee(tx, config_path=config_path)

    tx = mktx(amount, tx_fee)
    if json_is_error(tx):
        return tx

    if tx_only:
        return {'status': True, 'tx': tx}
    
    log.debug("Withdraw {} from {} to {}".format(amount, send_addr, recipient_addr))

    res = broadcast_tx( tx, config_path=config_path )
    if 'error' in res:
        res['errno'] = errno.EIO

    return res


def get_price_and_fees( name_or_ns, operations, payment_privkey_info, owner_privkey_info, payment_address=None, owner_address=None, transfer_address=None, config_path=CONFIG_PATH, proxy=None ):
    """
    Get the price and fees associated with a set of operations, using
    a given owner and payment key.
    Returns a dict with each operation as a key, and the prices in BTC and satoshis.
    Returns {'error': ...} on failure
    """
 
    # first things first: get fee per byte 
    tx_fee_per_byte = get_tx_fee_per_byte(config_path=config_path)
    if tx_fee_per_byte is None:
        log.error("Unable to calculate fee per byte")
        return {'error': 'Unable to get fee estimate'}

    log.debug("Get operation fees for {}".format(", ".join(operations)))

    sg = ScatterGather()
    res = get_operation_fees( name_or_ns, operations, sg, payment_privkey_info, owner_privkey_info, tx_fee_per_byte,
                              proxy=proxy, config_path=config_path, payment_address=payment_address,
                              owner_address=owner_address, transfer_address=transfer_address )

    if not res:
        return {'error': 'Failed to get the requisite operation fees'}

    if 'error' in res:
        return res

    # do queries 
    sg.run_tasks()

    # get results 
    fees = interpret_operation_fees(operations, sg)
    if 'error' in fees:
        log.error("Failed to get all operation fees: {}".format(fees['error']))
        return {'error': 'Failed to get some operation fees: {}.  Try again with `--debug` for details.'.format(fees['error'])}

    analytics_event('Name price', {})

    # convert to BTC
    btc_keys = [
        'preorder_tx_fee', 'register_tx_fee',
        'update_tx_fee', 'total_estimated_cost',
        'name_price', 'transfer_tx_fee', 'renewal_tx_fee',
        'revoke_tx_fee', 'namespace_preorder_tx_fee',
        'namespace_reveal_tx_fee', 'namespace_ready_tx_fee',
        'name_import_tx_fee'
    ]

    for k in btc_keys:
        if k in fees.keys():
            v = {
                'satoshis': fees[k],
                'btc': satoshis_to_btc(fees[k])
            }
            fees[k] = v

    return fees


def cli_price(args, config_path=CONFIG_PATH, proxy=None, password=None, interactive=True):
    """
    command: price
    help: Get the price to register a name
    arg: name_or_namespace (str) 'Name or namespace ID to query'
    opt: recipient (str) 'Address of the recipient, if not this wallet.'
    opt: operations (str) 'A CSV of operations to check.'
    """

    proxy = get_default_proxy() if proxy is None else proxy
    password = get_default_password(password)

    name_or_ns = str(args.name_or_namespace)
    transfer_address = getattr(args, 'recipient', None)
    operations = getattr(args, 'operations', None)

    if transfer_address is not None:
        transfer_address = str(transfer_address)

    if operations is not None:
        operations = operations.split(',')
    else:
        operations = ['preorder', 'register', 'update']
        if transfer_address:
            operations.append('transfer')

    res = wallet_ensure_exists(config_path=config_path)
    if 'error' in res:
        return res

    error = check_valid_name(name_or_ns)
    if error:
        if 'preorder' in operations:
            # this means this is a pricecheck on a NAME, not a namespace
            return {'error': 'Not a valid name: \n * {}'.format(error)}
        else:
            # must be valid namespace
            ns_error = check_valid_namespace(name_or_ns)
            if ns_error:
                return {'error': 'Neither a valid name or namespace:\n   * {}\n   * {}'.format(error, ns_error)}

    config_dir = os.path.dirname(config_path)
    wallet_path = os.path.join(config_dir, WALLET_FILENAME)

    payment_privkey_info, owner_privkey_info = None, None

    payment_address, owner_address, data_pubkey = (
        get_addresses_from_file(config_dir=config_dir, wallet_path=wallet_path)
    )

    if local_api_status(config_dir=config_dir):
        # API server is running.  Use actual wallet keys.
        log.debug("Try to get wallet keys from API server")
        try:
            wallet_keys = get_wallet_keys(config_path, password)
            if 'error' in wallet_keys:
                return wallet_keys

            payment_privkey_info = wallet_keys['payment_privkey']
            owner_privkey_info = wallet_keys['owner_privkey']
        except (OSError, IOError) as e:
            # backend is not running; estimate with addresses
            if BLOCKSTACK_DEBUG is not None:
                log.exception(e)

            log.error("Could not get wallet keys from API server")
            return {'error': 'Could not load wallet keys from API server.  Try `blockstack api stop` and `blockstack api start`'}
    
    else:
        # unlock
        log.warning("API server is not running; unlocking wallet directly")
        res = load_wallet(password=password, wallet_path=wallet_path, interactive=interactive, include_private=True)
        if 'error' in res:
            return res
        
        if res['migrated']:
            return {'error': 'Wallet is in legacy format.  Please migrate it with `setup_wallet`'}

        wallet_keys = res['wallet']
        payment_privkey_info = wallet_keys['payment_privkey']
        owner_privkey_info = wallet_keys['owner_privkey']

    fees = get_price_and_fees( name_or_ns, operations, payment_privkey_info, owner_privkey_info,
                               payment_address=payment_address, owner_address=owner_address, transfer_address=transfer_address, config_path=config_path, proxy=proxy )

    return fees


def cli_deposit(args, config_path=CONFIG_PATH):
    """
    command: deposit
    help: Display the address with which to receive bitcoins
    """

    config_dir = os.path.dirname(config_path)
    wallet_path = os.path.join(config_dir, WALLET_FILENAME)
    
    res = wallet_ensure_exists(config_path=config_path)
    if 'error' in res:
        return res

    result = {}
    result['message'] = 'Send bitcoins to the address specified.'
    result['address'], owner_address, data_address = (
        get_addresses_from_file(wallet_path=wallet_path)
    )

    return result


def cli_import(args, config_path=CONFIG_PATH):
    """
    command: import
    help: Display the address with which to receive names
    """

    config_dir = os.path.dirname(config_path)
    wallet_path = os.path.join(config_dir, WALLET_FILENAME)
    
    res = wallet_ensure_exists(config_path=config_path)
    if 'error' in res:
        return res

    result = {}
    result['message'] = (
        'Send the name you want to receive to the address specified.'
    )

    payment_address, result['address'], data_address = (
        get_addresses_from_file(wallet_path=wallet_path)
    )

    return result


def cli_names(args, config_path=CONFIG_DIR):
    """
    command: names
    help: Display the names owned by the wallet owner key
    """
    result = {}

    config_dir = os.path.dirname(config_path)
    wallet_path = os.path.join(config_dir, WALLET_FILENAME)
    
    res = wallet_ensure_exists(config_path=config_path)
    if 'error' in res:
        return res

    result['names_owned'] = get_all_names_owned(wallet_path)
    result['addresses'] = get_owner_addresses_and_names(wallet_path)

    return result


def cli_get_registrar_info(args, config_path=CONFIG_PATH, queues=None):
    """
    command: get_registrar_info advanced
    help: Get information about the backend registrar queues
    """
    
    queues = ['preorder', 'register', 'update', 'transfer', 'renew', 'revoke', 'name_import'] if queues is None else queues
    config_dir = os.path.dirname(config_path)
    conf = config.get_config(config_path)
    
    rpc = local_api_connect(config_path=config_path)
    if rpc is None:
        return {'error': 'API endpoint not running. Please start it with `api start`'}

    try:
        current_state = rpc.backend_state()
    except Exception, e:
        if BLOCKSTACK_DEBUG:
            log.exception(e)

        log.error("Failed to contact Blockstack daemon")
        return {'error': 'Failed to contact blockstack daemon.  Please ensure that it is running with the `api` command.'}

    if 'error' in current_state:
        return current_state

    queue_types = dict( [(queue_name, []) for queue_name in queues] )

    def format_queue_entry(entry):
        """
        Determine data to display for a queue entry.
        Return {'name': ..., 'tx_hash': ..., 'confirmations': ...}
        """
        new_entry = {}
        new_entry['name'] = entry['fqu']

        confirmations = get_tx_confirmations(
            entry['tx_hash'], config_path=config_path
        )

        confirmations = 0 if confirmations is None else confirmations

        new_entry['confirmations'] = confirmations
        new_entry['tx_hash'] = entry['tx_hash']
        if 'errors' in entry:
            new_entry['errors'] = entry['errors']

        return new_entry

    def remove_dups(preorder_queue, register_queue):
        """
        Omit duplicates between preorder and register queue
        """
        for entry in register_queue:
            name = entry['name']
            for check_entry in preorder_queue:
                if check_entry['name'] == name:
                    preorder_queue.remove(check_entry)

    # extract entries
    for entry in current_state:
        entry_type = entry['type']
        if entry_type not in queue_types:
            log.error('Unknown entry type "{}"'.format(entry_type))
            continue

        queue_types[entry['type']].append(format_queue_entry(entry))

    # clean up duplicates
    remove_dups(queue_types['preorder'], queue_types['register'])

    # remove empty entries
    ret = {}
    for queue_type in queue_types:
        if queue_types[queue_type]:
            ret[queue_type] = queue_types[queue_type]

    return ret


def get_server_info(config_path=CONFIG_PATH, get_local_info=False):
    """
    Get information about the running server,
    and any pending operations.
    """

    config_dir = os.path.dirname(config_path)
    conf = config.get_config(config_path)

    resp = getinfo()
    result = {}

    result['cli_version'] = VERSION

    if 'error' in resp:
        result['server_alive'] = False
        result['server_error'] = resp['error']
        return result

    result['server_alive'] = True

    result['server_host'] = (
        resp.get('server_host') or
        conf.get('server')
    )

    result['server_port'] = (
        resp.get('server_port') or
        int(conf.get('port'))
    )

    result['server_version'] = (
        resp.get('server_version') or
        resp.get('blockstack_version') or
        resp.get('blockstore_version')
    )

    if result['server_version'] is None:
        raise Exception('Missing server version')

    result['last_block_processed'] = (
        resp.get('last_block_processed') or
        resp.get('last_block') or
        resp.get('blocks')
    )

    if result['last_block_processed'] is None:
        raise Exception('Missing height of block last processed')

    result['last_block_seen'] = (
        resp.get('last_block_seen') or
        resp.get('blockchain_blocks') or
        resp.get('bitcoind_blocks')
    )

    if result['last_block_seen'] is None:
        raise Exception('Missing height of last block seen')

    try:
        result['consensus_hash'] = resp['consensus']
    except KeyError:
        raise Exception('Missing consensus hash')

    if not get_local_info:
        return result

    queue_info = cli_get_registrar_info(None, config_path=config_path)
    if 'error' not in queue_info:
        result['queues'] = queue_info
    else:
        return queue_info

    return result


def cli_info(args, config_path=CONFIG_PATH):
    """
    command: info
    help: Get details about pending name commands
    """
    return get_server_info(config_path=config_path, get_local_info=True)


def cli_ping(args, config_path=CONFIG_PATH):
    """
    command: ping
    help: Check server status and get server details
    """
    return get_server_info(config_path=config_path)


def cli_lookup(args, config_path=CONFIG_PATH):
    """
    command: lookup
    help: Get the zone file and profile for a particular name
    arg: name (str) 'The name to look up'
    """
    data = {}

    blockchain_record = None
    fqu = str(args.name)

    error = check_valid_name(fqu)
    if error:
        res = subdomains.is_address_subdomain(fqu)
        if res:
            subdomain, domain = res[1]
            try:
                return subdomains.resolve_subdomain(subdomain, domain)
            except subdomains.SubdomainNotFound as e:
                log.exception(e)
                return {'error' : "Failed to find name {}.{}".format(subdomain, domain)}
        return {'error': error}

    try:
        blockchain_record = get_name_blockchain_record(fqu)
    except socket_error:
        return {'error': 'Error connecting to server.'}

    if 'error' in blockchain_record:
        return blockchain_record

    if 'value_hash' not in blockchain_record:
        return {'error': '{} has no profile'.format(fqu)}

    if blockchain_record.get('revoked', False):
        msg = 'Name is revoked. Use get_name_blockchain_record for details.'
        return {'error': msg}

    try:
        res = get_profile(
            str(args.name), name_record=blockchain_record, include_raw_zonefile=True, use_legacy=True, use_legacy_zonefile=True
        )

        if 'error' in res:
            return res

        data['profile'] = res['profile']
        data['zonefile'] = res['raw_zonefile']
    except Exception as e:
        log.exception(e)
        msg = 'Failed to look up name\n{}'
        return {'error': msg.format(traceback.format_exc())}

    result = data
    analytics_event('Name lookup', {})

    return result


def cli_whois(args, config_path=CONFIG_PATH):
    """
    command: whois
    help: Look up the blockchain info for a name
    arg: name (str) 'The name to look up'
    """
    result = {}

    record, fqu = None, str(args.name)

    error = check_valid_name(fqu)
    if error:
        res = subdomains.is_address_subdomain(fqu)
        if res:
            subdomain, domain = res[1]
            try:
                subdomain_obj = subdomains.get_subdomain_info(subdomain, domain)
            except subdomains.SubdomainNotFound:
                return {'error': 'Not found.'}

            ret = {
                'satus' : 'registered_subdomain',
                'zonefile_txt' : subdomain_obj.zonefile_str,
                'zonefile_hash' : storage.get_zonefile_data_hash(subdomain_obj.zonefile_str),
                'address' : subdomain_obj.address,
                'blockchain' : 'bitcoin',
                'last_txid' : subdomain_obj.last_txid,
            }
            return ret
        return {'error': error}

    try:
        record = get_name_blockchain_record(fqu)
    except socket_error:
        exit_with_error('Error connecting to server.')

    if 'error' in record:
        return record

    if record.get('revoked', False):
        msg = 'Name is revoked. Use get_name_blockchain_record for details.'
        return {'error': msg}

    history = record.get('history', {})
    update_heights = []
    try:
        assert isinstance(history, dict)

        # all items must be ints
        update_heights = sorted(int(_) for _ in history)
    except (AssertionError, ValueError):
        return {'error': 'Invalid record data returned'}

    result['block_preordered_at'] = record['preorder_block_number']
    result['block_renewed_at'] = record['last_renewed']
    result['last_transaction_id'] = record['txid']
    result['owner_address'] = record['address']
    result['owner_script'] = record['sender']
    
    value_hash = record.get('value_hash', None)
    if value_hash in [None, 'null', '']:
        result['has_zonefile'] = False
    else:
        result['has_zonefile'] = True
        result['zonefile_hash'] = value_hash

    if update_heights:
        result['last_transaction_height'] = update_heights[-1]

    expire_block = record.get('expire_block', None)
    if expire_block is not None:
        result['expire_block'] = expire_block

    analytics_event('Whois', {})

    return result


def get_wallet_with_backoff(config_path):
    """
    Get the wallet, but keep trying
    in the case of a ECONNREFUSED
    (i.e. the API daemon could still be initializing)

    Return the wallet keys on success (as a dict)
    return {'error': ...} on error
    """

    wallet_keys = None
    i = 0
    for i in range(3):
        try:
            wallet_keys = get_wallet(config_path=config_path)
            return wallet_keys
        except (IOError, OSError) as se:
            if se.errno == errno.ECONNREFUSED:
                # still spinning up
                log.debug("Still spinning up")
                time.sleep(i + 1)
                continue

            raise

    if i == 3:
        log.error('Failed to get_wallet')
        wallet_keys = {'error': 'Failed to connect to API daemon'}

    return wallet_keys


def get_wallet_keys(config_path, password):
    """
    Load up the wallet keys
    Return the dict with the keys on success
    Return {'error': ...} on failure
    """

    config_dir = os.path.dirname(config_path)
    if local_rpc.is_api_server(config_dir):
        # can return directly
        return registrar_get_wallet(config_path=config_path) 

    wallet_path = os.path.join(config_dir, WALLET_FILENAME)
    
    res = wallet_ensure_exists(config_path=config_path)
    if 'error' in res:
        return res

    status = local_api_status(config_dir=os.path.dirname(config_path))
    if not status:
        return {'error': 'API endpoint not running. Please start it with `blockstack api start`'}
    
    if not is_wallet_unlocked(config_dir=config_dir):
        log.debug('unlocking wallet ({})'.format(config_dir))
        res = unlock_wallet(config_dir=config_dir, password=password)
        if 'error' in res:
            log.error('unlock_wallet: {}'.format(res['error']))
            return res

        if res.has_key('legacy') and res['legacy']:
            log.error("Wallet is in legacy format.  Please migrate it to the latest version with `setup_wallet`.")
            return {'error': 'Wallet is in legacy format.  Please migrate it to the latest version with `setup_wallet.`'}

    return get_wallet_with_backoff(config_path)


def prompt_invalid_zonefile():
    """
    Prompt the user whether or not to replicate
    an invalid zonefile
    """
    if os.environ.get("BLOCKSTACK_CLIENT_INTERACTIVE_YES", None) == "1":
        return True

    warning_str = (
        '\nWARNING!  This zone file data does not look like a zone file.\n'
        'If you proceed to use this data, no one will be able to look\n'
        'up your profile or any data you replicate with Blockstack.\n\n'
        'Proceed? (y/N): '
    )
    proceed = raw_input(warning_str)
    return proceed.lower() in ['y']


def prompt_transfer( new_owner_address ):
    """
    Prompt whether or not to proceed with a transfer
    """

    if os.environ.get("BLOCKSTACK_CLIENT_INTERACTIVE_YES", None) == "1":
        return True

    warning_str = (
        '\nWARNING!  This will transfer your name to a different owner.\n'
        'The recipient\'s address will be: {}\n.'
        'THIS CANNOT BE UNDONE OR CANCELED.\n'
        '\n'
        'Proceed? (y/N): '
    )
    proceed = raw_input(warning_str.format(new_owner_address))
    return proceed.lower() in ['y']


def is_valid_path(path):
    """
    Is the given string a valid path?
    """
    if not isinstance(path, str):
        return False

    # while not technically denied by POSIX, paths usually
    # have only printable characters and without the "weird"
    # whitespace characters
    valid_chars = set(string.printable) - set("\t\n\r\x0b\x0c")
    filtered_string = filter(lambda x: x in valid_chars, path)
    return filtered_string == path


def analyze_zonefile_string(fqu, zonefile_data, force_data=False, check_current=True, proxy=None):
    """
    Figure out what to do with a zone file data string, based on whether or not
    we can prompt the user and whether or not we expect a standard zonefile.

    if @force_data is True, then the zonefile_data will be treated as raw data.
    Otherwise, it will be considered to be a path

    Returns: {
        'is_string': True/False # whether or not the zone file string is a raw zone file
        'is_path': True/False   # whether or not the zone file string is a path to a file on disk
        'downloaded': True/False    # whether or not the zone file was fetched remotely
        'identical': True/False     # whether or not the zone file is identical to the name's current zone file
        'nonstandard': True/False   # whether or not the zone file follows the standard format
        'raw_zonefile': str     # the raw zone file data. will be equal to zonefile_data if it is not None
        'zonefile': dict        # the parsed standard zone file (or None if nonstandard)
        'zonefile_str': str     # the serialized zone file data.  Will be equal to 'raw_zonefile' if nonstandard; otherwise is equal to serialized zonefile if standard
    }

    Return {'error': ...} on error
    """

    ret = {}
   
    zonefile_data_exists_on_disk = zonefile_data is not None and is_valid_path(zonefile_data) and os.path.exists(zonefile_data)

    if zonefile_data is None:
        # fetch remotely
        zonefile_data_res = get_name_zonefile(
            fqu, proxy=proxy, raw_zonefile=True
        )
        if 'error' not in zonefile_data_res:
            zonefile_data = zonefile_data_res['zonefile']
        else:
            log.warning('Failed to fetch zonefile: {}'.format(zonefile_data_res['error']))

        # zone file is not given; we had to fetch it
        ret['downloaded'] = True
        ret['raw_zonefile'] = zonefile_data
        ret['is_path'] = False
        ret['is_string'] = False

    elif zonefile_data_exists_on_disk and not force_data:
        # this sure looks like a path
        try:
            with open(zonefile_data) as f:
                zonefile_data = f.read()
        except:
            raise Exception("Invalid arguments: failed to read file")
        
        # loaded from path
        ret['downloaded'] = False
        ret['raw_zonefile'] = zonefile_data
        ret['is_path'] = True
        ret['is_string'] = False
    
    elif force_data:
        # string given
        ret['downloaded'] = False
        ret['raw_zonefile'] = zonefile_data
        ret['is_path'] = False
        ret['is_string'] = True

    else:
        if force_data:
            return {'error': 'Invalid argument: no data given'}
        else:
            return {'error': 'Invalid argument: no such file or directory: {}'.format(zonefile_data)}

    # load zonefile, if given
    user_data_res = load_zonefile_from_string(fqu, zonefile_data, check_current=check_current)

    # propagate identical and nonstandard...
    ret['identical'] = user_data_res['identical'] 
    ret['nonstandard'] = user_data_res['nonstandard']

    if user_data_res.has_key('zonefile'):
        ret['zonefile'] = user_data_res['zonefile']

    if user_data_res.has_key('parsed_zonefile'):
        ret['zonefile_str'] = blockstack_zones.make_zone_file(user_data_res['parsed_zonefile'])
    else:
        ret['zonefile_str'] = ret['raw_zonefile']

    return ret


def cli_register(args, config_path=CONFIG_PATH, force_data=False,
                 cost_satoshis=None, interactive=True, password=None, proxy=None,
                 make_profile = None):
    """
    command: register
    help: Register a blockchain ID
    arg: name (str) 'The blockchain ID to register'
    opt: zonefile (str) 'The path to the zone file for this name'
    opt: recipient (str) 'The recipient address, if not this wallet'
    opt: min_confs (int) 'The minimum number of confirmations on the initial preorder'
    opt: unsafe_reg (str) 'Should we aggressively register the name (ie, use low min confs)'
    """

    # NOTE: if force_data == True, then the zonefile will be the zonefile text itself, not a path.

    config_dir = os.path.dirname(config_path)
    if not local_api_status(config_dir=config_dir):
        return {'error': 'API server not running.  Please start it with `blockstack api start`.'}

    proxy = get_default_proxy(config_path) if proxy is None else proxy
    password = get_default_password(password)

    conf = config.get_config(config_path)
    assert conf 

    res = wallet_ensure_exists(config_path=config_path)
    if 'error' in res:
        return res

    result = {}

    fqu = str(args.name)
    user_zonefile = getattr(args, 'zonefile', None)
    transfer_address = getattr(args, 'recipient', None)
    min_payment_confs = getattr(args, 'min_confs', TX_MIN_CONFIRMATIONS)
    unsafe_reg = getattr(args, 'unsafe_reg', 'False')

    if min_payment_confs is None:
        min_payment_confs = TX_MIN_CONFIRMATIONS

    if unsafe_reg is None:
        unsafe_reg = 'False'

    if unsafe_reg.lower() in ('true', 't', 'yes', '1'):
        unsafe_reg = True
    else:
        unsafe_reg = False

    # name must be well-formed
    error = check_valid_name(fqu)
    if error:
        return {'error': error}

    log.debug("Use UTXOs with a minimum of {} confirmations".format(min_payment_confs))

    if transfer_address:
        if not re.match(OP_BASE58CHECK_PATTERN, transfer_address):
            return {'error': 'Not a valid address'}

    user_profile = None
    if user_zonefile:
        zonefile_info = analyze_zonefile_string(fqu, user_zonefile, force_data=force_data, proxy=proxy)
        if 'error' in zonefile_info:
            log.error("Failed to analyze user zonefile: {}".format(zonefile_info['error']))
            return {'error': zonefile_info['error']}

        if zonefile_info.get('nonstandard'):
            log.warning("Non-standard zone file")
            if interactive:
                proceed = prompt_invalid_zonefile()
                if not proceed:
                    return {'error': 'Non-standard zone file'}

        user_zonefile = zonefile_info['zonefile_str']
    
    else:
        # make a default zonefile
        _, _, data_pubkey = get_addresses_from_file(config_dir=config_dir)
        if not data_pubkey:
            return {'error': 'No data key in wallet.  Please add one with `setup_wallet`'}

        user_zonefile_dict = make_empty_zonefile(fqu, data_pubkey)
        user_zonefile = blockstack_zones.make_zone_file(user_zonefile_dict)

        if (make_profile and transfer_address):
            log.error("Transfer address supplied to register, and was asked to make an empty profile. This is wrong.")
            return {'error' : 'Error in logic surrounding profile creation. Please report this as a bug.'}
        # only *assume* we need to make a profile if the user didn't supply
        #   a zonefile, and didn't supply a transfer_address
        make_profile = not transfer_address

    if make_profile:
        # let's put an empty profile
        _, _, data_pubkey = get_addresses_from_file(config_dir=config_dir)
        if not data_pubkey:
            return {'error': 'No data key in wallet.  Please add one with `setup_wallet`'}
        user_profile = make_empty_user_profile()

    # operation checks (API server only)
    if local_rpc.is_api_server(config_dir=config_dir):
        # find tx fee, and do sanity checks
        wallet_keys = get_wallet_keys(config_path, password)
        if 'error' in wallet_keys:
            return wallet_keys
        
        owner_privkey_info = wallet_keys['owner_privkey']
        payment_privkey_info = wallet_keys['payment_privkey']

        operations = ['preorder', 'register', 'update']
        required_checks = ['is_name_available', 'is_payment_address_usable', 'owner_can_receive']
        if transfer_address:
            operations.append('transfer')
            required_checks.append('recipient_can_receive')

        res = check_operations( fqu, operations, owner_privkey_info, payment_privkey_info, min_payment_confs=min_payment_confs,
                                transfer_address=transfer_address, required_checks=required_checks, config_path=config_path, proxy=proxy )

        if 'error' in res:
            return res

        opchecks = res['opchecks']

        if cost_satoshis is not None:
            if opchecks['name_price'] > cost_satoshis:
                return {'error': 'Invalid cost: expected {}, got {}'.format(opchecks['name_price'], cost_satoshis)}

        else:
            cost_satoshis = opchecks['name_price']
    if transfer_address == '':
        transfer_address = None

    if interactive and os.environ.get("BLOCKSTACK_CLIENT_INTERACTIVE_YES", None) != "1":
        try:

            print("Calculating total registration costs for {}...".format(fqu))

            class PriceArgs(object):
                pass

            price_args = PriceArgs()
            price_args.name_or_namespace = fqu
            price_args.recipient = transfer_address

            costs = cli_price( price_args, config_path=config_path, password=password, proxy=proxy )
            if 'error' in costs:
                return {'error': 'Failed to get name costs.  Please try again with `--debug` to see error messages.'}

            cost = costs['total_estimated_cost']
            input_prompt = (
                'Registering {} will cost about {} BTC.\n'
                'Use `blockstack price {}` for a cost breakdown\n'
                '\n'
                'The entire process takes 48 confirmations, or about 5 hours.\n'
                'You need to have Internet access during this time period, so\n'
                'this program can send the right transactions at the right\n'
                'times.\n\n'
                'Continue? (y/N): '
            )
            input_prompt = input_prompt.format(fqu, cost['btc'], fqu)
            user_input = raw_input(input_prompt)
            user_input = user_input.lower()

            if user_input.lower() != 'y':
                print('Not registering.')
                exit(0)

        except KeyboardInterrupt:
            print('\nExiting.')
            exit(0)

    # forward along to RESTful server (or if we're the RESTful server, call the registrar method)
    log.debug("Preorder {}, zonefile={}, profile={}, recipient={} min_confs={}".format(fqu, user_zonefile, user_profile, transfer_address, min_payment_confs))
    rpc = local_api_connect(config_path=config_path)
    assert rpc

    try:
        resp = rpc.backend_preorder(fqu, cost_satoshis, user_zonefile, user_profile,
                                    transfer_address, min_payment_confs,
                                    unsafe_reg = unsafe_reg)
    except Exception as e:
        log.exception(e)
        return {'error': 'Error talking to server, try again.'}

    if 'error' in resp:
        log.debug('RPC error: {}'.format(resp['error']))
        return resp

    if (not 'success' in resp or not resp['success']) and 'message' in resp:
        return {'error': resp['message']}

    result = resp
   
    if local_rpc.is_api_server(config_dir):
        # log this
        total_estimated_cost = {'total_estimated_cost': opchecks['total_estimated_cost']}
        analytics_event('Register name', total_estimated_cost)

    return result

    

def cli_update(args, config_path=CONFIG_PATH, password=None,
               interactive=True, proxy=None, nonstandard=False,
               force_data=False):

    """
    command: update
    help: Set the zone file for a blockchain ID
    arg: name (str) 'The name to update.'
    opt: data (str) 'A path to a file with the zone file data.'
    opt: nonstandard (str) 'If true, then do not validate or parse the zone file.'
    """

    # NOTE: if force_data == True, then the zonefile will be the zonefile text itself, not a path.

    config_dir = os.path.dirname(config_path)
    if not local_api_status(config_dir=config_dir):
        return {'error': 'API server not running.  Please start it with `blockstack api start`.'}

    if not interactive and getattr(args, 'data', None) is None:
        return {'error': 'Zone file data required in non-interactive mode'}

    proxy = get_default_proxy() if proxy is None else proxy
    password = get_default_password(password)
    
    if hasattr(args, 'nonstandard') and not nonstandard:
        if args.nonstandard is not None and args.nonstandard.lower() in ['yes', '1', 'true']:
            nonstandard = True

    conf = config.get_config(config_path)
    assert conf

    res = wallet_ensure_exists(config_path=config_path)
    if 'error' in res:
        return res

    fqu = str(args.name)
    error = check_valid_name(fqu)
    if error:
        return {'error': error}

    zonefile_data_path_or_string = None
    downloaded = False
    if getattr(args, 'data', None) is not None:
        zonefile_data_path_or_string = str(args.data)
 
    if not local_rpc.is_api_server(config_dir=config_dir):
        # verify that we own the name before trying to edit its zonefile
        _, owner_address, _ = get_addresses_from_file(config_dir=config_dir)
        assert owner_address

        res = get_names_owned_by_address( owner_address, proxy=proxy )
        if 'error' in res:
            return res

        if fqu not in res:
            return {'error': 'This wallet does not own this name'}

    zonefile_info = analyze_zonefile_string(fqu, zonefile_data_path_or_string, force_data=force_data, proxy=proxy)
    if 'error' in zonefile_info:
        log.error("Failed to analyze zone file: {}".format(zonefile_info['error']))
        return {'error': zonefile_info['error']}

    if zonefile_info['identical'] and not zonefile_info['downloaded']:
        log.error("Zone file has not changed")
        return {'error': 'Zone file matches the current name hash; not updating'}

    # load zonefile, if given
    user_data_txt, user_data_hash, user_zonefile_dict = None, None, {}
    zonefile_data = zonefile_info['zonefile_str']

    if not zonefile_info['nonstandard'] and (not zonefile_info['identical'] or zonefile_info['downloaded']):
        # standard zone file that is not identital to what we have now, or standard zonefile that we downloaded and wish to edit
        user_data_txt = zonefile_data
        user_data_hash = get_zonefile_data_hash(zonefile_data)
        user_zonefile_dict = blockstack_zones.parse_zone_file(zonefile_data)

    else:
        if not interactive:
            if zonefile_data is None or nonstandard:
                log.warning('Using non-zonefile data')
            
            else:
                return {'error': 'Zone file not updated (invalid)'}

        # not a standard zonefile (but maybe that's okay! ask the user)
        if zonefile_data is not None and interactive:
            # something invalid here.  prompt overwrite
            proceed = prompt_invalid_zonefile()
            if not proceed:
                return {'error': 'Zone file not updated'}

            else:
                nonstandard = True

        user_data_txt = zonefile_data
        if zonefile_data is not None:
            user_data_hash = get_zonefile_data_hash(zonefile_data)


    # open the zonefile editor
    _, _, data_pubkey = get_addresses_from_file(config_dir=config_dir)
    
    if data_pubkey is None:
        return {'error': 'No data public key set in the wallet.  Please use `blockstack setup_wallet` to fix this.'}

    if interactive and not nonstandard:
        # configuration wizard!
        if user_zonefile_dict is None:
            user_zonefile_dict = make_empty_zonefile(fqu, data_pubkey)

        new_zonefile = configure_zonefile(
            fqu, user_zonefile_dict, data_pubkey
        )

        if new_zonefile is None:
            # zonefile did not change; nothing to do
            return {'error': 'Zonefile did not change.  No update sent.'}

        user_zonefile_dict = new_zonefile
        user_data_txt = blockstack_zones.make_zone_file(user_zonefile_dict)
        user_data_hash = get_zonefile_data_hash(user_data_txt)

    # forward along to RESTful server (or registrar)
    log.debug("Update {}, zonefile={}, zonefile_hash={}".format(fqu, user_data_txt, user_data_hash))
    rpc = local_api_connect(config_path=config_path)
    assert rpc

    try:
        # NOTE: already did safety checks
        resp = rpc.backend_update(fqu, user_data_txt, None, None )
    except Exception as e:
        log.exception(e)
        return {'error': 'Error talking to server, try again.'}

    if 'error' in resp:
        log.debug('RPC error: {}'.format(resp['error']))
        return resp

    if (not 'success' in resp or not resp['success']) and 'message' in resp:
        return {'error': resp['message']}

    analytics_event('Update name', {})

    resp['zonefile_hash'] = user_data_hash
    return resp


def cli_transfer(args, config_path=CONFIG_PATH, password=None, interactive=False, proxy=None):
    """
    command: transfer
    help: Transfer a blockchain ID to a new owner
    arg: name (str) 'The name to transfer'
    arg: address (str) 'The address (base58check-encoded pubkey hash) to receive the name'
    """

    config_dir = os.path.dirname(config_path)
    if not local_api_status(config_dir=config_dir):
        return {'error': 'API server not running.  Please start it with `blockstack api start`.'}

    proxy = get_default_proxy() if proxy is None else proxy
    password = get_default_password(password)
    conf = config.get_config(config_path)
    assert conf

    res = wallet_ensure_exists(config_path=config_path)
    if 'error' in res:
        return res

    fqu = str(args.name)
    transfer_address = str(args.address)

    error = check_valid_name(fqu)
    if error:
        return {'error': error}

    if interactive:
        res = prompt_transfer(transfer_address)
        if not res:
            return {'error': 'Transfer cancelled.'}

    # do the name transfer via the RESTful server (or registrar)
    rpc = local_api_connect(config_path=config_path)
    assert rpc

    try:
        resp = rpc.backend_transfer(fqu, transfer_address)
    except Exception as e:
        log.exception(e)
        return {'error': 'Error talking to server, try again.'}

    if 'error' in resp:
        log.debug('RPC error: {}'.format(resp['error']))
        return resp

    if (not 'success' in resp or not resp['success']) and 'message' in resp:
        return {'error': resp['message']}

    analytics_event('Transfer name', {})

    return resp


def cli_renew(args, config_path=CONFIG_PATH, interactive=True, password=None, proxy=None, cost_satoshis=None):
    """
    command: renew
    help: Renew a blockchain ID
    arg: name (str) 'The blockchain ID to renew'
    """

    config_dir = os.path.dirname(config_path)
    if not local_api_status(config_dir=config_dir):
        return {'error': 'API server not running.  Please start it with `blockstack api start`.'}

    if proxy is None:
        proxy = get_default_proxy(config_path)

    password = get_default_password(password)

    conf = config.get_config(config_path)
    assert conf

    res = wallet_ensure_exists(config_path=config_path)
    if 'error' in res:
        return res

    fqu = str(args.name)

    error = check_valid_name(fqu)
    if error:
        return {'error': error}

    if interactive:
        print("Calculating total renewal costs for {}...".format(fqu))

    # get the costs...
    class PriceArgs(object):
        pass

    price_args = PriceArgs()
    price_args.name_or_namespace = fqu
    price_args.operations = 'renewal'

    costs = cli_price( price_args, config_path=config_path, password=password, proxy=proxy )
    if 'error' in costs:
        return {'error': 'Failed to get renewal costs.  Please try again with `--debug` to see error messages.'}

    cost = costs['total_estimated_cost']

    if cost_satoshis is None:
        cost_satoshis = costs['name_price']['satoshis']
    
    if not local_rpc.is_api_server(config_dir=config_dir):
        # also verify that we own the name
        _, owner_address, _ = get_addresses_from_file(config_dir=config_dir)
        assert owner_address

        res = get_names_owned_by_address( owner_address, proxy=proxy )
        if 'error' in res:
            return res

        if fqu not in res:
            return {'error': 'This wallet does not own this name'}

    if interactive and os.environ.get("BLOCKSTACK_CLIENT_INTERACTIVE_YES", None) != "1":
        try:
            input_prompt = (
                'Renewing {} will cost about {} BTC.\n'
                'Use `blockstack price {} "" renewal` for a cost breakdown\n'
                '\n'
                'The entire process takes 12 confirmations, or about 2 hours.\n'
                'You need to have Internet access during this time period, so\n'
                'this program can send the right transactions at the right\n'
                'times.\n\n'
                'Continue? (y/N): '
            )
            input_prompt = input_prompt.format(fqu, cost['btc'], fqu)
            user_input = raw_input(input_prompt)
            user_input = user_input.lower()

            if user_input.lower() != 'y':
                print('Not renewing.')
                exit(0)

        except KeyboardInterrupt:
            print('\nExiting.')
            exit(0)

    
    rpc = local_api_connect(config_path=config_path)
    assert rpc

    log.debug("Renew {} for {} BTC".format(fqu, cost_satoshis))
    try:
        resp = rpc.backend_renew(fqu, cost_satoshis)
    except Exception as e:
        log.exception(e)
        return {'error': 'Error talking to server, try again.'}

    total_estimated_cost = {'total_estimated_cost': cost}

    if 'error' in resp:
        log.debug('RPC error: {}'.format(resp['error']))
        return resp

    if (not 'success' in resp or not resp['success']) and 'message' in resp:
        return {'error': resp['message']}

    analytics_event('Renew name', total_estimated_cost)

    return resp


def cli_revoke(args, config_path=CONFIG_PATH, interactive=True, password=None, proxy=None):
    """
    command: revoke
    help: Revoke a blockchain ID
    arg: name (str) 'The blockchain ID to revoke'
    """

    config_dir = os.path.dirname(config_path)
    if not local_api_status(config_dir=config_dir):
        return {'error': 'API server not running.  Please start it with `blockstack api start`.'}

    if proxy is None:
        proxy = get_default_proxy(config_path)
    
    password = get_default_password(password)

    conf = config.get_config(config_path)
    assert conf

    res = wallet_ensure_exists(config_path=config_path)
    if 'error' in res:
        return res

    fqu = str(args.name)

    error = check_valid_name(fqu)
    if error:
        return {'error': error}

    if interactive and os.environ.get("BLOCKSTACK_CLIENT_INTERACTIVE_YES", None) != "1":
        try:
            input_prompt = (
                'WARNING: This will render your name unusable and\n'
                'remove any links it points to.\n'
                'THIS CANNOT BE UNDONE OR CANCELLED.\n'
                '\n'
                'Proceed? (y/N) '
            )
            user_input = raw_input(input_prompt)
            user_input = user_input.lower()

            if user_input != 'y':
                print('Not revoking.')
                exit(0)
        except KeyboardInterrupt:
            print('\nExiting.')
            exit(0)

    rpc = local_api_connect(config_path=config_path)
    assert rpc

    log.debug("Revoke {}".format(fqu))

    try:
        resp = rpc.backend_revoke(fqu)
    except Exception as e:
        log.exception(e)
        return {'error': 'Error talking to server, try again.'}

    if 'error' in resp:
        log.debug('RPC error: {}'.format(resp['error']))
        return resp

    if (not 'success' in resp or not resp['success']) and 'message' in resp:
        return {'error': resp['message']}

    analytics_event('Revoke name', {})
    return resp


def cli_migrate(args, config_path=CONFIG_PATH, password=None,
                proxy=None, interactive=True, force=False):
    """
    command: migrate
    help: Migrate a legacy blockchain-linked profile to the latest zonefile and profile format
    arg: name (str) 'The blockchain ID with the profile to migrate'
    opt: force (str) 'Reset the zone file no matter what.'
    """

    config_dir = os.path.dirname(config_path)
    if not local_api_status(config_dir=config_dir):
        return {'error': 'API server not running.  Please start it with `blockstack api start`.'}

    password = get_default_password(password)
    conf = config.get_config(config_path)
    assert conf

    res = wallet_ensure_exists(config_path=config_path)
    if 'error' in res:
        return res

    if proxy is None:
        proxy = get_default_proxy(config_path=config_path)

    fqu = str(args.name)

    if hasattr(args, 'force'):
        force = args.force
        if force is None:
            force = ''
    else:
        force = ''

    force = (force.lower() in ['1', 'yes', 'force', 'true'])

    error = check_valid_name(fqu)
    if error:
        return {'error': error}

    # need data public key 
    _, _, data_pubkey = get_addresses_from_file(config_dir=config_dir)
    if data_pubkey is None:
        return {'error': 'No data key in wallet'}

    res = get_name_zonefile(
        fqu, proxy=proxy,
        raw_zonefile=True, include_name_record=True
    )

    user_zonefile = None
    user_profile = None

    if 'error' not in res:
        name_rec = res['name_record']
        user_zonefile_txt = res['zonefile']
        user_zonefile_hash = get_zonefile_data_hash(user_zonefile_txt)
        user_zonefile = None
        legacy = False
        nonstandard = False

        # TODO: handle zone files that do not have data keys.
        # try to parse
        try:
            user_zonefile = blockstack_zones.parse_zone_file(user_zonefile_txt)
            legacy = blockstack_profiles.is_profile_in_legacy_format(user_zonefile)
        except:
            log.warning('Non-standard zonefile {}'.format(user_zonefile_hash))
            nonstandard = True

        if nonstandard:
            if force:
                # forcibly reset the zone file
                user_profile = make_empty_user_profile()
                user_zonefile = make_empty_zonefile(fqu, data_pubkey)

            else:
                if os.environ.get("BLOCKSTACK_CLIENT_INTERACTIVE_YES", None) != "1":
                    # prompt
                    msg = (
                        ''
                        'WARNING!  Non-standard zone file detected.'
                        'If you proceed, your zone file will be reset.'
                        ''
                        'Proceed? (y/N): '
                    )

                    proceed_str = raw_input(msg)
                    proceed = proceed_str.lower() in ['y']
                    if not proceed:
                        return {'error': 'Non-standard zonefile'}

                    else:
                        user_profile = make_empty_user_profile()
                        user_zonefile = make_empty_zonefile(fqu, data_pubkey)
                else:
                    return {'error': 'Non-standard zonefile'}

            # going ahead with zonefile and profile reset

        else:
            # standard or legacy zone file
            if not legacy:
                msg = 'Zone file is in the latest format.  No migration needed'
                return {'error': msg}

            # convert
            user_profile = blockstack_profiles.get_person_from_legacy_format(user_zonefile)
            user_zonefile = make_empty_zonefile(fqu, data_pubkey)

    else:
        log.error("Failed to get zone file for {}".format(fqu))
        return {'error': res['error']}

    zonefile_txt = blockstack_zones.make_zone_file(user_zonefile)
    zonefile_hash = get_zonefile_data_hash(zonefile_txt) 

    rpc = local_api_connect(config_path=config_path)
    assert rpc

    try:
        resp = rpc.backend_update(fqu, zonefile_txt, user_profile, None)
    except Exception as e:
        log.exception(e)
        return {'error': 'Error talking to server, try again.'}

    if 'error' in resp:
        log.debug('RPC error: {}'.format(resp['error']))
        return resp

    if (not 'success' in resp or not resp['success']) and 'message' in resp:
        return {'error': resp['message']}

    analytics_event('Migrate name', {})
    
    resp['zonefile_hash'] = zonefile_hash
    return resp


def cli_wallet_password(args, config_path=CONFIG_PATH, password=None, interactive=True):
    """
    command: wallet_password
    help: Change your wallet password
    opt: old_password (str) 'The old password. It will be prompted if not given.'
    opt: new_password (str) 'The new password. It will be prompted if not given.'
    """
    
    password = get_default_password(password)
    if password is None:
        password = getattr(args, 'password', None)

    wallet_path = get_wallet_path(config_path=config_path)
    
    res = load_wallet(password=password, wallet_path=wallet_path, interactive=interactive, include_private=True)
    if 'error' in res:
        return res
    
    if res['migrated']:
        return {'error': 'Wallet is in legacy format.  Please migrate it with `setup_wallet`'}

    wallet_keys = res['wallet']
    password = res['password']

    new_password = getattr(args, 'new_password', None)
    if new_password is None:
        new_password = prompt_wallet_password('Enter new wallet password: ')
        new_password_2 = prompt_wallet_password('Re-enter new wallet password: ')

        if new_password != new_password_2:
            return {'error': 'New passwords do not match'}

    if new_password == password:
        return {'error': 'Passwords are the same'}

    enc_wallet = encrypt_wallet(wallet_keys, new_password)
    if 'error' in enc_wallet:
        return enc_wallet

    legacy_path = backup_wallet(wallet_path=wallet_path)
    if legacy_path is None:
        return {'error': 'Failed to replace old wallet'}
    
    res = write_wallet(enc_wallet, path=wallet_path)
    if 'error' in res:
        return res
    
    try:
        os.unlink(legacy_path)
    except:
        pass

    return {'status': True}
    

def cli_setup_wallet(args, config_path=CONFIG_PATH, password=None, interactive=True):
    """
    command: setup_wallet
    help: Create or upgrade up your wallet.
    """
    
    password = get_default_password(password)
    ret = {}

    res = wallet_setup(config_path=config_path, interactive=interactive, password=password)
    if 'error' in res:
        return res

    if res.has_key('backup_wallet'):
        # return this
        ret['backup_wallet'] = res['backup_wallet']

    ret['status'] = True
    return ret


def cli_get_public_key(args, config_path=CONFIG_PATH, proxy=None):
    """
    command: get_public_key
    help: Get the ECDSA public key for a blockchain ID
    arg: name (str) 'The blockchain ID'
    """
    # reply ENODATA if we can't load the zone file
    # reply EINVAL if we can't parse the zone file

    fqu = str(args.name)
    zfinfo = get_name_zonefile(fqu, proxy=proxy)
    if 'error' in zfinfo:
        log.error("unable to load zone file for {}: {}".format(fqu, zfinfo['error']))
        return {'error': 'unable to load or parse zone file for {}'.format(fqu), 'errno': errno.ENODATA}
   
    if not user_zonefile_data_pubkey(zfinfo['zonefile']):
        log.error("zone file for {} has no public key".format(fqu))
        return {'error': 'zone file for {} has no public key'.format(fqu), 'errno': errno.EINVAL}

    zfpubkey = keylib.key_formatting.decompress(user_zonefile_data_pubkey(zfinfo['zonefile']))
    return {'public_key': zfpubkey}


def cli_list_accounts( args, proxy=None, config_path=CONFIG_PATH ):
    """
    command: list_accounts advanced
    help: List the set of accounts in a name's profile.
    arg: name (str) 'The name to query.'
    """ 

    if proxy is None:
        proxy = get_default_proxy(config_path=config_path)
    
    name = str(args.name)
    account_info = profile_list_accounts(name, proxy=proxy )
    if 'error' in account_info:
        return account_info

    return account_info['accounts']


def cli_get_account( args, proxy=None, config_path=CONFIG_PATH ):
    """
    command: get_account advanced
    help: Get an account from a name's profile.
    arg: name (str) 'The name to query.'
    arg: service (str) 'The service for which this account was created.'
    arg: identifier (str) 'The name of the account.'
    """

    if proxy is None:
        proxy = get_default_proxy(config_path=config_path)
    
    name = str(args.name)
    service = str(args.service)
    identifier = str(args.identifier)

    res = profile_get_account(name, service, identifier, config_path=config_path, proxy=proxy)
    if 'error' in res:
        return {'error': res['error']}

    return res['account']


def cli_put_account( args, proxy=None, config_path=CONFIG_PATH, password=None, wallet_keys=None ):
    """
    command: put_account advanced
    help: Add or overwrite an account in a name's profile.
    arg: name (str) 'The name to query.'
    arg: service (str) 'The service this account is for.'
    arg: identifier (str) 'The name of the account.'
    arg: content_url (str) 'The URL that points to external contact data.'
    opt: extra_data (str) 'A comma-separated list of "name1=value1,name2=value2,name3=value3..." with any extra account information you need in the account.'
    """
    password = get_default_password(password)
    proxy = get_default_proxy(config_path=config_path) if proxy is None else proxy
    config_dir = os.path.dirname(config_path)

    if wallet_keys is None:
        wallet_keys = get_wallet_keys(config_path, password)
        if 'error' in wallet_keys:
            return wallet_keys

    name = str(args.name)
    service = str(args.service)
    identifier = str(args.identifier)
    content_url = str(args.content_url)

    if not is_name_valid(args.name):
        return {'error': 'Invalid name'}

    if len(args.service) == 0 or len(args.identifier) == 0 or len(args.content_url) == 0:
        return {'error': 'Invalid data'}

    # parse extra data 
    extra_data = {}
    if hasattr(args, "extra_data") and args.extra_data is not None:
        extra_data_str = str(args.extra_data)
        if len(extra_data_str) > 0:
            extra_data_pairs = extra_data_str.split(",")
            for p in extra_data_pairs:
                if '=' not in p:
                    return {'error': "Could not interpret '%s' in '%s'" % (p, extra_data_str)}

                parts = p.split("=")
                k = parts[0]
                if k in ['service', 'identifier', 'contentUrl']:
                    continue

                v = "=".join(parts[1:])
                extra_data[k] = v

    return profile_put_account(name, service, identifier, content_url, extra_data, wallet_keys, config_path=config_path, proxy=proxy)


def cli_delete_account( args, proxy=None, config_path=CONFIG_PATH, password=None, wallet_keys=None ):
    """
    command: delete_account advanced
    help: Delete a particular account from a name's profile.
    arg: name (str) 'The name to query.'
    arg: service (str) 'The service the account is for.'
    arg: identifier (str) 'The identifier of the account to delete.'
    """
    password = get_default_password(password)
    proxy = get_default_proxy(config_path=config_path) if proxy is None else proxy

    config_dir = os.path.dirname(config_path)
    if wallet_keys is None:
        wallet_keys = get_wallet_keys(config_path, password)
        if 'error' in wallet_keys:
            return wallet_keys

    name = str(args.name)
    service = str(args.service)
    identifier = str(args.identifier)

    if not is_name_valid(args.name):
        return {'error': 'Invalid name'}

    if len(args.service) == 0 or len(args.identifier) == 0:
        return {'error': 'Invalid data'}

    return profile_delete_account(name, service, identifier, wallet_keys, config_path=config_path, proxy=proxy)


def cli_import_wallet(args, config_path=CONFIG_PATH, password=None, force=False):
    """
    command: import_wallet advanced
    help: Set the payment, owner, and data private keys for the wallet.
    arg: payment_privkey (str) 'Payment private key.  M-of-n multisig is supported by passing the CSV string "m,n,pk1,pk2,...".'
    arg: owner_privkey (str) 'Name owner private key.  M-of-n multisig is supported by passing the CSV string "m,n,pk1,pk2,...".'
    arg: data_privkey (str) 'Data-signing private key.  Must be a single private key.'
    """

    # we require m and n, even though n can be inferred, so we can at least sanity-check the user's arguments.
    # it's hard to get both n and the number of private keys wrong in the same way.

    config_dir = os.path.dirname(config_path)
    wallet_path = os.path.join(config_dir, WALLET_FILENAME)
    password = get_default_password(password)

    if force and os.path.exists(wallet_path):
        # back up
        backup_wallet(wallet_path)

    if os.path.exists(wallet_path):
        msg = 'Back up or remove current wallet first: {}'
        return {
            'error': 'Wallet already exists!',
            'message': msg.format(wallet_path),
        }

    if password is None:
        while True:
            res = make_wallet_password(password)
            if 'error' in res and password is None:
                print(res['error'])
                continue

            if password is not None:
                return res

            password = res['password']
            break

    try:
        assert args.owner_privkey
        assert args.payment_privkey
        assert args.data_privkey
    except Exception, e:
        if BLOCKSTACK_DEBUG:
            log.exception(e)
        return {'error': 'Invalid private keys'}

    def parse_multisig_csv(multisig_csv):
        """
        Helper to parse 'm,n,pk1,pk2.,,,' into a virtualchain private key bundle.
        """
        parts = multisig_csv.split(',')
        m = None
        n = None
        try:
            m = int(parts[0])
            n = int(parts[1])
            assert m <= n
            assert len(parts[2:]) == n
        except ValueError as ve:
            log.exception(ve)
            log.debug("Invalid multisig CSV {}".format(multisig_csv))
            log.error("Invalid m, n")
            return {'error': 'Unparseable m or n'}
        except AssertionError as ae:
            log.exception(ae)
            log.debug("Invalid multisig CSV {}".format(multisig_csv))
            log.error("Invalid argument: n must not exceed m, and there must be n private keys")
            return {'error': 'Invalid argument: invalid values for m or n'}

        keys = parts[2:]
        key_info = None
        try:
            key_info = virtualchain.make_multisig_info(m, keys)
        except Exception as e:
            if BLOCKSTACK_DEBUG:
                log.exception(e)

            log.error("Failed to make multisig information from keys")
            return {'error': 'Failed to make multisig information'}

        return key_info

    owner_privkey_info = None
    payment_privkey_info = None
    data_privkey_info = None

    # make absolutely certain that these are valid keys or multisig key strings
    try:
        owner_privkey_info = ecdsa_private_key(str(args.owner_privkey)).to_hex()
    except:
        log.debug("Owner private key string is not a valid Bitcoin private key")
        owner_privkey_info = parse_multisig_csv(args.owner_privkey)
        if 'error' in owner_privkey_info:
            return owner_privkey_info

    try:
        payment_privkey_info = ecdsa_private_key(str(args.payment_privkey)).to_hex()
    except:
        log.debug("Payment private key string is not a valid Bitcoin private key")
        payment_privkey_info = parse_multisig_csv(args.payment_privkey)
        if 'error' in payment_privkey_info:
            return payment_privkey_info

    try:
        data_privkey_info = ecdsa_private_key(str(args.data_privkey)).to_hex()
    except:
        log.error("Only single private keys are supported for data at this time")
        return {'error': 'Invalid data private key'}

    data = make_wallet(password, config_path=config_path,
            payment_privkey_info=payment_privkey_info,
            owner_privkey_info=owner_privkey_info,
            data_privkey_info=data_privkey_info )

    if 'error' in data:
        return data

    write_wallet(data, path=wallet_path)

    if not local_api_status(config_dir=config_dir):
        return {'status': True}

    # load into RPC daemon, if it is running
    rpc = local_api_connect(config_path=config_path)
    if rpc is None:
        log.error("Failed to connect to API endpoint. Trying to shut it down...")
        res = local_rpc.local_api_action('stop', config_dir=config_dir)
        if 'error' in res:
            log.error("Failed to stop API daemon")
            return res

        return {'status': True}

    try:
        wallet = decrypt_wallet(data, password, config_path=config_path)
        if 'error' in wallet:
            return {'error': 'Failed to decrypt new wallet'}

        rpc.backend_set_wallet( wallet )
    except Exception as e:
        log.exception(e)
        return {'error': 'Failed to load wallet into API endpoint'}
                
    return {'status': True}


def display_wallet_info(payment_address, owner_address, data_public_key, config_path=CONFIG_PATH):
    """
    Print out useful wallet information
    """
    print('-' * 60)
    print('Payment address:\t{}'.format(payment_address))
    print('Owner address:\t\t{}'.format(owner_address))

    if data_public_key is not None:
        print('Data public key:\t{}'.format(data_public_key))

    balance = None
    if payment_address is not None:
        balance = get_balance( payment_address, config_path=config_path )

    if balance is None:
        print('Failed to look up balance')
    else:
        balance = satoshis_to_btc(balance)
        print('-' * 60)
        print('Balance:')
        print('{}: {}'.format(payment_address, balance))
        print('-' * 60)

    names_owned = None
    if owner_address is not None:
        names_owned = get_names_owned(owner_address)
        
    if names_owned is None or 'error' in names_owned:
        print('Failed to look up names owned')

    else:
        print('Names Owned:')
        names_owned = get_names_owned(owner_address)
        print('{}: {}'.format(owner_address, names_owned))
        print('-' * 60)


def cli_wallet(args, config_path=CONFIG_PATH, interactive=True, password=None):
    """
    command: wallet advanced
    help: Query wallet information
    """

    password = get_default_password(password)
    wallet_path = get_wallet_path(config_path=config_path)
  
    payment_address = None
    owner_address = None
    data_pubkey = None
    migrated = False
   
    config_dir = os.path.dirname(config_path)
        
    if local_api_status(config_dir=config_dir):
        wallet_keys = get_wallet_keys(config_path, password)
        if 'error' in wallet_keys:
            return wallet_keys

        result = wallet_keys
        
        payment_address = result['payment_address']
        owner_address = result['owner_address']
        data_pubkey = result['data_pubkey']
    
    else:
        log.debug("API endpoint does not appear to be running")
        res = load_wallet(password=password, wallet_path=wallet_path, interactive=interactive, include_private=True)
        if 'error' in res:
            return res
    
        wallet = res['wallet']
        migrated = res['migrated']

        payment_address = wallet['payment_addresses'][0]
        owner_address = wallet['owner_addresses'][0]
        data_pubkey = wallet['data_pubkey']

        result = {
            'payment_privkey': wallet['payment_privkey'],
            'owner_privkey': wallet['owner_privkey'],
            'data_privkey': wallet['data_privkey'],
            'payment_address': payment_address,
            'owner_address': owner_address,
            'data_pubkey': data_pubkey
        }

    payment_privkey = result.get('payment_privkey', None)
    owner_privkey = result.get('owner_privkey', None)
    data_privkey = result.get('data_privkey', None)

    display_wallet_info(
        payment_address,
        owner_address,
        data_pubkey,
        config_path=CONFIG_PATH
    )

    if migrated:
        print ('WARNING: Wallet is in legacy format.  Please migrate it with `setup_wallet`.')
        print('-' * 60)

    print('Payment private key info: {}'.format(privkey_to_string(payment_privkey)))
    print('Owner private key info:   {}'.format(privkey_to_string(owner_privkey)))
    print('Data private key info:    {}'.format(privkey_to_string(data_privkey)))
    
    print('-' * 60)
    return result


def cli_consensus(args, config_path=CONFIG_PATH):
    """
    command: consensus advanced
    help: Get current consensus information
    opt: block_height (int) 'The block height at which to query the consensus information.  If not given, the current height is used.'
    """
    result = {}
    if args.block_height is None:
        # by default get last indexed block
        resp = getinfo()

        if 'error' in resp:
            return resp

        if 'last_block_processed' in resp and 'consensus' in resp:
            return {'consensus': resp['consensus'], 'block_height': resp['last_block_processed']}
        else:
            log.debug("Resp is {}".format(resp))
            return {'error': 'Server is indexing.  Try again shortly.'}

    resp = get_consensus_at(int(args.block_height))

    data = {}
    data['consensus'] = resp
    data['block_height'] = args.block_height

    result = data

    return result


def cli_api(args, password=None, interactive=True, config_path=CONFIG_PATH):
    """
    command: api 
    help: Control the RESTful API endpoint
    arg: command (str) '"start", "start-foreground", "stop", or "status"'
    opt: wallet_password (str) 'The wallet password. Will prompt if required.'
    """

    config_dir = CONFIG_DIR
    if config_path is not None:
        config_dir = os.path.dirname(config_path)

    command = str(args.command)
    password = get_default_password(password)
    if password is None and command in ['start', 'start-foreground']:
        password = getattr(args, 'wallet_password', None)
        if password is None:
            if not interactive:
                return {'error': 'No wallet password given, and not in interactive mode'}

            password = prompt_wallet_password()

    if password:
        set_secret("BLOCKSTACK_CLIENT_WALLET_PASSWORD", password)

    api_pass = getattr(args, 'api_pass', None)
    if api_pass is None:
        # environment?
        api_pass = get_secret('BLOCKSTACK_API_PASSWORD')
        
        if api_pass is None:
            # config file?
            conf = config.get_config(config_path)
            assert conf

            api_pass = conf.get('api_password', None)
            set_secret("BLOCKSTACK_API_PASSWORD", api_pass)

    if api_pass is None:
        return {'error': 'Need --api-password on the CLI, or `api_password=` set in your config file ({})'.format(config_path)}

    # sanity check: wallet must exist 
    if str(args.command) == 'start' and not wallet_exists(config_path=config_path):
        return {'error': 'Wallet does not exist.  Please create one with `blockstack setup`'}

    res = local_rpc.local_api_action(str(args.command), config_dir=config_dir, password=password, api_pass=api_pass)
    return res


def cli_name_import(args, interactive=True, config_path=CONFIG_PATH, proxy=None):
    """
    command: name_import advanced
    help: Import a name to a revealed but not-yet-launched namespace
    arg: name (str) 'The name to import'
    arg: address (str) 'The address of the name recipient'
    arg: zonefile (str) 'The path to the zone file'
    arg: privatekey (str) 'An unhardened child private key derived from the namespace reveal key'
    """

    import blockstack

    proxy = get_default_proxy() if proxy is None else proxy
    config_dir = os.path.dirname(config_path)
    conf = config.get_config(config_path)
    assert conf
    assert 'queue_path' in conf
    queue_path = conf['queue_path']

    # NOTE: we only need this for the queues.  This command is otherwise not accessible from the RESTful API,
    if not local_api_status(config_dir=config_dir):
        return {'error': 'API server not running.  Please start it with `blockstack api start`.'}

    name = str(args.name)
    address = virtualchain.address_reencode( str(args.address) )
    zonefile_path = str(args.zonefile_path)
    privkey = str(args.privatekey)

    try:
        privkey = ecdsa_private_key(privkey).to_hex()
    except:
        return {'error': 'Invalid private key'}

    if not re.match(OP_BASE58CHECK_PATTERN, address):
        return {'error': 'Invalid address'}

    if not os.path.exists(zonefile_path):
        return {'error': 'No such file or directory: {}'.format(zonefile_path)}

    zonefile_data = None
    try:
        with open(zonefile_path) as f:
            zonefile_data = f.read()

    except Exception as e:
        if BLOCKSTACK_DEBUG:
            log.exception(e)

        return {'error': 'Failed to load {}'.format(zonefile_path)}

    zonefile_info = analyze_zonefile_string(name, zonefile_data, force_data=True, check_current=False, proxy=proxy)
    if 'error' in zonefile_info:
        log.error("Failed to analyze zone file: {}".format(zonefile_info['error']))
        return {'error': zonefile_info['error']}

    if zonefile_info['nonstandard']:
        if interactive:
            proceed = prompt_invalid_zonefile()
            if not proceed:
                return {'error': 'Aborting name import on invalid zone file'}

        else:
            log.warning("Using nonstandard zone file data")

    zonefile_data = zonefile_info['zonefile_str']
    zonefile_hash = get_zonefile_data_hash(zonefile_data)

    if interactive:
        fees = get_price_and_fees(name, ['name_import'], privkey, privkey, config_path=config_path, proxy=proxy)
        if 'error' in fees:
            return fees

        print("Import cost breakdown:\n{}".format(json.dumps(fees, indent=4, sort_keys=True)))
        print("Importing name '{}' to be owned by '{}' with zone file hash '{}'".format(name, address, zonefile_hash))
        proceed = raw_input("Proceed? (y/N) ")
        if proceed.lower() != 'y':
            return {'error': 'Name import aborted'}

    utxo_client = get_utxo_provider_client(config_path=config_path)
    tx_broadcaster = get_tx_broadcaster(config_path=config_path)
    res = do_name_import(name, privkey, address, zonefile_hash, utxo_client, tx_broadcaster, config_path=config_path, proxy=proxy, safety_checks=True)
    if 'error' in res:
        return res

    # success! enqueue to back-end
    queue_append("name_import", name, res['transaction_hash'], zonefile_data=zonefile_data, zonefile_hash=zonefile_hash, owner_address=address, config_path=config_path, path=queue_path)

    res['value_hash'] = zonefile_hash
    return res


def cli_namespace_preorder(args, config_path=CONFIG_PATH, interactive=True, proxy=None):
    """
    command: namespace_preorder advanced
    help: Preorder a namespace
    arg: namespace_id (str) 'The namespace ID'
    arg: payment_privkey (str) 'The private key to pay for the namespace'
    arg: reveal_privkey (str) 'The private key that will import names'
    """

    import blockstack

    # NOTE: this does *not* go through the API.
    # exposing this through the API is dangerous.
    proxy = get_default_proxy() if proxy is None else proxy

    config_dir = os.path.dirname(config_path)
    nsid = str(args.namespace_id)
    ns_privkey = str(args.payment_privkey)
    ns_reveal_privkey = str(args.reveal_privkey)
    reveal_addr = None
   
    try:
        ns_privkey = keylib.ECPrivateKey(ns_privkey).to_hex()
        ns_reveal_privkey = keylib.ECPrivateKey(ns_reveal_privkey).to_hex()

        # force compresssed 
        ns_privkey = set_privkey_compressed(ns_privkey, compressed=True)
        ns_reveal_privkey = set_privkey_compressed(ns_reveal_privkey, compressed=True)

        keylib.ECPrivateKey(ns_privkey)
        reveal_addr = virtualchain.get_privkey_address(ns_reveal_privkey)
    except Exception as e:
        if BLOCKSTACK_DEBUG:
            log.exception(e)

        return {'error': 'Invalid namespace private key'}
    
    print("Calculating fees...")
    fees = get_price_and_fees(nsid, ['namespace_preorder', 'namespace_reveal', 'namespace_ready'], ns_privkey, ns_reveal_privkey, config_path=config_path, proxy=proxy )
    if 'error' in fees or 'warnings' in fees:
        return fees

    msg = "".join([
        "\n",
        "IMPORTANT:  PLEASE READ THESE INSTRUCTIONS CAREFULLY\n",
        "\n",
        "You are about to preorder the namespace '{}'.  It will cost about {} BTC ({} satoshi).\n".format(nsid, fees['total_estimated_cost']['btc'], fees['total_estimated_cost']['satoshis']),
        'The address {} will be used to pay the fee'.format(virtualchain.get_privkey_address(ns_privkey)),
        'The address {} will be used to reveal the namespace.'.format(reveal_addr),
        'MAKE SURE YOU KEEP THE PRIVATE KEYS FOR BOTH ADDRESSES\n',
        "\n",
        "Before you preorder this namespace, there are some things you should know.\n".format(nsid),
        "\n",
        "* Once you preorder the namespace, you will need to reveal it within 144 blocks (about 24 hours).\n",
        "  If you do not do so, then the namespace fee is LOST FOREVER and someone else can preorder it.\n",
        "  In addition, there is a very small (but non-zero) chance that someone else can preorder and reveal\n",
        "  the same namespace at the same time as you are.  If this happens, your namespace fee is LOST FOREVER as well.\n",
        "\n",
        "  The command to reveal the namespace is `blockstack namespace_reveal`.  Please be prepared to run it\n",
        "  once your namespace-preorder transaction is confirmed.\n",
        "\n",
        "* You must launch the namespace within {} blocks (about 1 year) after it is revealed with the above command.\n".format(blockstack.BLOCKS_PER_YEAR),
        "  If you do not do so, then the namespace and all the names in it will DISAPPEAR, and you (or someone else)\n",
        "  will have to START THE NAMESPACE OVER FROM SCRATCH.\n",
        "\n",
        "  The command to launch the namespace is `blockstack namespace_ready`.  Please be prepared to run it\n",
        "  once your namespace-reveal transaction is confirmed, and once you have populated your namespace with\n",
        "  the initial names.\n",
        "\n",
        "* After you reveal the namespace but before you launch it, you can pre-populate it with names.\n",
        "  This is optional, but you have 1 year to import as many names as you want.\n",
        "  ONLY YOU WILL BE ABLE TO IMPORT NAMES until the namespace has been launched.  Then, anyone can register names.\n",
        "\n",
        "  The command to do so is `blockstack name_import`.\n",
        "\n",
        "If you want to test your namespace parameters before creating it, please consider trying it in our integration test\n",
        "framework first.  Instructions are at https://github.com/blockstack/blockstack-core/tree/master/integration_tests\n",
        "\n",
        "If you have any questions, please contact us at support@blockstack.com or via https://blockstack.slack.com\n",
        "\n",
        "Full cost breakdown:\n",
        "{}".format(json.dumps(fees, indent=4, sort_keys=True))
    ])
   
    print(msg)
    
    prompts = [
        "I acknowledge that I have read and understood the above instructions (yes/no) ",
        "I acknowledge that this will cost {} BTC or more (yes/no) ".format(fees['total_estimated_cost']['btc']),
        "I acknowledge that by not following these instructions, I may lose {} BTC (yes/no) ".format(fees['total_estimated_cost']['btc']),
        "I acknowledge that I have tested my namespace in Blockstack's test mode (yes/no) ",
        "I am ready to preorder this namespace (yes/no) "
    ]

    for prompt in prompts:
        while True:
            if interactive:
                proceed = raw_input("I acknowledge that I have read the above instructions. (yes/No) ")
            else:
                proceed = 'yes'

            if proceed.lower() == 'y':
                print("Please type 'yes' or 'no'")
                continue

            if proceed.lower() != 'yes':
                return {'error': 'Aborting namespace preorder on user command'}

            break

    # proceed!
    utxo_client = get_utxo_provider_client(config_path=config_path)
    tx_broadcaster = get_tx_broadcaster(config_path=config_path)
    res = do_namespace_preorder(nsid, int(fees['namespace_price']), ns_privkey, reveal_addr, utxo_client, tx_broadcaster, config_path=config_path, proxy=proxy, safety_checks=True)
    return res


def format_cost_table(namespace_id, base, coeff, bucket_exponents, nonalpha_discount, no_vowel_discount, block_height):
    """
    Generate a string that contains a table of how much a name of a particular length will cost,
    subject to particular discounts.
    """
    import blockstack

    columns = [
        'length',
        'price',
        'price, nonalpha',
        'price, no vowel',
        'price, both'
    ]

    table = dict( [(c, [c]) for c in columns] )

    namespace_params = {
        'base': base,
        'coeff': coeff,
        'buckets': bucket_exponents,
        'nonalpha_discount': nonalpha_discount,
        'no_vowel_discount': no_vowel_discount,
        'namespace_id': namespace_id
    }

    for i in xrange(0, len(bucket_exponents)):
        length = i+1
        price_normal = str(int(round( blockstack.price_name("a" * length, namespace_params, block_height) )))
        price_nonalpha = str(int(round( blockstack.price_name(("1a" * length)[:length], namespace_params, block_height) )))
        price_novowel = str(int(round( blockstack.price_name("b" * length, namespace_params, block_height) )))
        price_nonalpha_novowel = str(int(round( blockstack.price_name("1" * length, namespace_params, block_height) )))
        
        len_str = str(length)
        if i == len(bucket_exponents)-1:
            len_str += '+'

        table['length'].append(len_str)
        table['price'].append(price_normal)
        table['price, nonalpha'].append(price_nonalpha)
        table['price, no vowel'].append(price_novowel)
        table['price, both'].append(price_nonalpha_novowel)

    col_widths = {}
    for k in table.keys():
        max_width = reduce( lambda x, y: max(x,y), map( lambda p: len(p), table[k] ) )
        col_widths[k] = max_width

    row_template_parts = [' {{: >{}}} '.format(col_widths[c]) for c in columns]
    header_template_parts = [' {{: <{}}} '.format(col_widths[c]) for c in columns]

    row_template = '|' + '|'.join(row_template_parts) + '|'
    header_template = '|' + '|'.join(header_template_parts) + '|'

    table_str = header_template.format(*columns) + '\n'
    table_str += '-' * (len(table_str) - 1) + '\n'
    
    for i in xrange(1, len(bucket_exponents)+1):
        row_data = [table[c][i] for c in columns]
        table_str += row_template.format(*row_data) + '\n'

    return table_str


def format_price_formula(namespace_id, block_height):
    """
    Generate a string that encodes the generic price function
    """
    import blockstack


    exponent_str =    "                                     buckets[min(len(name)-1, 15)]\n"
    numerator_str =   "             UNIT_COST * coeff * base                             \n"
    divider_str =     "cost(name) = -----------------------------------------------------\n"
    denominator_str = "                   max(nonalpha_discount, no_vowel_discount)      \n"

    formula_str = "(UNIT_COST = 100):\n" + \
                  exponent_str + \
                  numerator_str + \
                  divider_str + \
                  denominator_str

    return formula_str


def format_price_formula_worksheet(name, namespace_id, base, coeff, bucket_exponents, nonalpha_discount, no_vowel_discount, block_height):
    """
    Generate a string that encodes the namespace price function for a particular name
    """
    import blockstack

    if '.' in name:
        if name.count('.') != 1:
            return '\nThe specified name is invalid.  Names may not have periods (.) in them\n'

        name_parts = name.split('.')
        name = name_parts[0]
        if name_parts[1] != namespace_id:
            return '\nThe name specified does not belong to this namespace\n'

    full_name = '{}.{}'.format(name, namespace_id)
    err = check_valid_name(full_name)
    if err:
        return "\nFully-qualified name: {}\n{}\n".format(full_name, err)

    namespace_params = {
        'base': base,
        'coeff': coeff,
        'buckets': bucket_exponents,
        'nonalpha_discount': nonalpha_discount,
        'no_vowel_discount': no_vowel_discount,
        'namespace_id': namespace_id
    }

    def has_no_vowel_discount(n):
        return sum( [n.lower().count(v) for v in ["a", "e", "i", "o", "u", "y"]] ) == 0

    def has_nonalpha_discount(n):
        return sum( [n.lower().count(v) for v in ["0", "1", "2", "3", "4", "5", "6", "7", "8", "9", "-", "_"]] ) > 0
    
    discount = 1

    # no vowel discount?
    if has_no_vowel_discount(name):
       # no vowels!
       discount = max( discount, no_vowel_discount )

    # non-alpha discount?
    if has_nonalpha_discount(name):
       # non-alpha!
       discount = max( discount, nonalpha_discount )

    eval_numerator_str = "{} * {} * {}".format(blockstack.NAME_COST_UNIT * blockstack.get_epoch_price_multiplier(block_height, namespace_id), coeff, base)
    eval_exponent_str = "{}".format(bucket_exponents[min(len(name)-1, 15)])
    eval_denominator_str = "{}".format(discount)

    eval_divider_str = "cost({}) = ".format(name)
    left_pad = len(eval_divider_str)

    numerator_len = len(eval_numerator_str) + len(eval_exponent_str)
    denominator_len = len(eval_denominator_str)

    padded_exponent_str = (" " * (left_pad + len(eval_numerator_str))) + eval_exponent_str + '\n'
    padded_numerator_str = (" " * left_pad) + eval_numerator_str + '\n'
    padded_divider_str = eval_divider_str + ("-" * numerator_len) + (" = {}".format(int(blockstack.price_name(name, namespace_params, block_height)))) + '\n'
    padded_denominator_str = (" " * (left_pad + (numerator_len / 2) - (denominator_len / 2))) + eval_denominator_str + '\n'

    formula_str = "Worksheet:\n" + \
                  "\n" + \
                  "len({}) = {}\n".format(name, len(name)) + \
                  "buckets[min(len(name)-1, 15)] = buckets[min({}, 15)] = buckets[{}] = {}\n".format(len(name)-1, min(len(name)-1, 15), bucket_exponents[min(len(name)-1, 15)]) + \
                  "nonalpha_discount = {}\n".format( nonalpha_discount if has_nonalpha_discount(name) else 1 ) + \
                  "no_vowel_discount = {}\n".format( no_vowel_discount if has_no_vowel_discount(name) else 1 ) + \
                  "max(nonalpha_discount, no_vowel_discount) = max({}, {}) = {}\n".format(nonalpha_discount if has_nonalpha_discount(name) else 1, no_vowel_discount if has_no_vowel_discount(name) else 1, discount) + \
                  "\n" + \
                  padded_exponent_str + \
                  padded_numerator_str + \
                  padded_divider_str + \
                  padded_denominator_str + \
                  "\n"
    
    return formula_str


def cli_namespace_reveal(args, interactive=True, config_path=CONFIG_PATH, proxy=None):
    """
    command: namespace_reveal advanced
    help: Reveal a namespace and interactively set its pricing parameters
    arg: namespace_id (str) 'The namespace ID'
    arg: payment_privkey (str) 'The private key that paid for the namespace'
    arg: reveal_privkey (str) 'The private key that will import names'
    """
    # NOTE: this will not use the RESTful API.
    # it is too dangerous to expose this to web browsers.
    import blockstack
    
    namespace_id = str(args.namespace_id)
    privkey = str(args.payment_privkey)
    reveal_privkey = str(args.reveal_privkey)
    reveal_addr = None

    res = is_namespace_valid(namespace_id)
    if not res:
        return {'error': 'Invalid namespace ID'}

    try:
        privkey = keylib.ECPrivateKey(privkey).to_hex()
        reveal_privkey = keylib.ECPrivateKey(reveal_privkey).to_hex()

        # force compresssed 
        ns_privkey = set_privkey_compressed(privkey, compressed=True)
        ns_reveal_privkey = set_privkey_compressed(reveal_privkey, compressed=True)

        ecdsa_private_key(privkey)
        reveal_addr = virtualchain.get_privkey_address(reveal_privkey)
    except Exception as e:
        if BLOCKSTACK_DEBUG:
            log.exception(e)

        return {'error': 'Invalid private keys'}

    infinite_lifetime = 0xffffffff       # means "infinite" to blockstack-core
    
    def _sane_default(argvec, value, default):
        res = None
        if hasattr(argvec, value):
            res = getattr(argvec, value)
        
        if res is None:
            res = default

        return res

    # sane defaults
    lifetime = int(_sane_default(args, 'lifetime', infinite_lifetime))
    coeff = int(_sane_default(args, 'coeff', 4))
    base = int(_sane_default(args, 'base', 4))
    bucket_exponents_str = _sane_default(args, 'buckets', "15,14,13,12,11,10,9,8,7,6,5,4,3,2,1,0")
    nonalpha_discount = int(_sane_default(args, 'nonalpha_discount', 2))
    no_vowel_discount = int(_sane_default(args, 'no_vowel_discount', 5))

    def parse_bucket_exponents(exp_str):

        bucket_exponents_strs = exp_str.split(',')
        if len(bucket_exponents_strs) != 16:
            raise Exception('bucket_exponents must be a 16-value comma-separated list of integers')

        bucket_exponents = []
        for i in xrange(0, len(bucket_exponents_strs)):
            try:
                bucket_exponents.append( int(bucket_exponents_strs[i]) )
                assert 0 <= bucket_exponents[i]
                assert bucket_exponents[i] < 16
            except (ValueError, AssertionError) as e:
                raise Exception('bucket_exponents must contain integers between 0 and 15, inclusively')

        return bucket_exponents

    def print_namespace_configuration(params):
        print("Namespace ID:           {}".format(namespace_id))
        print("Name lifetimes:         {}".format(params['lifetime'] if params['lifetime'] != infinite_lifetime else "infinite"))
        print("Price coefficient:      {}".format(params['coeff']))
        print("Price base:             {}".format(params['base']))
        print("Price bucket exponents: {}".format(params['buckets']))
        print("Non-alpha discount:     {}".format(params['nonalpha_discount']))
        print("No-vowel discount:      {}".format(params['no_vowel_discount']))
        print("")

        formula_str = format_price_formula(namespace_id, block_height)
        price_table_str = format_cost_table(namespace_id, params['base'], params['coeff'], params['buckets'],
                                                          params['nonalpha_discount'], params['no_vowel_discount'], block_height)

        print("Name price formula:")
        print(formula_str)
        print("")
        print("Name price table:")
        print(price_table_str)

        print("")


    bbs = None
    try:
        bbs = parse_bucket_exponents(bucket_exponents_str)
    except Exception as e:
        if BLOCKSTACK_DEBUG:
            log.exception(e)

        return {'error': 'Invalid bucket exponents.  Must be a list of 16 integers between 0 and 15.'}
        
    namespace_params = {
        'lifetime': lifetime,
        'coeff': coeff,
        'base': base,
        'buckets': bbs,
        'nonalpha_discount': nonalpha_discount,
        'no_vowel_discount': no_vowel_discount
    }

    block_height = get_block_height(config_path=config_path)

    options = {
        '1': {
            'msg': 'Set name lifetime in blocks             (positive integer between 1 and {}, or "infinite")'.format(2**32 - 1),
            'var': 'lifetime',
            'parse': lambda x: infinite_lifetime if x == "infinite" else int(x)
        },
        '2': {
            'msg': 'Set price coefficient                   (positive integer between 1 and 255)',
            'var': 'coeff',
            'parse': lambda x: int(x)
        },
        '3': {
            'msg': 'Set base price                          (positive integer between 1 and 255)',
            'var': 'base',
            'parse': lambda x: int(x)
        },
        '4': {
            'msg': 'Set price bucket exponents              (16 comma-separated integers, each between 1 and 15)',
            'var': 'buckets',
            'parse': lambda x: parse_bucket_exponents(x)
        },
        '5': {
            'msg': 'Set non-alphanumeric character discount (positive integer between 1 and 15)',
            'var': 'nonalpha_discount',
            'parse': lambda x: int(x)
        },
        '6': {
            'msg': 'Set no-vowel discount                   (positive integer between 1 and 15)',
            'var': 'no_vowel_discount',
            'parse': lambda x: int(x)
        },
        '7': {
            'msg': 'Show name price formula',
            'input': 'Enter name: ',
            'callback': lambda inp: print(format_price_formula_worksheet(inp, namespace_id, namespace_params['base'], namespace_params['coeff'],
                                                                         namespace_params['buckets'], namespace_params['nonalpha_discount'], 
                                                                         namespace_params['no_vowel_discount'], block_height))
        },
        '8': {
            'msg': 'Show price table',
            'callback': lambda: print(print_namespace_configuration(namespace_params)),
        },
        '9': {
            'msg': 'Done',
            'break': True,
        },
    }
    option_order = options.keys()
    option_order.sort()
    
    print_namespace_configuration(namespace_params)

    while interactive:

        print("What would you like to do?")

        for opt in option_order:
            print("({}) {}".format(opt, options[opt]['msg']))

        print("")

        selection = None
        value = None
        while True:
            selection = raw_input("({}-{}) ".format(option_order[0], option_order[-1]))
            if selection not in options:
                print("Please select between {} and {}".format(option_order[0], option_order[-1]))
                continue
            else:
                break

        if options[selection].has_key('var'):
            value_str = raw_input("New value for '{}': ".format(options[selection]['var']))
            old_value = namespace_params[ options[selection]['var'] ]
            try:
                value = options[selection]['parse'](value_str)
                namespace_params[ options[selection]['var'] ] = value
                assert blockstack.namespacereveal.namespacereveal_sanity_check( namespace_id, blockstack.BLOCKSTACK_VERSION, namespace_params['lifetime'],
                                                                                namespace_params['coeff'], namespace_params['base'], namespace_params['buckets'],
                                                                                namespace_params['nonalpha_discount'], namespace_params['no_vowel_discount'] )

            except Exception as e:
                if BLOCKSTACK_DEBUG:
                    log.exception(e)

                print("Invalid value for '{}'".format(options[selection]['var']))
                namespace_params[ options[selection]['var'] ] = old_value

            print_namespace_configuration(namespace_params)
            continue

        elif options[selection].has_key('input'):
            inpstr = options[selection]['input']
            inp = raw_input(inpstr)
            options[selection]['callback'](inp)
            continue

        elif options[selection].has_key('callback'):
            options[selection]['callback']()
            continue

        elif options[selection].has_key('break'):
            break

        else:
            raise Exception("BUG: selection {}".format(selection))

    if not interactive:
        # still check this 
        try:
            assert blockstack.namespacereveal.namespacereveal_sanity_check( namespace_id, blockstack.BLOCKSTACK_VERSION, namespace_params['lifetime'],
                                                                            namespace_params['coeff'], namespace_params['base'], namespace_params['buckets'],
                                                                            namespace_params['nonalpha_discount'], namespace_params['no_vowel_discount'] )
        except Exception as e:
            if BLOCKSTACK_DEBUG:
                log.exception(e)

            return {'error': 'Invalid namespace parameters'}

    # do we have enough btc?
    print("Calculating fees...")
    fees = get_price_and_fees(namespace_id, ['namespace_reveal'], privkey, reveal_privkey, config_path=config_path, proxy=proxy )
    if 'error' in fees:
        return fees

    if 'warnings' in fees:
        return {'error': 'Not enough information for fee calculation: {}'.format( ", ".join(["'{}'".format(w) for w in fees['warnings']]) )}

    # got the params we wanted
    print("This is the final configuration for your namespace:") 
    print_namespace_configuration(namespace_params)
    print("You will NOT be able to change this once it is set.")
    print("Reveal address:  {}".format(reveal_addr))
    print("Payment address: {}".format(virtualchain.get_privkey_address(privkey)))
    print("Transaction cost breakdown:\n{}".format(json.dumps(fees, indent=4, sort_keys=True)))
    print("")

    while interactive:
        proceed = raw_input("Proceed? (yes/no) ")
        if proceed.lower() == 'y':
            print("Please type 'yes' or 'no'")
            continue

        if proceed.lower() != 'yes':
            return {'error': 'Aborted namespace reveal'}

        break

    # proceed!
    utxo_client = get_utxo_provider_client(config_path=config_path)
    tx_broadcaster = get_tx_broadcaster(config_path=config_path)
    res = do_namespace_reveal(namespace_id, reveal_addr, namespace_params['lifetime'], namespace_params['coeff'], namespace_params['base'], namespace_params['buckets'],
                              namespace_params['nonalpha_discount'], namespace_params['no_vowel_discount'], privkey, utxo_client, tx_broadcaster, config_path=config_path, proxy=proxy, safety_checks=True)

    return res


def cli_namespace_ready(args, interactive=True, config_path=CONFIG_PATH, proxy=None):
    """
    command: namespace_ready advanced
    help: Mark a namespace as ready
    arg: namespace_id (str) 'The namespace ID'
    arg: reveal_privkey (str) 'The private key used to import names'
    """

    import blockstack
    namespace_id = str(args.namespace_id)
    reveal_privkey = str(args.reveal_privkey)

    res = is_namespace_valid(namespace_id)
    if not res:
        return {'error': 'Invalid namespace ID'}
    
    try:
        reveal_privkey = keylib.ECPrivateKey(reveal_privkey).to_hex()

        # force compresssed 
        reveal_privkey = set_privkey_compressed(reveal_privkey, compressed=True)

        reveal_addr = virtualchain.get_privkey_address(reveal_privkey)
    except:
        return {'error': 'Invalid private keys'}

    # do we have enough btc?
    print("Calculating fees...")
    fees = get_price_and_fees(namespace_id, ['namespace_ready'], reveal_privkey, reveal_privkey, config_path=config_path, proxy=proxy )
    if 'error' in fees:
        return fees

    if 'warnings' in fees:
        return {'error': 'Not enough information for fee calculation: {}'.format( ", ".join(["'{}'".format(w) for w in fees['warnings']]) )}

    namespace_rec = get_namespace_blockchain_record(namespace_id, proxy=proxy)
    if 'error' in namespace_rec:
        return namespace_rec

    if namespace_rec['ready']:
        return {'error': 'Namespace is already launched'}

    launch_deadline = namespace_rec['reveal_block'] + blockstack.NAMESPACE_REVEAL_EXPIRE

    print("Cost breakdown:\n{}".format(json.dumps(fees, indent=4, sort_keys=True)))
    print("This command will launch the namespace '{}'".format(namespace_id))
    print("Once launched, *anyone* can register a name in it.")
    print("This namespace must be launched by block {}, so please run this command before block {}.".format(launch_deadline, launch_deadline - 144))
    print("THIS CANNOT BE UNDONE.")
    print("")
    while True:
        proceed = None
        if interactive:
            proceed = raw_input("Proceed? (yes/no) ")
        else:
            proceed = 'yes'

        if proceed.lower() == 'y':
            print("Please type 'yes' or 'no'")
            continue

        if proceed.lower() != 'yes':
            return {'error': 'Namespace launch aborted'}

        break

    # proceed!
    utxo_client = get_utxo_provider_client(config_path=config_path)
    tx_broadcaster = get_tx_broadcaster(config_path=config_path)
    res = do_namespace_ready(namespace_id, reveal_privkey, utxo_client, tx_broadcaster, config_path=config_path, proxy=proxy, safety_checks=True)
    return res


def cli_put_mutable(args, config_path=CONFIG_PATH, password=None, proxy=None, storage_drivers=None, storage_drivers_exclusive=False):
    """
    command: put_mutable advanced
    help: Low-level method to store off-chain signed data.
    arg: name (str) 'The name that points to the zone file to use'
    arg: data_id (str) 'The name of the data'
    arg: data_path (str) 'The path to the data to store'
    opt: privkey (str) 'The private key to sign with'
    opt: version (str) 'The version of this data to store'
    """
    
    password = get_default_password(password)
    
    fqu = str(args.name)
    data_id = str(args.data_id)
    data_path = str(args.data)

    data = None
    with open(data_path, 'r') as f:
        data = f.read()

    error = check_valid_name(fqu)
    if error:
        return {'error': error}

    config_dir = os.path.dirname(config_path)
    privkey = None
    if not hasattr(args, 'privkey') or args.privkey is None:
        
        # get the data private key from the wallet.
        # put_mutable() should only succeed if the zone file for this name
        # has the corresponding public key, since otherwise there would be
        # no way to authenticate this data.
        zfinfo = get_name_zonefile(fqu, proxy=proxy)
        if 'error' in zfinfo:
            log.error("unable to load zone file for {}: {}".format(fqu, zfinfo['error']))
            return {'error': 'unable to load or parse zone file for {}'.format(fqu)}
       
        if not user_zonefile_data_pubkey(zfinfo['zonefile']):
            log.error("zone file for {} has no public key".format(fqu))
            return {'error': 'zone file for {} has no public key'.format(fqu)}

        wallet_keys = get_wallet_keys(config_path, password)
        if 'error' in wallet_keys:
            return wallet_keys

        privkey = str(wallet_keys['data_privkey'])
        pubkey = keylib.key_formatting.compress(ecdsa_private_key(privkey).public_key().to_hex())
        zfpubkey = keylib.key_formatting.compress(user_zonefile_data_pubkey(zfinfo['zonefile']))
        if pubkey != zfpubkey:
            log.error("public key mismatch: wallet public key {} != zonefile public key {}".format(pubkey, zfpubkey))
            return {'error': 'public key mismatch: wallet public key {} does not match zone file public key {}'.format(pubkey, zfpubkey)}

    else:
        privkey = str(args.privkey)

    try:
        pubkey = ECPrivateKey(privkey).public_key().to_hex()
    except:
        if BLOCKSTACK_TEST:
            log.error("Invalid private key {}".format(privkey))
        return {'error': 'Failed to parse private key'}

    mutable_data_info = make_mutable_data_info(data_id, data, blockchain_id=fqu, config_path=config_path)
    mutable_data_payload = data_blob_serialize(mutable_data_info)

    proxy = get_default_proxy(config_path=config_path) if proxy is None else proxy
    sig = sign_data_payload(mutable_data_payload, privkey)

    result = put_mutable(mutable_data_info['fq_data_id'], mutable_data_payload, pubkey, sig, mutable_data_info['version'], \
                         blockchain_id=fqu, config_path=config_path, proxy=proxy, storage_drivers=storage_drivers, storage_drivers_exclusive=storage_drivers_exclusive) 

    if 'error' in result:
        return result

    return result


def cli_put_immutable(args, config_path=CONFIG_PATH, password=None, proxy=None):
    """
    command: put_immutable advanced
    help: Put signed, blockchain-hashed data into your storage providers.
    arg: name (str) 'The name that points to the zone file to use'
    arg: data_id (str) 'The name of the data'
    arg: data (str) 'Path to the data to store'
    """

    password = get_default_password(password)
    config_dir = os.path.dirname(config_path)

    fqu = str(args.name)
    error = check_valid_name(fqu)
    if error:
        return {'error': error}

    data_path = str(args.data)
    with open(data_path, 'r') as f:
        data = f.read()

    wallet_keys = get_wallet_keys(config_path, password)
    if 'error' in wallet_keys:
        return wallet_keys

    proxy = get_default_proxy() if proxy is None else proxy

    result = put_immutable(
        fqu, str(args.data_id), data,
        wallet_keys=wallet_keys, proxy=proxy
    )

    if 'error' in result:
        return result
    
    data_hash = result['immutable_data_hash']
    result['hash'] = data_hash
    return result


def cli_get_mutable(args, config_path=CONFIG_PATH, proxy=None):
    """
    command: get_mutable advanced
    help: Low-level method to get signed off-chain data.
    arg: name (str) 'The blockchain ID that owns the data'
    arg: data_id (str) 'The name of the data'
    opt: data_pubkey (str) 'The public key to use to verify the data'
    opt: device_ids (str) 'A CSV of devices to query'
    """
    data_pubkey = str(args.data_pubkey) if hasattr(args, 'data_pubkey') and getattr(args, 'data_pubkey') is not None else None

    # get the list of device IDs to use 
    device_ids = getattr(args, 'device_ids', None)
    if device_ids:
        device_ids = device_ids.split(',')

    else:
        device_ids = [get_local_device_id(os.path.dirname(config_path))]

    result = get_mutable(str(args.data_id), device_ids, proxy=proxy, config_path=config_path, blockchain_id=str(args.name), data_pubkey=data_pubkey)
    if 'error' in result:
        return result

    return {'status': True, 'data': result['data']}


def cli_get_immutable(args, config_path=CONFIG_PATH, proxy=None):
    """
    command: get_immutable advanced
    help: Get signed, blockchain-hashed data from storage providers.
    arg: name (str) 'The name that points to the zone file with the data hash'
    arg: data_id_or_hash (str) 'Either the name or the SHA256 of the data to obtain'
    """
    proxy = get_default_proxy() if proxy is None else proxy

    if is_valid_hash( args.data_id_or_hash ):
        result = get_immutable(str(args.name), str(args.data_id_or_hash), proxy=proxy)
        if 'error' not in result:
            return result

    # either not a valid hash, or no such data with this hash.
    # maybe this hash-like string is the name of something?
    result = get_immutable_by_name(str(args.name), str(args.data_id_or_hash), proxy=proxy)
    if 'error' in result:
        return result

    return {
        'data': result['data'],
        'hash': result['hash']
    }


def cli_list_update_history(args, config_path=CONFIG_PATH):
    """
    command: list_update_history advanced
    help: List the history of update hashes for a name
    arg: name (str) 'The name whose data to list'
    """
    result = list_update_history(str(args.name))
    return result


def cli_list_zonefile_history(args, config_path=CONFIG_PATH):
    """
    command: list_zonefile_history advanced
    help: List the history of zonefiles for a name (if they can be obtained)
    arg: name (str) 'The name whose zonefiles to list'
    """
    result = list_zonefile_history(str(args.name))
    return result


def cli_list_immutable_data_history(args, config_path=CONFIG_PATH):
    """
    command: list_immutable_data_history advanced
    help: List all prior hashes of a given immutable datum
    arg: name (str) 'The name whose data to list'
    arg: data_id (str) 'The data identifier whose history to list'
    """
    result = list_immutable_data_history(str(args.name), str(args.data_id))
    return result


def cli_delete_immutable(args, config_path=CONFIG_PATH, proxy=None, password=None):
    """
    command: delete_immutable advanced
    help: Delete an immutable datum from a zonefile.
    arg: name (str) 'The name that owns the data'
    arg: data_id (str) 'The SHA256 of the data to remove, or the data ID'
    """

    password = get_default_password(password)

    config_dir = os.path.dirname(config_path)
    fqu = str(args.name)
    error = check_valid_name(fqu)
    if error:
        return {'error': error}

    wallet_keys = get_wallet_keys(config_path, password)
    if 'error' in wallet_keys:
        return wallet_keys

    if proxy is None:
        proxy = get_default_proxy()

    result = None
    if is_valid_hash(str(args.data_id)):
        result = delete_immutable(
            str(args.name), str(args.data_id),
            proxy=proxy, wallet_keys=wallet_keys
        )
    else:
        result = delete_immutable(
            str(args.name), None, data_id=str(args.data_id),
            proxy=proxy, wallet_keys=wallet_keys
        )

    return result


def cli_delete_mutable(args, config_path=CONFIG_PATH, password=None, proxy=None):
    """
    command: delete_mutable advanced
    help: Low-level method to delete signed off-chain data.
    arg: name (str) 'The name that owns the data'
    arg: data_id (str) 'The ID of the data to remove'
    opt: privkey (str) 'If given, the data private key to use'
    opt: device_ids (str) 'The CSV of device IDs'
    """ 
    password = get_default_password(password)
    
    data_id = str(args.data_id)
    fqu = str(args.name)
    error = check_valid_name(fqu)
    if error:
        return {'error': error}

    config_dir = os.path.dirname(config_path)

    # this should only succeed if the zone file is well-formed,
    # since otherwise no one would be able to get the public key
    # to verify the tombstones.
    zfinfo = get_name_zonefile(fqu, proxy=proxy)
    if 'error' in zfinfo:
        log.error("Unable to load zone file for {}: {}".format(fqu, zfinfo['error']))
        return {'error': 'Unable to load or parse zone file for {}'.format(fqu)}
   
    if not user_zonefile_data_pubkey(zfinfo['zonefile']):
        log.error("Zone file for {} has no public key".format(fqu))
        return {'error': 'Zone file for {} has no public key'.format(fqu)}

    privkey = None

    if hasattr(args, 'privkey') and args.privkey:
        privkey = str(args.privkey)

    else:
        wallet_keys = get_wallet_keys(config_path, password)
        if 'error' in wallet_keys:
            return wallet_keys

        privkey = wallet_keys['data_privkey']
        assert privkey

    proxy = get_default_proxy(config_path=config_path) if proxy is None else proxy

    device_ids = None
    if hasattr(args, 'device_ids') and args.device_ids is not None and len(str(args.device_ids)) > 0:
        device_ids = args.device_ids.split(',')
    else:
        device_ids = [get_local_device_id(os.path.dirname(config_path))]

    data_tombstones = make_mutable_data_tombstones(device_ids, data_id) 
    signed_data_tombstones = sign_mutable_data_tombstones(data_tombstones, privkey)

    result = delete_mutable(data_id, signed_data_tombstones, proxy=proxy, config_path=config_path)
    return result


def cli_get_name_blockchain_record(args, config_path=CONFIG_PATH):
    """
    command: get_name_blockchain_record advanced
    help: Get the raw blockchain record for a name
    arg: name (str) 'The name to list'
    """
    result = get_name_blockchain_record(str(args.name))
    return result


def cli_get_name_blockchain_history(args, config_path=CONFIG_PATH):
    """
    command: get_name_blockchain_history advanced
    help: Get a sequence of historic blockchain records for a name
    arg: name (str) 'The name to query'
    opt: start_block (int) 'The start block height'
    opt: end_block (int) 'The end block height'
    """
    start_block = args.start_block
    if start_block is None:
        start_block = FIRST_BLOCK_MAINNET
    else:
        start_block = int(args.start_block)

    end_block = args.end_block
    if end_block is None:
        # I would love to have to update this number in the future,
        # if it proves too small.  That would be a great problem
        # to have :-)
        end_block = 100000000
    else:
        end_block = int(args.end_block)

    result = get_name_blockchain_history(str(args.name), start_block, end_block)
    return result


def cli_get_namespace_blockchain_record(args, config_path=CONFIG_PATH):
    """
    command: get_namespace_blockchain_record advanced
    help: Get the raw namespace blockchain record for a name
    arg: namespace_id (str) 'The namespace ID to list'
    """
    result = get_namespace_blockchain_record(str(args.namespace_id))
    return result


def cli_lookup_snv(args, config_path=CONFIG_PATH):
    """
    command: lookup_snv advanced
    help: Use SNV to look up a name at a particular block height
    arg: name (str) 'The name to query'
    arg: block_id (int) 'The block height at which to query the name'
    arg: trust_anchor (str) 'The trusted consensus hash, transaction ID, or serial number from a higher block height than `block_id`'
    """
    result = lookup_snv(
        str(args.name),
        int(args.block_id),
        str(args.trust_anchor)
    )

    return result


def cli_get_name_zonefile(args, config_path=CONFIG_PATH, raw=True, proxy=None):
    """
    command: get_name_zonefile advanced raw
    help: Get a name's zonefile
    arg: name (str) 'The name to query'
    opt: json (str) 'If true is given, try to parse as JSON'
    """
    # the 'raw' kwarg is set by the API daemon to False to get back structured data

    name = str(args.name)
    parse_json = getattr(args, 'json', 'false')
    parse_json = parse_json is not None and parse_json.lower() in ['true', '1']

    result = get_name_zonefile(str(args.name), raw_zonefile=True)
    if 'error' in result:
        log.error("get_name_zonefile failed: %s" % result['error'])
        return result

    if 'zonefile' not in result:
        return {'error': 'No zonefile data'}

    if parse_json:
        # try to parse
        try:
            new_zonefile = decode_name_zonefile(name, result['zonefile'])
            assert new_zonefile is not None, "Failed to decode zone file"
            result['zonefile'] = result['zonefile']
        except Exception as e:
            if BLOCKSTACK_DEBUG:
                log.exception(e)

            return {'error': 'Non-standard zonefile.'}
    
    if raw:
        return result['zonefile']

    else:
        return result


def cli_get_names_owned_by_address(args, config_path=CONFIG_PATH):
    """
    command: get_names_owned_by_address advanced
    help: Get the list of names owned by an address
    arg: address (str) 'The address to query'
    """
    result = get_names_owned_by_address(str(args.address))
    return result


def cli_get_namespace_cost(args, config_path=CONFIG_PATH):
    """
    command: get_namespace_cost advanced
    help: Get the cost of a namespace
    arg: namespace_id (str) 'The namespace ID to query'
    """
    result = get_namespace_cost(str(args.namespace_id))
    return result


def get_offset_count(offset, count):
    return (
        int(offset) if offset is not None else -1,
        int(count) if count is not None else -1,
    )


def cli_get_all_names(args, config_path=CONFIG_PATH):
    """
    command: get_all_names advanced
    help: Get all names in existence, optionally paginating through them
    arg: page (int) 'The page of names to fetch (groups of 100)'
    """

    offset = int(args.page) * 100
    count = 100

    result = get_all_names(offset=offset, count=count)

    return result


def cli_get_all_namespaces(args, config_path=CONFIG_PATH):
    """
    command: get_all_namespaces
    help: Get the list of namespaces
    """
    result = get_all_namespaces()
    return result


def cli_get_names_in_namespace(args, config_path=CONFIG_PATH):
    """
    command: get_names_in_namespace advanced
    help: Get the names in a given namespace, optionally paginating through them
    arg: namespace_id (str) 'The ID of the namespace to query'
    arg: page (int) 'The page of names to fetch (groups of 100)'
    """
    
    offset = int(args.page) * 100
    count = 100

    result = get_names_in_namespace(str(args.namespace_id), offset, count)

    return result


def cli_get_nameops_at(args, config_path=CONFIG_PATH):
    """
    command: get_nameops_at advanced
    help: Get the list of name operations that occurred at a given block number
    arg: block_id (int) 'The block height to query'
    """
    result = get_nameops_at(int(args.block_id))
    return result


def cli_set_zonefile_hash(args, config_path=CONFIG_PATH, password=None):
    """
    command: set_zonefile_hash advanced
    help: Directly set the hash associated with the name in the blockchain.
    arg: name (str) 'The name to update'
    arg: zonefile_hash (str) 'The RIPEMD160(SHA256(zonefile)) hash'
    """
    password = get_default_password(password)

    conf = config.get_config(config_path)
    assert conf

    config_dir = os.path.dirname(config_path)
    fqu = str(args.name)

    error = check_valid_name(fqu)
    if error:
        return {'error': error}

    zonefile_hash = str(args.zonefile_hash)
    if re.match(r'^[a-fA-F0-9]+$', zonefile_hash) is None or len(zonefile_hash) != 40:
        return {'error': 'Not a valid zonefile hash'}

    # forward along to RESTful server (or registrar)
    log.debug("Update {}, zonefile_hash={}".format(fqu, zonefile_hash))
    rpc = local_api_connect(config_path=config_path)
    assert rpc

    try:
        resp = rpc.backend_update(fqu, None, None, zonefile_hash )
    except Exception as e:
        log.exception(e)
        return {'error': 'Error talking to server, try again.'}

    if 'error' in resp:
        log.debug('RPC error: {}'.format(resp['error']))
        return resp

    if (not 'success' in resp or not resp['success']) and 'message' in resp:
        return {'error': resp['message']}

    analytics_event('Set zonefile hash', {})

    resp['zonefile_hash'] = zonefile_hash
    return resp


def cli_unqueue(args, config_path=CONFIG_PATH):
    """
    command: unqueue advanced
    help: Remove a stuck transaction from the queue.
    arg: name (str) 'The affected name'
    arg: queue_id (str) 'The type of queue ("preorder", "register", "update", etc)'
    arg: txid (str) 'The transaction ID'
    """
    conf = config.get_config(config_path)
    queue_path = conf['queue_path']

    try:
        queuedb_remove(
            str(args.queue_id), str(args.name),
            str(args.txid), path=queue_path
        )
    except:
        msg = 'Failed to remove from queue\n{}'
        return {'error': msg.format(traceback.format_exc())}

    return {'status': True}


def find_signing_privkey(name, args_signing_privkey, wallet_keys=None, config_path=CONFIG_PATH, password=None, proxy=None, parsed_token_file=None):
    """
    Find the signing private key to use--either the one given in args_signing_privkey,
    or the one from our wallet that corresponds to this device's signing public key.

    Returns {'status': True, 'signing_privkey': privkey} on success
    Returns {'error': ...} on error
    """
    if args_signing_privkey:
        try:
            signing_privkey = ECPrivateKey(str(args_privkey)).to_hex()
        except:
            return {'error': 'Failed to parse private key'}
  
    else:
        if wallet_keys is None:
            wallet_keys = get_wallet_keys(config_path, password)
            if 'error' in wallet_keys:
                return wallet_keys

        res = lookup_signing_privkey(name, get_owner_privkey_info(wallet_keys), proxy=proxy, parsed_token_file=parsed_token_file)
        if 'error' in res:
            log.error("Failed to load signing key for {}: {}".format(name, res['error']))
            return {'error': 'Failed to look up signing key from wallet.  Try passing it explicitly as an argument.'}

        signing_privkey = res['signing_privkey']
        return {'status': True, 'signing_privkey': signing_privkey}


def find_signing_pubkeys_and_address(name, args_signing_pubkey, proxy=None):
    """
    Find the set of public keys and possibly address to use for a given name.
    Use either the one given in the args (args_signing_pubkey), or look it up from the token file, zone file, and name record.

    Return {
    'status': True,
    'pubkeys': [public keys, including zone file pubkey],
    'device_pubkeys': {'$device_id': '$device_signing_pubkey'},
    'address': owner address} on success
    Return {'error': ...} on failure
    """

    pubkeys = []

    if args_signing_pubkey:
        pubkey = str(args_signing_pubkey)
        try:
            pubkey = ECPublicKey(pubkey).to_hex()
        except:
            return {'error': 'Invalid public key'}
    
        pubkeys = [pubkey]

        return {'status': True, 'pubkeys': pubkeys, 'address': None}

    else:
        res = lookup_signing_pubkeys(name, proxy=proxy)
        if 'error' in res:
            log.error("Failed to look up signing keys for {}: {}".format(name, res['error']))
            return {'error': 'Failed to look up public keys for {}'.format(name)}

        device_pubkeys = res['pubkeys']
        pubkeys = res['pubkeys'].values()

        # also grab the zone file public key, if present 
        res = lookup_name_zonefile_pubkey(name, proxy=proxy)
        if 'error' in res:
            log.error("Failed to look up zone file public key for {}: {}".format(name, res['error']))
            return {'error': 'Failed to look up zone file public key for {}'.format(name)}

        zonefile_pubkey = res['pubkey']
        if zonefile_pubkey:
            pubkeys.append(zonefile_pubkey)

        owner_address = res['name_record']['address']

        return {'status': True, 'pubkeys': pubkeys, 'device_pubkeys': device_pubkeys, 'address': owner_address}


def find_datastore_device_pubkeys(blockchain_id, args_device_ids, args_device_pubkeys, full_application_name=None, datastore_id=None, proxy=None):
    """
    Find the list of (device ID, app-specific signing key) pairs for a given name.
    Use either the CSV string given in args (args_device_dis), or look it up from the token file.

    Return {'status': True, 'token_file': ..., 'device_ids': [{'device_id': ..., 'public_key': ...}...[} on success
    Return {'errro': ...} on error
    """
    pubkeys = None
    device_ids = None
    parsed_token_file = None

    assert full_application_name or datastore_id, "Need either full application name or datastore ID"

    # get the list of device IDs to use 
    if args_device_ids and args_device_pubkeys:
        device_ids = args_device_ids.split(',')
        device_pubkeys = args_device_pubkeys.split(',')
        assert len(device_ids) == len(device_pubkeys)

        pubkeys = []
        for i in xrange(0, len(device_ids)):
            entry = {
                'device_id': device_ids[i],
                'public_key': device_pubkeys[i]
            }
            pubkeys.append(entry)

    else:
        log.debug("Look up datastore public keys for '{}'".format(blockchain_id))
        
        if full_application_name is None:
            res = token_file_get(blockchain_id, proxy=proxy)
            if 'error' in res:
                return {'error': 'Failed to load token file for "{}"'.format(blockchain_id)}

            parsed_token_file = res['token_file']

            res = token_file_get_app_name(parsed_token_file, datastore_id)
            if 'error' in res:
                return res

            full_application_name = res['full_application_name']

        # find from token file 
        res = lookup_app_pubkeys(blockchain_id, full_application_name, proxy=proxy, parsed_token_file=parsed_token_file)
        if 'error' in res:
            return {'error': 'Failed to query application device list for {}: {}'.format(blockchain_id, res['error'])}

        parsed_token_file = res['token_file']
        device_ids = res['pubkeys'].keys()
        pubkeys = []
        for dev_id in device_ids:
            entry = {
                'device_id': dev_id,
                'public_key': res['pubkeys'][dev_id]
            }

            pubkeys.append(entry)

    return {'status': True, 'device_ids': device_ids, 'pubkeys': pubkeys, 'token_file': parsed_token_file}


def find_datastore_private_key(blockchain_id, full_application_name, arg_app_privkey, wallet_keys=None, config_path=CONFIG_PATH, password=None, proxy=None):
    """
    Find the application private key, using the blockchain ID and full application name to generate one
    if the given private key (e.g. from args) is None.

    Return {'status': True, 'privkey': ...} on success
    Return {'error': ...} on error
    """
    app_privkey = None
    if arg_app_privkey is None:
        # generate one
        if not wallet_keys:
            wallet_keys = get_wallet_keys(config_path, password)
            if 'error' in wallet_keys:
                return wallet_keys

        # derive keys
        app_root_privkey = get_app_root_privkey(get_owner_privkey_info(wallet_keys))
        app_privkey = get_app_privkey(app_root_privkey, app_domain)
   
    else:
        app_privkey = str(arg_app_privkey)

    return {'status': True, 'privkey': app_privkey}


def cli_put_profile(args, config_path=CONFIG_PATH, password=None, proxy=None, force_data=False, wallet_keys=None):
    """
    command: put_profile advanced
    help: Set the profile for a blockchain ID.
    arg: blockchain_id (str) 'The blockchain ID.'
    arg: data (str) 'The profile as a JSON string, or a path to the profile.'
    """

    password = get_default_password(password)

    config_dir = os.path.dirname(config_path)
    conf = config.get_config(config_path)
    name = str(args.blockchain_id)
    profile_json_str = str(args.data)

    proxy = get_default_proxy() if proxy is None else proxy

    profile = None
    if not force_data and is_valid_path(profile_json_str) and os.path.exists(profile_json_str):
        # this is a path.  try to load it
        try:
            with open(profile_json_str, 'r') as f:
                profile_json_str = f.read()
        except:
            return {'error': 'Failed to load "{}"'.format(profile_json_str)}

    # try to parse it
    try:
        profile = json.loads(profile_json_str)
    except:
        return {'error': 'Invalid profile JSON'}

    if wallet_keys is None:
        wallet_keys = get_wallet_keys(config_path, password)
        if 'error' in wallet_keys:
            return wallet_keys

    required_storage_drivers = conf.get(
        'storage_drivers_required_write',
        config.BLOCKSTACK_REQUIRED_STORAGE_DRIVERS_WRITE
    )
    required_storage_drivers = required_storage_drivers.split()

    user_zonefile = get_name_zonefile(name, proxy=proxy)
    if 'error' in user_zonefile:
        return user_zonefile

    user_zonefile = user_zonefile['zonefile']
    if blockstack_profiles.is_profile_in_legacy_format(user_zonefile):
        msg = 'Profile in legacy format.  Please migrate it with the "migrate" command first.'
        return {'error': msg}

    res = put_profile(name, profile, user_zonefile=user_zonefile,
                       wallet_keys=wallet_keys, proxy=proxy,
                       required_drivers=required_storage_drivers, blockchain_id=name,
                       config_path=config_path)

    if 'error' in res:
        return res

    return {'status': True}


def cli_delete_profile(args, config_path=CONFIG_PATH, password=None, proxy=None, wallet_keys=None ):
    """
    command: delete_profile advanced
    help: Delete a profile from a blockchain ID.
    arg: blockchain_id (str) 'The blockchain ID.'
    """

    proxy = get_default_proxy() if proxy is None else proxy
    password = get_default_password(password)
    
    name = str(args.blockchain_id)

    if wallet_keys is None:
        wallet_keys = get_wallet_keys(config_path, password)
        if 'error' in wallet_keys:
            return wallet_keys

    res = delete_profile(name, user_data_privkey=wallet_keys['data_privkey'], proxy=proxy, wallet_keys=wallet_keys)
    return res


def cli_sync_zonefile(args, config_path=CONFIG_PATH, proxy=None, interactive=True, nonstandard=False):
    """
    command: sync_zonefile advanced
    help: Upload the current zone file to all storage providers.
    arg: name (str) 'Name of the zone file to synchronize.'
    opt: txid (str) 'NAME_UPDATE transaction ID that set the zone file.'
    opt: zonefile (str) 'The path to the zone file on disk, if unavailable from other sources.'
    opt: nonstandard (str) 'If true, do not attempt to parse the zonefile.  Just upload as-is.'
    """

    conf = config.get_config(config_path)

    assert 'server' in conf
    assert 'port' in conf
    assert 'queue_path' in conf

    queue_path = conf['queue_path']
    name = str(args.name)

    proxy = get_default_proxy(config_path=config_path) if proxy is None else proxy

    txid = None
    if hasattr(args, 'txid'):
        txid = getattr(args, 'txid')

    user_data, zonefile_hash = None, None

    if not nonstandard and getattr(args, 'nonstandard', None):
        nonstandard = args.nonstandard.lower() in ['yes', '1', 'true']

    if getattr(args, 'zonefile', None) is not None:
        # zonefile path given
        zonefile_path = str(args.zonefile)
        zonefile_info = analyze_zonefile_string(name, zonefile_path, proxy=proxy)
        if 'error' in zonefile_info:
            log.error("Failed to analyze user zonefile: {}".format(zonefile_info['error']))
            return {'error': zonefile_info['error']}

        if zonefile_info.get('nonstandard'):
            log.warning("Non-standard zone file")
            if interactive and not nonstandard:
                proceed = prompt_invalid_zonefile()
                if not proceed:
                    return {'error': 'Non-standard zone file'}

        user_data = zonefile_info['zonefile_str']

    if txid is None or user_data is None:
        # load zonefile and txid from queue?
        queued_data = queuedb_find('update', name, path=queue_path)
        if queued_data:
            # find the current one (get raw zonefile)
            log.debug("%s updates queued for %s" % (len(queued_data), name))
            for queued_zfdata in queued_data:
                update_data = queue_extract_entry(queued_zfdata)
                zfdata = update_data.get('zonefile', None)
                if zfdata is None:
                    continue

                user_data = zfdata
                txid = queued_zfdata.get('tx_hash', None)
                break

        if user_data is None:
            # not in queue.  Maybe it's available from one of the storage drivers?
            log.debug('no pending updates for "{}"; try storage'.format(name))
            user_data = get_name_zonefile( name, raw_zonefile=True )
            if 'error' in user_data:
                msg = 'Failed to get zonefile: {}'
                log.error(msg.format(user_data['error']))
                return user_data

            user_data = user_data['zonefile']

        # have user data
        zonefile_hash = storage.get_zonefile_data_hash(user_data)

        if txid is None:

            # not in queue.  Fetch from blockstack server
            name_rec = get_name_blockchain_record(name, proxy=proxy)
            if 'error' in name_rec:
                msg = 'Failed to get name record for {}: {}'
                log.error(msg.format(name, name_rec['error']))
                msg = 'Failed to get name record to look up tx hash.'
                return {'error': msg}

            # find the tx hash that corresponds to this zonefile
            if name_rec['op'] == NAME_UPDATE:
                if name_rec['value_hash'] == zonefile_hash:
                    txid = name_rec['txid']
            else:
                name_history = name_rec['history']
                for history_key in reversed(sorted(name_history)):
                    name_history_item = name_history[history_key]

                    op = name_history_item.get('op', None)
                    if op is None:
                        continue

                    if op != NAME_UPDATE:
                        continue

                    value_hash = name_history_item.get('value_hash', None)

                    if value_hash is None:
                        continue

                    if value_hash != zonefile_hash:
                        continue

                    txid = name_history_item.get('txid', None)
                    break

        if txid is None:
            log.error('Unable to lookup txid for update {}, {}'.format(name, zonefile_hash))
            return {'error': 'Unable to lookup txid that wrote zonefile'}

    # can proceed to replicate
    res = zonefile_data_replicate(
        name, user_data, txid,
        [(conf['server'], conf['port'])],
        config_path=config_path
    )

    if 'error' in res:
        log.error('Failed to replicate zonefile: {}'.format(res['error']))
        return res

    return {'status': True, 'zonefile_hash': zonefile_hash}


def cli_convert_legacy_profile(args, config_path=CONFIG_PATH):
    """
    command: convert_legacy_profile advanced
    help: Convert a legacy profile into a modern profile.
    arg: path (str) 'Path on disk to the JSON file that contains the legacy profile data from Onename'
    """

    profile_json_str, profile = None, None

    try:
        with open(args.path, 'r') as f:
            profile_json_str = f.read()

        profile = json.loads(profile_json_str)
    except:
        return {'error': 'Failed to load profile JSON'}

    # should have 'profile' key
    if 'profile' not in profile:
        return {'error': 'JSON has no "profile" key'}

    profile = profile['profile']
    profile = blockstack_profiles.get_person_from_legacy_format(profile)

    return profile


def get_app_name(appname):
    """
    Get the application name, or if not given, the default name
    """
    return appname if appname is not None else '_default'


def cli_app_publish( args, config_path=CONFIG_PATH, interactive=False, password=None, proxy=None ):
    """
    command: app_publish advanced
    help: Publish a Blockstack application
    arg: blockchain_id (str) 'The blockchain ID that will own the application'
    arg: app_domain (str) 'The application domain name'
    arg: methods (str) 'A comma-separated list of API methods this application will call'
    arg: index_file (str) 'The path to the index file'
    opt: urls (str) 'A comma-separated list of URLs to publish the index file to'
    opt: drivers (str) 'A comma-separated list of storage drivers for clients to use'
    """
  
    password = get_default_password(password)

    blockchain_id = str(args.blockchain_id)
    app_domain = str(args.app_domain)

    config_dir = os.path.dirname(config_path)
    if proxy is None:
        proxy = get_default_proxy(config_path)

    index_file_data = None
    try:
        with open(args.index_file, 'r') as f:
            index_file_data = f.read()

    except:
        return {'error': 'Failed to load index file'}

    methods = None
    if hasattr(args, 'methods') and args.methods is not None:
        methods = str(args.methods).split(',')
        # TODO: validate
        
    else:
        methods = []

    drivers = []
    if hasattr(args, 'drivers') and args.drivers is not None:
        drivers = str(args.drivers).split(",")

    uris = []
    index_data_id = '{}/index.html'.format(app_domain)
    if not hasattr(args, 'urls') or args.urls is not None:
        urls = str(args.urls).split(',')
    
    else:
        urls = get_driver_urls( index_data_id, get_storage_handlers() )

    uris = [url_to_uri_record(u, datum_name=index_data_id) for u in urls]

    wallet_keys = get_wallet_keys(config_path, password)
    if 'error' in wallet_keys:
        return wallet_keys

    res = app_publish( blockchain_id, app_domain, methods, uris, index_file_data, app_driver_hints=drivers, wallet_keys=wallet_keys, proxy=proxy, config_path=config_path )
    if 'error' in res:
        return res

    return {'status': True}


def cli_app_get_config( args, config_path=CONFIG_PATH, interactive=False, proxy=None ):
    """
    command: app_get_config advanced
    help: Get the configuration structure for an application.
    arg: blockchain_id (str) 'The app owner blockchain ID'
    arg: app_domain (str) 'The application domain name'
    """

    if proxy is None:
        proxy = get_default_proxy(config_path)

    blockchain_id = str(args.blockchain_id)
    app_domain = str(args.app_domain)

    app_config = app_get_config(blockchain_id, app_domain, proxy=proxy, config_path=config_path )
    return app_config


def cli_app_get_resource( args, config_path=CONFIG_PATH, interactive=False, proxy=None ):
    """
    command: app_get_resource advanced
    help: Get an application resource from mutable storage.
    arg: blockchain_id (str) 'The app owner blockchain ID'
    arg: app_domain (str) 'The application domain name'
    arg: res_path (str) 'The resource path'
    opt: pubkey (str) 'The public key'
    """

    if proxy is None:
        proxy = get_default_proxy(config_path)

    blockchain_id = str(args.blockchain_id)
    app_domain = str(args.app_domain)
    res_path = str(args.res_path)

    pubkey = None
    if hasattr(args, "pubkey") and args.pubkey:
        pubkey = str(args.pubkey)

    res = app_get_resource( blockchain_id, app_domain, res_path, data_pubkey=pubkey, proxy=proxy, config_path=config_path )
    return res


def cli_app_put_resource( args, config_path=CONFIG_PATH, interactive=False, proxy=None, password=None ):
    """
    command: app_put_resource advanced
    help: Store an application resource from mutable storage.
    arg: blockchain_id (str) 'The app owner blockchain ID'
    arg: app_domain (str) 'The application domain name'
    arg: res_path (str) 'The location to which to store this resource'
    arg: res_file (str) 'The path on disk to the resource to upload'
    """

    if proxy is None:
        proxy = get_default_proxy(config_path)

    password = get_default_password(password)

    blockchain_id = str(args.blockchain_id)
    app_domain = str(args.app_domain)
    res_path = str(args.res_path)
    res_file_path = str(args.res_file)

    resdata = None
    if not os.path.exists(res_file_path):
        return {'error': 'No such file or directory'}

    with open(res_file_path, "r") as f:
        resdata = f.read()

    config_dir = os.path.dirname(config_path)
    wallet_keys = get_wallet_keys(config_path, password)
    if 'error' in wallet_keys:
        return wallet_keys

    res = app_put_resource( blockchain_id, app_domain, res_path, resdata, proxy=proxy, wallet_keys=wallet_keys, config_path=config_path )
    return res


def cli_app_delete_resource( args, config_path=CONFIG_PATH, interactive=False, proxy=None, password=None ):
    """
    command: app_delete_resource advanced
    help: Delete an application resource from mutable storage.
    arg: blockchain_id (str) 'The app owner blockchain ID'
    arg: app_domain (str) 'The application domain name'
    arg: res_path (str) 'The location to which to store this resource'
    """

    if proxy is None:
        proxy = get_default_proxy(config_path)

    password = get_default_password(password)

    blockchain_id = str(args.blockchain_id)
    app_domain = str(args.app_domain)
    res_path = str(args.res_path)

    config_dir = os.path.dirname(config_path)
    wallet_keys = get_wallet_keys(config_path, password)
    if 'error' in wallet_keys:
        return wallet_keys

    res = app_delete_resource( blockchain_id, app_domain, res_path, proxy=proxy, wallet_keys=wallet_keys, config_path=config_path )
    return res


def cli_app_signin(args, config_path=CONFIG_PATH, interactive=True):
    """
    command: app_signin advanced
    help: Create a session token for the RESTful API for a given application
    arg: blockchain_id (str) 'The blockchain ID of the caller'
    arg: privkey (str) 'The app-specific private key to use'
    arg: app_domain (str) 'The application domain'
    arg: api_methods (str) 'A CSV of requested methods to allow'
    arg: device_ids (str) 'A CSV of device IDs that can write to the app datastore'
    arg: public_keys (str) 'A CSV of public keys that can write to the app datastore'
    """

    blockchain_id = str(args.blockchain_id)
    app_domain = str(args.app_domain)
    api_methods = str(args.api_methods)
    app_privkey = str(args.privkey)
    device_ids = str(args.device_ids)
    public_keys = str(args.public_keys)

    api_methods = api_methods.split(',')
    device_ids = device_ids.split(',')
    public_keys = public_keys.split(',')

    if len(device_ids) != len(public_keys):
        return {'error': 'Mismatch between device IDs and public keys'}

    for pubk in public_keys:
        try:
            keylib.ECPublicKey(pubk)
        except:
            return {'error': 'Invalid public key {}'.format(pubk)}

    # get API password 
    api_pass = get_secret("BLOCKSTACK_API_PASSWORD")
    if api_pass is None:
        conf = config.get_config(config_path)
        if conf:
            api_pass = conf.get('api_password', None)

    if api_pass is None:
        if interactive:
            try:
                api_pass = getpass.getpass("API password: ")
            except KeyboardInterrupt:
                return {'error': 'Keyboard interrupt'}

        else:
            return {'error': 'No API password set'}
            
    # TODO: validate API methods
    # TODO: fetch api methods from app domain, if need be

    this_device_id = config.get_local_device_id(config_dir=os.path.dirname(config_path))

    rpc = local_api_connect(config_path=config_path, api_pass=api_pass)
    sesinfo = rpc.backend_signin(blockchain_id, app_privkey, app_domain, api_methods, device_ids, public_keys, this_device_id) 
    if 'error' in sesinfo:
        return sesinfo

    return {'status': True, 'token': sesinfo['token']}


def cli_sign_profile( args, config_path=CONFIG_PATH, proxy=None, password=None, interactive=False ):
    """
    command: sign_profile advanced raw
    help: Sign a JSON file to be used as a profile.
    arg: path (str) 'The path to the profile data on disk.'
    opt: privkey (str) 'The optional private key to sign it with (defaults to the data private key in your wallet)'
    """

    if proxy is None:
        proxy = get_default_proxy(config_path=config_path)
    
    password = get_default_password(password)

    config_dir = os.path.dirname(config_path)
    path = str(args.path)
    data_json = None
    try:
        with open(path, 'r') as f:
            dat = f.read()
            data_json = json.loads(dat)
    except Exception as e:
        if os.environ.get("BLOCKSTACK_DEBUG") == "1":
            log.exception(e)

        log.error("Failed to load {}".format(path))
        return {'error': 'Failed to load {}'.format(path)}

    privkey = None
    if hasattr(args, "privkey") and args.privkey:
        privkey = str(args.privkey)

    else:
        wallet_keys = get_wallet_keys( config_path, password )
        if 'error' in wallet_keys:
            return wallet_keys

        if not wallet_keys.has_key('data_privkey'):
            log.error("No data private key in the wallet.  You may need to explicitly select a private key.")
            return {'error': 'No data private key set.\nTry passing your owner private key.'}

        privkey = wallet_keys['data_privkey']

    privkey = ECPrivateKey(privkey).to_hex()
    pubkey = get_pubkey_hex(privkey)

    res = storage.serialize_mutable_data(data_json, privkey, pubkey, profile=True)
    if res is None:
        return {'error': 'Failed to sign and serialize profile'}

    # sanity check 
    assert storage.parse_mutable_data(res, pubkey)

    return res


def cli_verify_profile( args, config_path=CONFIG_PATH, proxy=None, interactive=False ):
    """
    command: verify_profile advanced
    help: Verify a profile JWT and deserialize it into a profile object.
    arg: name (str) 'The name that points to the public key to use to verify.'
    arg: path (str) 'The path to the profile data on disk'
    opt: pubkey (str) 'The public key to use to verify. Overrides `name`.'
    """

    if proxy is None:
        proxy = get_default_proxy(config_path=config_path)

    name = str(args.name)
    path = str(args.path)
    pubkey = None
    owner_address = None

    if not os.path.exists(path):
        return {'error': 'No such file or directory'}

    if hasattr(args, 'pubkey') and args.pubkey is not None:
        pubkey = str(args.pubkey)
        try:
            pubkey = keylib.ECPublicKey(pubkey).to_hex()
        except Exception as e:
            log.exception(e)
            return {'error': 'Invalid public key : "{}"'.format(pubkey)}

    if pubkey is None:
        zonefile_data = None
        name_rec = None
        # get the pubkey 
        zonefile_data_res = get_name_zonefile(
            name, proxy=proxy, raw_zonefile=True, include_name_record=True
        )
        if 'error' not in zonefile_data_res:
            zonefile_data = zonefile_data_res['zonefile']
            name_rec = zonefile_data_res['name_record']
        else:
            return {'error': "Failed to get zonefile data: {}".format(name)}

        # parse 
        zonefile_dict = None
        try:
            zonefile_dict = blockstack_zones.parse_zone_file(zonefile_data)
        except:
            return {'error': 'Nonstandard zone file'}

        pubkey = user_zonefile_data_pubkey(zonefile_dict)
        if pubkey is None:
            # fall back to owner hash
            owner_address = str(name_rec['address'])
            if virtualchain.is_multisig_address(owner_address):
                return {'error': 'No data public key in zone file, and owner is a p2sh address'}

            else:
                log.warn("Falling back to owner address")

    profile_data = None
    try:
        with open(path, 'r') as f:
            profile_data = f.read()
    except:
        return {'error': 'Failed to read profile file'}

    res = storage.parse_mutable_data(profile_data, pubkey, public_key_hash=owner_address)
    if res is None:
        return {'error': 'Failed to verify profile'}

    return res


def cli_sign_data( args, config_path=CONFIG_PATH, proxy=None, password=None, interactive=False ):
    """
    command: sign_data advanced raw
    help: Sign data to be used in a data store.
    arg: path (str) 'The path to the profile data on disk.'
    opt: privkey (str) 'The optional private key to sign it with (defaults to the data private key in your wallet)'
    """

    if proxy is None:
        proxy = get_default_proxy(config_path=config_path)
    
    password = get_default_password(password)

    config_dir = os.path.dirname(config_path)
    path = str(args.path)
    data = None
    try:
        with open(path, 'r') as f:
            data = f.read()
            data = data_blob_serialize(data)

    except Exception as e:
        if os.environ.get("BLOCKSTACK_DEBUG") == "1":
            log.exception(e)

        log.error("Failed to load {}".format(path))
        return {'error': 'Failed to load {}'.format(path)}

    privkey = None
    if hasattr(args, "privkey") and args.privkey:
        privkey = str(args.privkey)

    else:
        wallet_keys = get_wallet_keys( config_path, password )
        if 'error' in wallet_keys:
            return wallet_keys

        if not wallet_keys.has_key('data_privkey'):
            log.error("No data private key in the wallet.  You may need to explicitly select a private key.")
            return {'error': 'No data private key set.\nTry passing your owner private key.'}

        privkey = wallet_keys['data_privkey']

    privkey = ECPrivateKey(privkey).to_hex()
    pubkey = get_pubkey_hex(privkey)

    res = storage.serialize_mutable_data(data, privkey, pubkey)
    if res is None:
        return {'error': 'Failed to sign and serialize data'}

    # sanity check
    if BLOCKSTACK_DEBUG:
        assert storage.parse_mutable_data(res, pubkey)

    if BLOCKSTACK_TEST:
        log.debug("Verified {} with {}".format(res, pubkey))

    return res


def cli_verify_data( args, config_path=CONFIG_PATH, proxy=None, interactive=True ):
    """
    command: verify_data advanced raw
    help: Verify signed data and return the payload.
    arg: name (str) 'The name that points to the public key to use to verify.'
    arg: path (str) 'The path to the profile data on disk'
    opt: pubkey (str) 'The public key to use to verify. Overrides `name`.'
    """
    if proxy is None:
        proxy = get_default_proxy(config_path=config_path)

    name = str(args.name)
    path = str(args.path)
    pubkey = None

    if not os.path.exists(path):
        return {'error': 'No such file or directory'}

    if hasattr(args, 'pubkey') and args.pubkey is not None:
        pubkey = str(args.pubkey)
        try:
            pubkey = keylib.ECPublicKey(pubkey).to_hex()
        except Exception as e:
            if BLOCKSTACK_DEBUG:
                log.exception(e)

            return {'error': 'Invalid public key'}

    if pubkey is None:
        zonefile_data = None

        # get the pubkey 
        zonefile_data_res = get_name_zonefile(
            name, proxy=proxy, raw_zonefile=True
        )
        if 'error' not in zonefile_data_res:
            zonefile_data = zonefile_data_res['zonefile']
        else:
            return {'error': "Failed to get zonefile data: {}".format(name)}

        # parse 
        zonefile_dict = None
        try:
            zonefile_dict = blockstack_zones.parse_zone_file(zonefile_data)
        except:
            return {'error': 'Nonstandard zone file'}

        pubkey = user_zonefile_data_pubkey(zonefile_dict)
        if pubkey is None:
            return {'error': 'No data public key in zone file'}

    data = None
    try:
        with open(path, 'r') as f:
            data = f.read().strip()
    except:
        return {'error': 'Failed to read file'}

    if BLOCKSTACK_TEST:
        log.debug("Verify {} with {}".format(data, pubkey))

    res = storage.parse_mutable_data(data, pubkey)
    if res is None:
        return {'error': 'Failed to verify data'}

    return data_blob_parse(res)


def cli_validate_zone_file(args, config_path=CONFIG_PATH, proxy=None):
    """
    command: validate_zone_file advanced
    help: Validate an on-disk zone file to ensure that is properly formatted.
    arg: name (str) 'The name that will use this zone file'
    arg: zonefile_path (str) 'The path on disk to the zone file'
    opt: verbose (str) 'Pass True to see more analysis beyond "valid" or "invalid".'
    """
    
    name = str(args.name)
    zonefile_path = str(args.zonefile_path)
    verbose = str(getattr(args, 'verbose', '')).lower() in ['true', 'yes', '1']

    if not os.path.exists(zonefile_path):
        return {'error': 'No such file or directory: {}'.format(zonefile_path)}

    zonefile_data = None
    try:
        with open(zonefile_path, 'r') as f:
            zonefile_data = f.read()

    except Exception as e:
        if BLOCKSTACK_DEBUG:
            log.exception(e)

        return {'error': 'Failed to read zone file.'}

    res = analyze_zonefile_string(name, zonefile_data, force_data=True, check_current=False, proxy=proxy)
    if verbose:
        return res
       
    # simplify...
    if res['nonstandard']:
        return {'error': 'Nonstandard zone file data'}

    return {'status': True}


def cli_list_devices( args, config_path=CONFIG_PATH, proxy=None ):
    """
    command: list_devices advanced
    help: Get the list of device IDs and public keys for a particular application
    arg: blockchain_id (str) 'The blockchain ID whose devices to list'
    arg: appname (str) 'The name of the application'
    """
    
    raise NotImplemented("Missing token file parsing logic")


def cli_add_device( args, config_path=CONFIG_PATH, proxy=None ):
    """
    command: add_device advanced
    help: Add a device that can read and write your data
    arg: blockchain_id (str) 'The blockchain ID whose profile to update'
    opt: device_id (str) 'The ID of the device to add, if not this one'
    """

    raise NotImplemented("Missing token file parsing logic")
    

def cli_remove_device( args, config_path=CONFIG_PATH, proxy=None ):
    """
    command: remove_device advanced
    help: Remove a device so it can no longer access your application data
    arg: blockchain_id (str) 'The blockchain ID whose profile to update'
    arg: device_id (str) 'The ID of the device to remove'
    """
    
    raise NotImplemented("Missing token file parsing logic")


def _remove_datastore(rpc, datastore, datastore_privkey, data_pubkeys, rmtree=True, force=False, config_path=CONFIG_PATH ):
    """
    Delete a user datastore
    If rmtree is True, then the datastore will be emptied first.
    If force is True, then the datastore will be deleted even if rmtree fails
    Return {'status': True} on success
    Return {'error': ...} on error
    """
    
    datastore_pubkey = get_pubkey_hex(datastore_privkey)
    datastore_id = datastore_get_id(datastore_pubkey)

    # clear the datastore 
    if rmtree:
        log.debug("Clear datastore {}".format(datastore_id))
        res = datastore_rmtree(rpc, datastore, '/', datastore_privkey, data_pubkeys, config_path=config_path)
        if 'error' in res and not force:
            log.error("Failed to rmtree datastore {}".format(datastore_id))
            return {'error': 'Failed to remove all files and directories', 'errno': errno.ENOTEMPTY}

    # delete the datastore record
    log.debug("Delete datastore {}".format(datastore_id))
    return delete_datastore(rpc, datastore, datastore_privkey, data_pubkeys, config_path=config_path)


def create_datastore_by_type( datastore_type, blockchain_id, datastore_privkey, session, drivers=None, config_path=CONFIG_PATH ):
    """
    Create a datastore or a collection for the given user with the given name.
    Return {'status': True} on success
    Return {'error': ...} on error
    """

    session_payload = jsontokens.decode_token(session)['payload']

    data_pubkeys = session_payload['app_public_keys']
    device_ids = [dk['device_id'] for dk in data_pubkeys]

    app_domain = session_payload['app_domain']
    app_name = app_domain_to_app_name(app_domain)

    datastore_pubkey = get_pubkey_hex(datastore_privkey)
    datastore_id = datastore_get_id(datastore_pubkey)

    rpc = local_api_connect(config_path=config_path, api_session=session)
    if rpc is None:
        return {'error': 'API endpoint not running. Please start it with `api start`'}

    res = rpc.backend_datastore_get(blockchain_id, app_name, datastore_id=datastore_id, device_ids=device_ids)
    if 'error' not in res:
        # already exists
        log.error("Datastore exists")
        return {'error': 'Datastore exists', 'errno': errno.EEXIST}

    datastore_info = make_datastore_info( datastore_type, datastore_pubkey, device_ids, driver_names=drivers, config_path=config_path)
    if 'error' in datastore_info:
        return datastore_info
   
    # can put
    res = put_datastore(rpc, datastore_info, datastore_privkey, config_path=config_path)
    if 'error' in res:
        return res

    return {'status': True}


def get_datastore_by_type( datastore_type, blockchain_id, app_name, datastore_id, device_ids, config_path=CONFIG_PATH ):
    """
    Get a datastore or collection.
    Return the datastore object on success
    Return {'error': ...} on error
    """
    rpc = local_api_connect(config_path=config_path)
    if rpc is None:
        return {'error': 'API endpoint not running. Please start it with `api start`'}

    datastore_info = rpc.backend_datastore_get(blockchain_id, app_name, datastore_id=datastore_id, device_ids=device_ids)
    if 'error' in datastore_info:
        return datastore_info

    datastore = datastore_info['datastore']
    if datastore['type'] != datastore_type:
        return {'error': '{} is a {}'.format(datastore_id, datastore['type'])}

    return datastore


def delete_datastore_by_type( datastore_type, blockchain_id, datastore_privkey, session, force=False, config_path=CONFIG_PATH ):
    """
    Delete a datastore or collection.
    Return {'status': True} on success
    Return {'error': ...} on error
    """
    datastore_id = datastore_get_id(get_pubkey_hex(datastore_privkey))
    session_payload = jsontokens.decode_token(session)['payload']
    
    data_pubkeys = session_payload['app_public_keys']
    device_ids = [dk['device_id'] for dk in data_pubkeys]

    app_domain = session_payload['app_domain']
    app_name = app_domain_to_app_name(app_domain)
    
    rpc = local_api_connect(config_path=config_path, api_session=session)
    if rpc is None:
        return {'error': 'API endpoint not running. Please start it with `api start`'}

    datastore_info = rpc.backend_datastore_get(blockchain_id, app_name, datastore_id=datastore_id, device_ids=device_ids)
    if 'error' in datastore_info:
        return datastore_info

    datastore = datastore_info['datastore']
    if datastore['type'] != datastore_type:
        return {'error': '{} is a {}'.format(datastore_id, datastore['type'])}

    res = _remove_datastore(rpc, datastore, datastore_privkey, data_pubkeys, rmtree=True, force=force, config_path=config_path)
    if 'error' in res:
        log.error("Failed to delete datastore record")
        return res

    return {'status': True}


def datastore_file_get(datastore_type, blockchain_id, app_name, path, data_pubkeys, datastore_id=None, force=False, config_path=CONFIG_PATH ):
    """
    Get a file from a datastore or collection.
    Return {'status': True, 'data': ...} on success
    Return {'error': ...} on error
    """
    # connect 
    rpc = local_api_connect(config_path=config_path)
    if rpc is None:
        return {'error': 'API endpoint not running. Please start it with `api start`'}

    device_ids = [dk['device_id'] for dk in data_pubkeys]
    datastore_info = rpc.backend_datastore_get(blockchain_id, app_name, datastore_id=datastore_id, device_ids=device_ids)
    if 'error' in datastore_info:
        if 'errno' not in datastore_info:
            datastore_info['errno'] = errno.EPERM

        return datastore_info

    datastore = datastore_info['datastore']
    if datastore['type'] != datastore_type:
        return {'error': '{} is a {}'.format(datastore_id, datastore['type'])}

    res = datastore_getfile( rpc, blockchain_id, datastore, path, data_pubkeys, force=force, config_path=config_path )
    return res


def datastore_file_put(datastore_type, blockchain_id, app_name, datastore_privkey, path, data, session, create=False, force_data=False, force=False, config_path=CONFIG_PATH ):
    """
    Put a file int oa datastore or collection.
    Return {'status': True} on success
    Return {'error': ...} on failure.

    If this is a collection, then path must be in the root directory
    """

    datastore_id = datastore_get_id(get_pubkey_hex(datastore_privkey))
    data_pubkeys = jsontokens.decode_token(session)['payload']['app_public_keys']

    # is this a path, and are we allowed to take paths?
    if is_valid_path(data) and os.path.exists(data) and not force_data:
        log.warning("Using data in file {}".format(data))
        try:
            with open(data) as f:
                data = f.read()
        except:
            return {'error': 'Failed to read "{}"'.format(data)}
    
    # connect 
    rpc = local_api_connect(config_path=config_path, api_session=session)
    if rpc is None:
        return {'error': 'API endpoint not running. Please start it with `api start`'}

    device_ids = [dk['device_id'] for dk in data_pubkeys]
    datastore_info = rpc.backend_datastore_get(blockchain_id, app_name, datastore_id=datastore_id, device_ids=device_ids)
    if 'error' in datastore_info:
        return datastore_info

    datastore = datastore_info['datastore']

    log.debug("putfile {} to {}".format(path, datastore_id))

    res = datastore_putfile( rpc, datastore, path, data, datastore_privkey, data_pubkeys, create=create, config_path=config_path )
    if 'error' in res:
        return res

    return res


def datastore_path_stat(datastore_type, blockchain_id, app_name, path, data_pubkeys, datastore_id=None, force=False, config_path=CONFIG_PATH ):
    """
    Stat a path in a datastore or collection
    Return {'status': True, 'inode': ...} on success
    Return {'error': ...} on error
    """
    # connect 
    rpc = local_api_connect(config_path=config_path)
    if rpc is None:
        return {'error': 'API endpoint not running. Please start it with `api start`'}

    device_ids = [dk['device_id'] for dk in data_pubkeys]
    datastore_info = rpc.backend_datastore_get(blockchain_id, app_name, datastore_id=datastore_id, device_ids=device_ids)
    if 'error' in datastore_info:
        return datastore_info

    datastore = datastore_info['datastore']
    if datastore['type'] != datastore_type:
        return {'error': 'This is a {}'.format(datastore['type'])}

    res = datastore_stat( rpc, blockchain_id, datastore, path, data_pubkeys, force=force, config_path=config_path )
    return res


def datastore_files_list(datastore_type, blockchain_id, app_name, path, data_pubkeys, datastore_id=None, force=False, config_path=CONFIG_PATH ):
    """
    List the files in a datastore or collection
    Return {'status': True, 'root': ...} on success
    Return {'error': ...} on error
    """
    # connect 
    rpc = local_api_connect(config_path=config_path)
    if rpc is None:
        return {'error': 'API endpoint not running. Please start it with `api start`'}

    device_ids = [dk['device_id'] for dk in data_pubkeys]
    datastore_info = rpc.backend_datastore_get(blockchain_id, app_name, datastore_id=datastore_id, device_ids=device_ids)
    if 'error' in datastore_info:
        if 'errno' not in datastore_info:
            datastore_info['errno'] = errno.EPERM

        return datastore_info

    datastore = datastore_info['datastore']
    if datastore['type'] != datastore_type:
        return {'error': '{} is a {}'.format(datastore_id, datastore['type'])}
    
    datastore_id = datastore_get_id(datastore['pubkey'])

    res = get_root_directory(datastore_id, datastore['root_uuid'], datastore['drivers'], device_pubkeys, force=force, config_path=config_path, blockchain_id=blockchain_id)
    if 'error' in res:
        return res

    return {'status': True, 'root': res['root']}


def datastore_files_list_device(datastore_type, blockchain_id, device_id, app_name, data_pubkeys, datastore_id=None, force=False, config_path=CONFIG_PATH ):
    """
    List the files in a datastore or collection from a specific device
    Return {'status': True, 'device_root_page': ...} on success
    Return {'error': ...} on error
    """
    # connect 
    rpc = local_api_connect(config_path=config_path)
    if rpc is None:
        return {'error': 'API endpoint not running. Please start it with `api start`'}

    device_ids = [dk['device_id'] for dk in data_pubkeys]
    if device_id not in device_ids:
        return {'error': 'Unknown device "{}"'.format(device_id)}

    data_pubkey = None

    for dk in data_pubkeys:
        if dk['device_id'] == device_id:
            data_pubkey = dk['data_pubkey']
            break

    if data_pubkey is None:
        return {'error': 'Unknown device "{}"'.format(device_id)}

    datastore_info = rpc.backend_datastore_get(blockchain_id, app_name, datastore_id=datastore_id, device_ids=device_ids)
    if 'error' in datastore_info:
        if 'errno' not in datastore_info:
            datastore_info['errno'] = errno.EPERM

        return datastore_info

    datastore = datastore_info['datastore']
    if datastore['type'] != datastore_type:
        return {'error': '{} is a {}'.format(datastore_id, datastore['type'])}
    
    datastore_id = datastore_get_id(datastore['pubkey'])
    
    res = get_device_root_directory(datastore_id, datastore['root_uuid'], datastore['drivers'], device_id, data_pubkey, force=force, config_path=config_path, blockchain_id=blockchain_id)
    if 'error' in res:
        return res

    return {'status': True, 'device_root_page': res['device_root_page']}


def cli_get_device_keys( args, config_path=CONFIG_PATH ):
    """
    command: get_device_keys advanced
    help: Get the device IDs and public keys for a blockchain ID
    arg: blockchain_id (str) 'The blockchain Id'
    """
    blockchain_id = str(args.blockchain_id)

    # TODO: implement token file support 
    log.warning("Token file support is NOT IMPLEMENTED")
    
    # find the "data public key"
    

def cli_get_datastore( args, config_path=CONFIG_PATH ):
    """
    command: get_datastore advanced
    help: Get a datastore record
    arg: blockchain_id (str) 'The ID of the owner'
    arg: app_name (str) 'The fully-qualified application name (ends in .1 or .x)'
    opt: datastore_id (str) 'The application datastore ID'
    opt: device_ids (str) 'The CSV of device IDs owned by the blockchain ID'
    """
    blockchain_id = None
    app_name = None
    datastore_id = None
    device_ids = None
    parsed_token_file = None

    if getattr(args, 'blockchain_id', None):
        blockchain_id = str(args.blockchain_id)

    if getattr(args, 'app_name', None):
        app_name = str(args.app_name)

    if getattr(args, 'datastore_id', None):
        datastore_id = str(args.datastore_id)

    if getattr(args, 'device_ids', None) is not None:
        device_ids = args.device_ids.split(',')

    else:
        if not is_name_valid(blockchain_id): 
            return {'error': 'Device IDs are required when the blockchain ID is not known'}

        res = lookup_delegated_device_pubkeys(blockchain_id, proxy=proxy)
        if 'error' in res:
            return res

    return get_datastore_by_type('datastore', blockchain_id, app_name, datastore_id, device_ids, config_path=config_path )


def cli_create_datastore( args, config_path=CONFIG_PATH, proxy=None ):
    """
    command: create_datastore advanced 
    help: Make a new datastore
    arg: blockchain_id (str) 'The blockchain ID that will own this datastore'
    arg: privkey (str) 'The ECDSA private key of the datastore'
    arg: session (str) 'The API session token'
    opt: drivers (str) 'A CSV of drivers to use.'
    """

    if proxy is None:
        proxy = get_default_proxy()

    blockchain_id = str(args.blockchain_id)
    privkey = str(args.privkey)
    drivers = getattr(args, 'drivers', None)
    if drivers:
        drivers = drivers.split(',')

    return create_datastore_by_type('datastore', blockchain_id, privkey, str(args.session), drivers=drivers, config_path=config_path )


def cli_delete_datastore( args, config_path=CONFIG_PATH ):
    """
    command: delete_datastore advanced 
    help: Delete a datastore owned by a given user, and all of the data it contains.
    arg: blockchain_id (str) 'The owner of this datastore'
    arg: privkey (str) 'The ECDSA private key of the datastore'
    arg: session (str) 'The API session token'
    opt: force (str) 'If True, then delete the datastore even if it cannot be emptied'
    """
    
    blockchain_id = str(args.blockchain_id)
    privkey = str(args.privkey)
    force = False
    if hasattr(args, 'force'):
        force = (str(args.force).lower() in ['1', 'true', 'force', 'yes'])

    return delete_datastore_by_type('datastore', blockchain_id, privkey, str(args.session), force=force, config_path=config_path)
 

def cli_datastore_getfile( args, config_path=CONFIG_PATH, interactive=False ):
    """
    command: datastore_getfile advanced raw
    help: Get a file from a datastore.
    arg: blockchain_id (str) 'The ID of the datastore owner'
    arg: app_name (str) 'The fully-qualified application name'
    arg: path (str) 'The path to the file to load'
    opt: datastore_id (str) 'The ID of the application datastore'
    opt: force (str) 'If True, then tolerate stale data faults.'
    opt: device_ids (str) 'If given, a CSV of device IDs owned by the blockchain ID'
    opt: device_pubkeys (str) 'If given, a CSV of device public keys owned by the blockchain ID'
    """

    blockchain_id = getattr(args, 'blockchain_id', '')
    if len(blockchain_id) == 0:
        blockchain_id = None
    else:
        blockchain_id = str(blockchain_id)
    
    app_name = getattr(args, 'app_name', '')
    if app_name is None or len(app_name) == 0:
        app_name = None
    else:
        app_name = str(app_name)

    datastore_id = getattr(args, 'datastore_id', '')
    if datastore_id is None or len(datastore_id) == 0:
        datastore_id = None
    else:
        datastore_id = str(args.datastore_id)

    path = str(args.path)
    force = False
    device_ids = None

    if hasattr(args, 'force') and args.force.lower() in ['1', 'true']:
        force = True

    res = find_datastore_device_pubkeys(blockchain_id, getattr(args, 'device_ids', None), getattr(args, 'device_pubkeys', None), full_application_name=app_name, datastore_id=datastore_id, proxy=proxy)
    if 'error' in res:
        return {'error': 'Failed to query device list for {}: {}'.format(name, res['error'])}
   
    data_pubkeys = res['pubkeys']

    res = datastore_file_get('datastore', blockchain_id, app_name, path, data_pubkeys, datastore_id=datastore_id, force=force, config_path=config_path)
    if json_is_error(res):
        return res

    # just the data
    return res['data']


def cli_datastore_stat(args, config_path=CONFIG_PATH, interactive=False ):
    """
    command: datastore_stat advanced
    help: Stat a file or directory in the datastore, returning only the header for files but returning the entire listing for directories.
    arg: blockchain_id (str) 'The ID of the datastore owner'
    arg: app_name (str) 'The fully-qualified application name'
    arg: path (str) 'The path to the file or directory to stat'
    opt: datastore_id (str) 'The datastore ID'
    opt: force (str) 'If True, then tolerate stale inode data.'
    opt: device_ids (str) 'If given, a CSV of device IDs owned by the blockchain ID'
    opt: device_pubkeys (str) 'If given, a CSV of device public keys owned by the blockchain ID'
    """

    blockchain_id = getattr(args, 'blockchain_id', '')
    if blockchain_id is None or len(blockchain_id) == 0:
        blockchain_id = None
    else:
        blockchain_id = str(blockchain_id)

    app_name = getattr(args, 'app_name', '')
    if app_name is None or len(app_name) == 0:
        app_name = None
    else:
        app_name = str(app_name)

    datastore_id = getattr(args, 'datastore_id', '')
    if datastore_id is None or len(datastore_id) == 0:
        datastore_id = None
    else:
        datastore_id = str(args.datastore_id)

<<<<<<< HEAD
    path = str(args.path)
    path = str(args.path)
=======
def cli_datastore_getinode(args, config_path=CONFIG_PATH, interactive=False):
    """
    command: datastore_getinode advanced
    help: Get a raw inode from a datastore
    arg: blockchain_id (str) 'The ID of the datastore owner'
    arg: datastore_id (str) 'The ID of the application user'
    arg: inode_uuid (str) 'The inode UUID'
    opt: extended (str) 'If True, then include the path information as well'
    opt: idata (str) 'If True, then include the inode payload as well.'
    opt: force (str) 'If True, then tolerate stale inode data.'
    opt: device_ids (str) 'If given, the CSV of devices owned by the blockchain ID'
    opt: device_pubkeys (str) 'If given, the CSV of device public keys owned by the blockchain ID'
    """

    blockchain_id = getattr(args, 'blockchain_id', '')
    if blockchain_id is None or len(blockchain_id) == 0:
        blockchain_id = None
    else:
        blockchain_id = str(blockchain_id)

    datastore_id = str(args.datastore_id)
    inode_uuid = str(args.inode_uuid)
    
    session = jsontokens.decode_token(str(args.session))
    data_pubkeys = session['payload']['app_public_keys']

    extended = False
>>>>>>> 6d217b1c
    force = False
    device_ids = None

    if hasattr(args, 'force') and args.force.lower() in ['1', 'true']:
        force = True

    res = find_datastore_device_pubkeys(blockchain_id, getattr(args, 'device_ids', None), getattr(args, 'device_pubkeys', None), full_application_name=app_name, datastore_id=datastore_id, proxy=proxy)
    if 'error' in res:
        return {'error': 'Failed to query device list for {}: {}'.format(name, res['error'])}
   
    data_pubkeys = res['pubkeys']

    res = datastore_path_stat('datastore', blockchain_id, app_name, path, data_pubkeys, datastore_id=datastore_id, force=force, config_path=config_path) 
    if json_is_error(res):
        return res

    return res['data']


def cli_datastore_putfile(args, config_path=CONFIG_PATH, interactive=False, force_data=False ):
    """
    command: datastore_putfile advanced 
    help: Put a file into the datastore at the given path.
    arg: blockchain_id (str) 'The owner of this datastore'
    arg: privkey (str) 'The app-specific data private key'
    arg: path (str) 'The path to the new file'
    arg: data (str) 'The data to store, or a path to a file with the data'
    arg: session (str) 'The API session token'
    opt: create (str) 'If True, then succeed only if the file has never before existed.'
    opt: force (str) 'If True, then tolerate stale inode data.'
    """
    
    blockchain_id = str(args.blockchain_id)
    path = str(args.path)
    data = str(args.data)
    privkey = str(args.privkey)
    create = (str(getattr(args, "create", "")).lower() in ['1', 'create', 'true'])
    force = (str(getattr(args, 'force', '')).lower() in ['1', 'true'])

    session = jsontokens.decode_token(str(args.session))
    app_domain = session['payload']['app_domain']
    app_name = app_domain_to_app_name(app_domain)

    return datastore_file_put('datastore', blockchain_id, app_name, privkey, path, data, str(args.session), create=create, force_data=force_data, config_path=config_path )


def cli_datastore_deletefile(args, config_path=CONFIG_PATH, interactive=False ):
    """
    command: datastore_deletefile advanced
    help: Delete a file from the datastore.
    arg: blockchain_id (str) 'The owner of this datastore'
    arg: privkey (str) 'The datastore private key'
    arg: path (str) 'The path to the file to delete'
    arg: session (str) 'The API session token'
    opt: force (str) 'If True, then tolerate stale inode data.'
    """
 
    blockchain_id = None

    if getattr(args, 'blockchain_id', None):
        blockchain_id = str(args.blockchain_id)
    
    path = str(args.path)
    privkey = str(args.privkey)
    datastore_id = datastore_get_id(get_pubkey_hex(privkey))
    force = (str(getattr(args, 'force', '')).lower() in ['1', 'true'])

    session = jsontokens.decode_token(str(args.session))
    data_pubkeys = session['payload']['app_public_keys']
    device_ids = [dk['device_id'] for dk in session['payload']['app_public_keys']]
    app_domain = session['payload']['app_domain']
    app_name = app_domain_to_app_name(app_domain)

    # connect 
    rpc = local_api_connect(config_path=config_path)
    if rpc is None:
        return {'error': 'API endpoint not running. Please start it with `api start`'}

    datastore_info = rpc.backend_datastore_get(blockchain_id, app_name, datastore_id=datastore_id, device_ids=device_ids)
    if 'error' in datastore_info:
        datastore_info['errno'] = errno.EPERM
        return datastore_info

    datastore = datastore_info['datastore']

    res = datastore_deletefile( rpc, datastore, path, privkey, data_pubkeys, force=force, config_path=config_path )
    return res


def cli_datastore_listfiles(args, config_path=CONFIG_PATH, interactive=False ):
    """
    command: datastore_listfiles advanced
    help: List all files in an application.
    arg: blockchain_id (str) 'The ID of the datastore owner'
    arg: app_name (str) 'The fully-qualified application name'
    opt: datastore_id (str) 'The ID of the application datastore'
    opt: force (str) 'If True, then tolerate stale data faults.'
    opt: device_ids (str) 'If given, a CSV of device IDs owned by the blockchain ID'
    opt: device_pubkeys (str) 'If given, a CSV of device public keys owned by the blockchain ID'
    """
    blockchain_id = getattr(args, 'blockchain_id', '')
    if len(blockchain_id) == 0:
        blockchain_id = None
    else:
        blockchain_id = str(blockchain_id)

    app_name = getattr(args, 'app_name', '')
    if app_name is None or len(app_name) == 0:
        app_name = None
    else:
        app_name = str(app_name)

    datastore_id = getattr(args, 'datastore_id', '')
    if datastore_id is None or len(datastore_id) == 0:
        datastore_id = None
    else:
        datastore_id = str(args.datastore_id)

    path = str(args.path)
    force = False
    device_ids = None

    if hasattr(args, 'force') and args.force.lower() in ['1', 'true']:
        force = True

    res = find_datastore_device_pubkeys(blockchain_id, getattr(args, 'device_ids', None), getattr(args, 'device_pubkeys', None), full_application_name=app_name, datastore_id=datastore_id, proxy=proxy)
    if 'error' in res:
        return {'error': 'Failed to query device list for {}: {}'.format(name, res['error'])}
   
    data_pubkeys = res['pubkeys']

    res = datastore_files_list("datastore", blockchain_id, app_name, data_pubkeys, datastore_id=datastore_id, force=force, config_path=config_path)
    return res


def cli_datastore_device_listfiles(args, config_path=CONFIG_PATH, interactive=False):
    """
    command: datastore_listfiles advanced
    help: List all files in an application.
    arg: blockchain_id (str) 'The ID of the datastore owner'
    arg: app_name (str) 'The fully-qualified application name'
    arg: device_id (str) 'The device to query'
    opt: datastore_id (str) 'The ID of the application datastore'
    opt: force (str) 'If True, then tolerate stale data faults.'
    opt: device_ids (str) 'If given, a CSV of device IDs owned by the blockchain ID'
    opt: device_pubkeys (str) 'If given, a CSV of device public keys owned by the blockchain ID'
    """
    blockchain_id = getattr(args, 'blockchain_id', '')
    if len(blockchain_id) == 0:
        blockchain_id = None
    else:
        blockchain_id = str(blockchain_id)

    app_name = getattr(args, 'app_name', '')
    if app_name is None or len(app_name) == 0:
        app_name = None
    else:
        app_name = str(app_name)

    datastore_id = getattr(args, 'datastore_id', '')
    if datastore_id is None or len(datastore_id) == 0:
        datastore_id = None
    else:
        datastore_id = str(args.datastore_id)
    
    device_id = getattr(args, 'device_id', '')

    path = str(args.path)
    force = False
    device_ids = None

    if hasattr(args, 'force') and args.force.lower() in ['1', 'true']:
        force = True

    res = find_datastore_device_pubkeys(blockchain_id, getattr(args, 'device_ids', None), getattr(args, 'device_pubkeys', None), full_application_name=app_name, datastore_id=datastore_id, proxy=proxy)
    if 'error' in res:
        return {'error': 'Failed to query device list for {}: {}'.format(name, res['error'])}
   
    data_pubkeys = res['pubkeys']

    res = datastore_files_list_device("datastore", blockchain_id, device_id, app_name, data_pubkeys, datastore_id=datastore_id, force=force, config_path=config_path)
    return res


def cli_datastore_get_privkey(args, config_path=CONFIG_PATH, interactive=False ):
    """
    command: datastore_get_privkey advanced
    help: Get the private key for a datastore, given the master private key.
    arg: master_privkey (str) 'The master data private key'
    arg: app_domain (str) 'The name of the application'
    """
    raise NotImplemented("Token file support not yet implemented")

    app_domain = str(args.app_domain)
    master_privkey = str(args.master_privkey)

    datastore_privkey = datastore_get_privkey(master_privkey, app_domain, config_path=config_path)
    return {'status': True, 'datastore_privkey': datastore_privkey}


def cli_datastore_get_id(args, config_path=CONFIG_PATH, interactive=False ):
    """
    command: datastore_get_id advanced
    help: Get the ID of an application data store
    arg: datastore_privkey (str) 'The datastore private key'
    """
    datastore_id = datastore_get_id(get_pubkey_hex(str(args.datastore_privkey)))
    return {'status': True, 'datastore_id': datastore_id}


def cli_get_collection( args, config_path=CONFIG_PATH, proxy=None, password=None ):
    """
    command: get_collection advanced
    help: Get a collection record
    arg: blockchain_id (str) 'The ID of the owner'
    arg: collection_domain (str) 'The name of the collection'
    opt: device_ids (str) 'The list of device IDs that can write'
    """
    raise NotImplemented("Collections not implemented")

    blockchain_id = str(args.blockchain_id)
    collection_domain = str(args.collection_domain)
    device_ids = args.device_ids.split(',')
    return get_datastore_by_type('collection', blockchain_id, collection_domain, device_ids, config_path=config_path )


def cli_create_collection( args, config_path=CONFIG_PATH, proxy=None, password=None, master_data_privkey=None ):
    """
    command: create_collection advanced 
    help: Make a new collection for a given user.
    arg: blockchain_id (str) 'The blockchain ID that will own this collection'
    arg: collection_domain (str) 'The domain of this collection.'
    opt: device_ids (str) 'A CSV of your device IDs.'
    """

    if proxy is None:
        proxy = get_default_proxy(config_path)
    
    raise NotImplemented("Collections not implemented")

    blockchain_id = str(args.blockchain_id)
    password = get_default_password(password)
    collection_domain = str(args.collection_domain)

    # get the list of device IDs to use 
    device_ids = getattr(args, 'device_ids', None)
    if device_ids:
        device_ids = device_ids.split(',')

    else:
        raise NotImplemented("Missing token file parsing logic")

    # TODO: privkey
    # privkey = 
    raise NotImplemented("Collections are not implemented yet")

    # get the list of device IDs to use 
    device_ids = getattr(args, 'device_ids', None)
    if device_ids:
        device_ids = device_ids.split(',')

    else:
        raise NotImplemented("Missing token file parsing logic")

    return create_datastore_by_type('collection', blockchain_id, privkey, device_ids, proxy=proxy, config_path=config_path, password=password, master_data_privkey=master_data_privkey)


def cli_delete_collection( args, config_path=CONFIG_PATH, proxy=None, password=None, master_data_privkey=None ):
    """
    command: delete_collection advanced 
    help: Delete a collection owned by a given user, and all of the data it contains.
    arg: blockchain_id (str) 'The owner of this collection'
    arg: collection_domain (str) 'The domain of this collection'
    opt: device_ids (str) 'A CSV of your devices'
    """

    if proxy is None:
        proxy = get_default_proxy(config_path)

    raise NotImplemented("Collections not implemented")

    password = get_default_password(password)

    blockchain_id = str(args.blockchain_id)
    collection_domain = str(args.collection_domain)
    
    # get the list of device IDs to use 
    device_ids = getattr(args, 'device_ids', None)
    if device_ids:
        device_ids = device_ids.split(',')

    else:
        raise NotImplemented("Missing token file parsing logic")

    # TODO: privkey
    # privkey = 
    raise NotImplemented("Collections are not implemented")

    device_ids = None
    if hasattr(args, 'device_ids'):
        device_ids = str(args.device_ids).split(',')
    else:
        raise NotImplemented("No support for token files")

    return delete_datastore_by_type('collection', blockchain_id, privkey, device_ids, force=True, config_path=config_path, proxy=proxy, password=password)


def cli_collection_listitems(args, config_path=CONFIG_PATH, password=None, interactive=False, proxy=None ):
    """
    command: collection_items advanced
    help: List the contents of a collection
    arg: blockchain_id (str) 'The ID of the collection owner'
    arg: collection_domain (str) 'The domain of this collection'
    arg: path (str) 'The path to the directory to list'
    """

    if proxy is None:
        proxy = get_default_proxy(config_path)

    raise NotImplemented("Collections not implemented")

    password = get_default_password(password)
    blockchain_id = str(args.blockchain_id)

    # get the list of device IDs to use 
    device_ids = getattr(args, 'device_ids', None)
    if device_ids:
        device_ids = device_ids.split(',')

    else:
        raise NotImplemented("Missing token file parsing logic")

    collection_domain = str(args.collection_domain)
    path = str(args.path)

    res = datastore_dir_list('collection', blockchain_id, collection_domain, '/', device_ids, config_path=config_path, proxy=proxy)
    if 'error' in res:
        return res

    # if somehow we get a directory in here, exclude it
    dir_info = res['dir']
    filtered_dir_info = {}
    for name in dir_info.keys():
        if dir_info[name]['type'] == MUTABLE_DATUM_FILE_TYPE:
            filtered_dir_info[name] = dir_info[name]

    return {'status': True, 'dir': filtered_dir_info}


def cli_collection_statitem(args, config_path=CONFIG_PATH, interactive=False, proxy=None):
    """
    command: collection_statitem advanced
    help: Stat an item in a collection
    arg: blockchain_id (str) 'The ID of the collection owner'
    arg: collection_domain (str) 'The name of this collection'
    arg: item_id (str) 'The name of the item to stat'
    """

    if proxy is None:
        proxy = get_default_proxy(config_path)

    raise NotImplemented("Collections not implemented")

    password = get_default_password(password)

    # get the list of device IDs to use 
    device_ids = getattr(args, 'device_ids', None)
    if device_ids:
        device_ids = device_ids.split(',')

    else:
        raise NotImplemented("Missing token file parsing logic")

    blockchain_id = str(args.blockchain_id)
    collection_domain = str(args.collection_domain)
    item_id = str(args.item_id)

    return datastore_path_stat('collection', blockchain_id, collection_domain, '/{}'.format(item_id), device_ids, proxy=proxy, config_path=config_path)


def cli_collection_putitem(args, config_path=CONFIG_PATH, interactive=False, proxy=None, password=None, force_data=False, master_data_privkey=None ):
    """
    command: collection_putitem advanced 
    help: Put an item into a collection.  Overwrites are forbidden.
    arg: blockchain_id (str) 'The owner of the collection'
    arg: collection_privkey (str) 'The collection private key'
    arg: item_id (str) 'The item name'
    arg: data (str) 'The data to store, or a path to a file with the data'
    opt: device_ids (str) 'A CSV of your device IDs'
    """

    if proxy is None:
        proxy = get_default_proxy(config_path)
    
    raise NotImplemented("Collections not implemented")

    password = get_default_password(password)

    blockchain_id = str(args.blockchain_id)
    collection_domain = str(args.collection_domain)
    item_id = str(args.item_id)
    data = args.data
    collection_privkey = str(args.collection_privkey)

    # get the list of device IDs to use 
    device_ids = getattr(args, 'device_ids', None)
    if device_ids:
        device_ids = device_ids.split(',')

    else:
        raise NotImplemented("Missing token file parsing logic")


    return datastore_file_put('collection', blockchain_id, collection_privkey, '/{}'.format(item_id), data, device_ids=device_ids, 
                              create=True, force_data=force_data, proxy=proxy, config_path=config_path, master_data_privkey=master_data_privkey, password=password)


def cli_collection_getitem( args, config_path=CONFIG_PATH, interactive=False, password=None, proxy=None ):
    """
    command: collection_getitem advanced
    help: Get an item from a collection.
    arg: blockchain_id (str) 'The ID of the datastore owner'
    arg: collection_domain (str) 'The domain of this collection'
    arg: item_id (str) 'The item to fetch'
    """

    if proxy is None:
        proxy = get_default_proxy(config_path)

    raise NotImplemented("Collections not implemented")

    password = get_default_password(password)

    config_dir = os.path.dirname(config_path)
    blockchain_id = getattr(args, 'blockchain_id', '')
    if blockchain_id is None or len(blockchain_id) == 0:
        blockchain_id = None
    else:
        blockchain_id = str(blockchain_id)
    
    collection_domain = str(args.collection_domain)
    item_id = str(args.item_id)

    return datastore_file_get('collection', blockchain_id, collection_domain, '/{}'.format(item_id), password=password, config_path=config_path, proxy=proxy)


def cli_start_server( args, config_path=CONFIG_PATH, interactive=False ):
    """
    command: start_server advanced
    help: Start a Blockstack indexing server
    opt: foreground (str) 'If True, then run in the foreground.'
    opt: working_dir (str) 'The directory which contains the server state.'
    opt: testnet (str) 'If True, then communicate with Bitcoin testnet.'
    """

    foreground = False
    testnet = False
    working_dir = args.working_dir

    if args.foreground:
        foreground = str(args.foreground)
        foreground = (foreground.lower() in ['1', 'true', 'yes', 'foreground'])

    if args.testnet:
        testnet = str(args.testnet)
        testnet = (testnet.lower() in ['1', 'true', 'yes', 'testnet3'])

    cmds = ['blockstack-core', 'start']
    if foreground:
        cmds.append('--foreground')

    if testnet:
        cmds.append('--testnet3')

    # TODO: use subprocess
    if working_dir is not None:
        working_dir_envar = 'VIRTUALCHAIN_WORKING_DIR="{}"'.format(working_dir)
        cmds = [working_dir_envar] + cmds

    cmd_str = " ".join(cmds)
    
    log.debug('Execute: {}'.format(cmd_str))
    exit_status = os.system(cmd_str)

    if not os.WIFEXITED(exit_status) or os.WEXITSTATUS(exit_status) != 0:
        error_str = 'Failed to execute "{}". Exit code {}'.format(cmd_str, exit_status)
        return {'error': error_str}

    return {'status': True}


def cli_stop_server( args, config_path=CONFIG_PATH, interactive=False ):
    """
    command: stop_server advanced
    help: Stop a running Blockstack indexing server
    opt: working_dir (str) 'The directory which contains the server state.'
    """

    working_dir = args.working_dir

    cmds = ['blockstack-core', 'stop']

    if working_dir is not None:
        working_dir_envar = 'VIRTUALCHAIN_WORKING_DIR="{}"'.format(working_dir)
        cmds = [working_dir_envar] + cmds

    cmd_str = " ".join(cmds)

    # TODO: use subprocess
    log.debug('Execute: {}'.format(cmd_str))
    exit_status = os.system(cmd_str)

    if not os.WIFEXITED(exit_status) or os.WEXITSTATUS(exit_status) != 0:
        error_str = 'Failed to execute "{}". Exit code {}'.format(cmd_str, exit_status)
        return {'error': error_str}

    return {'status': True}
<|MERGE_RESOLUTION|>--- conflicted
+++ resolved
@@ -138,13 +138,11 @@
 
 from .schemas import OP_URLENCODED_PATTERN, OP_NAME_PATTERN, OP_USER_ID_PATTERN, OP_BASE58CHECK_PATTERN
 
-<<<<<<< HEAD
 from .token_file import token_file_profile_serialize, token_file_update_profile, token_file_get, token_file_put, token_file_delete, \
     lookup_name_privkey, lookup_signing_privkey, lookup_signing_pubkeys, token_file_get_key_order, lookup_delegated_device_pubkeys, \
     token_file_create, lookup_app_pubkeys, token_file_get_app_name, token_file_update_apps
-=======
+
 import keylib
->>>>>>> 6d217b1c
 
 import virtualchain
 from virtualchain.lib.ecdsalib import *
@@ -5284,38 +5282,7 @@
     else:
         datastore_id = str(args.datastore_id)
 
-<<<<<<< HEAD
     path = str(args.path)
-    path = str(args.path)
-=======
-def cli_datastore_getinode(args, config_path=CONFIG_PATH, interactive=False):
-    """
-    command: datastore_getinode advanced
-    help: Get a raw inode from a datastore
-    arg: blockchain_id (str) 'The ID of the datastore owner'
-    arg: datastore_id (str) 'The ID of the application user'
-    arg: inode_uuid (str) 'The inode UUID'
-    opt: extended (str) 'If True, then include the path information as well'
-    opt: idata (str) 'If True, then include the inode payload as well.'
-    opt: force (str) 'If True, then tolerate stale inode data.'
-    opt: device_ids (str) 'If given, the CSV of devices owned by the blockchain ID'
-    opt: device_pubkeys (str) 'If given, the CSV of device public keys owned by the blockchain ID'
-    """
-
-    blockchain_id = getattr(args, 'blockchain_id', '')
-    if blockchain_id is None or len(blockchain_id) == 0:
-        blockchain_id = None
-    else:
-        blockchain_id = str(blockchain_id)
-
-    datastore_id = str(args.datastore_id)
-    inode_uuid = str(args.inode_uuid)
-    
-    session = jsontokens.decode_token(str(args.session))
-    data_pubkeys = session['payload']['app_public_keys']
-
-    extended = False
->>>>>>> 6d217b1c
     force = False
     device_ids = None
 
