#!/usr/bin/env python2
# -*- coding: utf-8 -*-
"""
    Blockstack
    ~~~~~
    copyright: (c) 2014-2015 by Halfmoon Labs, Inc.
    copyright: (c) 2016 by Blockstack.org

    This file is part of Blockstack.

    Blockstack is free software: you can redistribute it and/or modify
    it under the terms of the GNU General Public License as published by
    the Free Software Foundation, either version 3 of the License, or
    (at your option) any later version.

    Blockstack is distributed in the hope that it will be useful,
    but WITHOUT ANY WARRANTY; without even the implied warranty of
    MERCHANTABILITY or FITNESS FOR A PARTICULAR PURPOSE.  See the
    GNU General Public License for more details.
    You should have received a copy of the GNU General Public License
    along with Blockstack. If not, see <http://www.gnu.org/licenses/>.
"""

import sys
import os

import xmlrpclib
from xmlrpclib import ServerProxy, Transport
from defusedxml import xmlrpc
import httplib
import base64
import jsonschema
from jsonschema.exceptions import ValidationError
import random
import json
import traceback
import re
import urllib2
import socket
from .util import url_to_host_port, url_protocol, parse_DID
<<<<<<< HEAD
from .config import MAX_RPC_LEN, BLOCKSTACK_DEBUG, RPC_SERVER_PORT, RPC_SERVER_TEST_PORT, LENGTHS, RPC_DEFAULT_TIMEOUT, BLOCKSTACK_TEST, get_blockstack_api_opts
=======
from .config import MAX_RPC_LEN, BLOCKSTACK_TEST, BLOCKSTACK_DEBUG, RPC_SERVER_PORT, RPC_SERVER_TEST_PORT, LENGTHS, RPC_DEFAULT_TIMEOUT, BLOCKSTACK_TEST, get_blockstack_api_opts, TOKEN_TYPE_STACKS
>>>>>>> 16138de1
from .schemas import *
from .scripts import is_name_valid, is_subdomain, check_name, check_subdomain
from .storage import verify_zonefile

import virtualchain
import keylib
import jsontokens
import blockstack_zones
import requests

log = virtualchain.get_logger('blockstackd-client')

# prevent the usual XML attacks
xmlrpc.MAX_DATA = MAX_RPC_LEN
xmlrpc.monkey_patch()

class TimeoutHTTPConnection(httplib.HTTPConnection):
    """
    borrowed with gratitude from Justin Cappos
    https://seattle.poly.edu/browser/seattle/trunk/demokit/timeout_xmlrpclib.py?rev=692
    """
    def connect(self):
        httplib.HTTPConnection.connect(self)
        self.sock.settimeout(self.timeout)


class TimeoutHTTPSConnection(httplib.HTTPSConnection):
    def connect(self):
        httplib.HTTPSConnection.connect(self)
        self.sock.settimeout(self.timeout)


class TimeoutHTTP(httplib.HTTP):
    _connection_class = TimeoutHTTPConnection

    def set_timeout(self, timeout):
        self._conn.timeout = timeout

    def getresponse(self, **kw):
        return self._conn.getresponse(**kw)


class TimeoutHTTPS(httplib.HTTP):
    _connection_class = TimeoutHTTPSConnection

    def set_timeout(self, timeout):
        self._conn.timeout = timeout

    def getresponse(self, **kw):
        return self._conn.getresponse(**kw)


class TimeoutTransport(Transport):
    def __init__(self, protocol, *l, **kw):
        self.timeout = kw.pop('timeout', 10)
        self.protocol = protocol
        if protocol not in ['http', 'https']:
            raise Exception("Protocol {} not supported".format(protocol))
        Transport.__init__(self, *l, **kw)

    def make_connection(self, host):
        if self.protocol == 'http':
            conn = TimeoutHTTP(host)
        elif self.protocol == 'https':
            conn = TimeoutHTTPS(host)

        conn.set_timeout(self.timeout)
        return conn


class TimeoutServerProxy(ServerProxy):
    def __init__(self, uri, protocol, *l, **kw):
        timeout = kw.pop('timeout', 10)
        use_datetime = kw.get('use_datetime', 0)
        kw['transport'] = TimeoutTransport(protocol, timeout=timeout, use_datetime=use_datetime)
        ServerProxy.__init__(self, uri, *l, **kw)


class BlockstackRPCClient(object):
    """
    RPC client for the blockstackd
    """
    def __init__(self, server, port, max_rpc_len=MAX_RPC_LEN,
                 timeout=RPC_DEFAULT_TIMEOUT, debug_timeline=False, protocol=None, **kw):

        if protocol is None:
            log.warn("RPC constructor called without a protocol, defaulting " +
                     "to HTTP, this could be an issue if connection is on :6263")
            protocol = 'http'

        self.url = '{}://{}:{}'.format(protocol, server, port)
        self.srv = TimeoutServerProxy(self.url, protocol, timeout=timeout, allow_none=True)
        self.server = server
        self.port = port
        self.debug_timeline = debug_timeline


    def log_debug_timeline(self, event, key, r=-1):
        # random ID to match in logs
        r = random.randint(0, 2 ** 16) if r == -1 else r
        if self.debug_timeline:
            log.debug('RPC({}) {} {} {}'.format(r, event, self.url, key))
        return r


    def __getattr__(self, key):
        try:
            return object.__getattr__(self, key)
        except AttributeError:
            r = self.log_debug_timeline('begin', key)

            def inner(*args, **kw):
                func = getattr(self.srv, key)
                res = func(*args, **kw)
                if res is None:
                    self.log_debug_timeline('end', key, r)
                    return

                # lol jsonrpc within xmlrpc
                try:
                    res = json.loads(res)
                except (ValueError, TypeError):
                    msg = 'Server replied invalid JSON'
                    if BLOCKSTACK_TEST is not None:
                        log.debug('{}: {}'.format(msg, res))

                    log.error(msg)
                    res = {'error': msg}

                except xmlrpclib.ProtocolError as pe:
                    msg = 'Server replied ProtocolError: {} {}'.format(pe.errcode, pe.errmsg)
                    if BLOCKSTACK_TEST is not None:
                        log.debug('{}: {}'.format(msg, res))
<<<<<<< HEAD

                    log.error(msg)
                    res = {'error': msg}

=======

                    log.error(msg)
                    res = {'error': msg}

>>>>>>> 16138de1
                self.log_debug_timeline('end', key, r)
                return res

            return inner


def json_is_error(resp):
    """
    Is the given response object
    (be it a string, int, or dict)
    an error message?

    Return True if so
    Return False if not
    """

    if not isinstance(resp, dict):
        return False

    return 'error' in resp or 'traceback' in resp


def json_is_exception(resp):
    """
    Is the given response object
    an exception traceback?

    Return True if so
    Return False if not
    """
    if not json_is_error(resp):
        return False

    if 'traceback' not in resp.keys() or 'error' not in resp.keys():
        return False

    return True


def json_validate_error(resp):
    """
    See if this is a well-formed error
    """
    error_schema = {
        'type': 'object',
        'properties': {
            'error': {
                'type': 'string',
            },
            'http_status': {
                'type': 'integer',
            },
        },
        'required': [
            'error',
            'http_status',
        ]
    }

    jsonschema.validate(resp, error_schema)
    return True


def json_validate(schema, resp):
    """
    Validate an RPC response.
    The response must either take the
    form of the given schema, or it must
    take the form of {'error': ...}

    Returns the resp on success
    Returns {'error': ...} on validation error
    """
    # is this an error?
    try:
        json_validate_error(resp)
    except ValidationError:
        if json_is_exception(resp):
            # got a traceback 
            if BLOCKSTACK_TEST:
                log.error('\n{}'.format(resp['traceback']))

            return {'error': 'Blockstack Core encountered an exception. See `traceback` for details', 'traceback': resp['traceback'], 'http_status': 500}

        if 'error' in resp and 'http_status' not in resp:
<<<<<<< HEAD
            # invalid error message (shouldn't happen)
=======
            # bad error message
>>>>>>> 16138de1
            raise 

        # not an error.
        jsonschema.validate(resp, schema)

    return resp


def json_traceback(error_msg=None):
    """
    Generate a stack trace as a JSON-formatted error message.
    Optionally use error_msg as the error field.
    Return {'error': ..., 'traceback'...}
    """

    exception_data = traceback.format_exc().splitlines()
    if error_msg is None:
        error_msg = '\n'.join(exception_data)
    else:
        error_msg = 'Remote RPC error: {}'.format(error_msg)

    return {
        'error': error_msg,
        'traceback': exception_data
    }


def json_response_schema( expected_object_schema ):
    """
    Make a schema for a "standard" server response.
    Standard server responses have 'status': True
    and possibly 'indexing': True set.
    """
    schema = {
        'type': 'object',
        'properties': {
            'status': {
                'type': 'boolean',
            },
            'indexing': {
                'type': 'boolean',
            },
            'lastblock': {
                'anyOf': [
                    {
                        'type': 'integer',
                        'minimum': 0,
                    },
                    {
                        'type': 'null',
                    },
                ],
            },
        },
        'required': [
            'status',
            'indexing',
            'lastblock'
        ],
    }

    # fold in the given object schema
    schema['properties'].update( expected_object_schema['properties'] )
    schema['required'] = list(set( schema['required'] + expected_object_schema['required'] ))

    return schema


def get_blockstackd_url():
    """
    Get the URL to the blockstackd RPC server instance
    """
    conf = get_blockstack_api_opts()
    if conf is None:
        return None
    
    if not conf['enabled']:
        return None

    return conf['indexer_url']


def connect_hostport(hostport, timeout=RPC_DEFAULT_TIMEOUT, my_hostport=None):
    """
    Connect to the given "host:port" string
    Returns a BlockstackRPCClient instance
    """
    host, port = url_to_host_port(hostport)

    assert host is not None and port is not None

    protocol = url_protocol(hostport)
    if protocol is None:
        log.warning("No scheme given in {}. Guessing by port number".format(hostport))
        if port == RPC_SERVER_PORT or port == RPC_SERVER_TEST_PORT:
            protocol = 'http'
        else:
            protocol = 'https'

    proxy = BlockstackRPCClient(host, port, timeout=timeout, src=my_hostport, protocol=protocol)
    return proxy


def create_bitcoind_service_proxy(rpc_username, rpc_password, server='127.0.0.1', port=8332, use_https=False):
    """
    create a bitcoind service proxy
    """
    assert BLOCKSTACK_TEST, 'create_bitcoind_service_proxy can only be used in test mode!'

    protocol = 'https' if use_https else 'http'
    uri = '%s://%s:%s@%s:%s' % (protocol, rpc_username, rpc_password, server, port)
    return virtualchain.AuthServiceProxy(uri)


def ping(proxy=None, hostport=None):
    """
    rpc_ping
    Returns {'alive': True} on succcess
    Returns {'error': ...} on error
    """
    schema = {
        'type': 'object',
        'properties': {
            'status': {
                'type': 'string'
            },
        },
        'required': [
            'status'
        ]
    }

    assert proxy or hostport, 'Need either proxy handle or hostport string'
    if proxy is None:
        proxy = connect_hostport(hostport)

    resp = {}

    try:
        resp = proxy.ping()
        resp = json_validate( schema, resp )
        if json_is_error(resp):
            return resp

        assert resp['status'] == 'alive'

    except ValidationError as e:
        if BLOCKSTACK_DEBUG:
            log.exception(e)

        resp = {'error': 'Server response did not match expected schema.  You are likely communicating with an out-of-date Blockstack node.', 'http_status': 502}
        return resp

    except socket.timeout:
        log.error("Connection timed out")
        resp = {'error': 'Connection to remote host timed out.', 'http_status': 503}
        return resp

    except socket.error as se:
        log.error("Connection error {}".format(se.errno))
        resp = {'error': 'Connection to remote host failed.', 'http_status': 502}
        return resp

    except Exception as ee:
        if BLOCKSTACK_DEBUG:
            log.exception(ee)

        log.error("Caught exception while connecting to Blockstack node: {}".format(ee))
        resp = {'error': 'Failed to contact Blockstack node.  Try again with `--debug`.', 'http_status': 500}
        return resp

    return resp


def getinfo(proxy=None, hostport=None):
    """
    getinfo
    Returns server info on success
    Returns {'error': ...} on error
    """
    schema = {
        'type': 'object',
        'properties': {
            'last_block_seen': {
                'type': 'integer',
                'minimum': 0,
            },
            'consensus': {
                'type': 'string'
            },
            'server_version': {
                'type': 'string'
            },
            'last_block_processed': {
                'type': 'integer',
                'minimum': 0,
            },
            'server_alive': {
                'type': 'boolean'
            },
            'zonefile_count': {
                'type': 'integer',
                'minimum': 0,
            },
            'indexing': {
                'type': 'boolean'
            },
            'stale': {
                'type': 'boolean',
            },
            'warning': {
                'type': 'string',
            }
        },
        'required': [
            'last_block_seen',
            'consensus',
            'server_version',
            'last_block_processed',
            'server_alive',
            'indexing'
        ]
    }

    resp = {}

    assert proxy or hostport, 'Need either proxy handle or hostport string'
    if proxy is None:
        proxy = connect_hostport(hostport)

    try:
        resp = proxy.getinfo()
        old_resp = resp
        resp = json_validate( schema, resp )
        if json_is_error(resp):
            if BLOCKSTACK_TEST:
                log.debug("invalid response: {}".format(old_resp))

            return resp

    except ValidationError as e:
        if BLOCKSTACK_DEBUG:
            log.exception(e)

        resp = {'error': 'Server response did not match expected schema.  You are likely communicating with an out-of-date Blockstack node.', 'http_status': 502}
        return resp

    except socket.timeout:
        log.error("Connection timed out")
        resp = {'error': 'Connection to remote host timed out.', 'http_status': 503}
        return resp

    except socket.error as se:
        log.error("Connection error {}".format(se.errno))
        resp = {'error': 'Connection to remote host failed.', 'http_status': 502}
        return resp

    except Exception as ee:
        if BLOCKSTACK_DEBUG:
            log.exception(ee)

        log.error("Caught exception while connecting to Blockstack node: {}".format(ee))
        resp = {'error': 'Failed to contact Blockstack node.  Try again with `--debug`.', 'http_status': 500}
        return resp

    return resp


def get_zonefile_inventory(hostport, offset, count, timeout=30, my_hostport=None, proxy=None):
    """
    Get the atlas zonefile inventory from the given peer.
    offset/count are in bytes.
    Return {'status': True, 'inv': inventory} on success.
    Return {'error': ...} on error
    """
    
    assert hostport or proxy, 'Need either hostport or proxy'

    inv_schema = {
        'type': 'object',
        'properties': {
            'inv': {
                'type': 'string',
                'pattern': OP_BASE64_EMPTY_PATTERN
            },
        },
        'required': [
            'inv'
        ]
    }

    schema = json_response_schema( inv_schema )

    if proxy is None:
        proxy = connect_hostport(hostport)

    zf_inv = None
    try:
        zf_inv = proxy.get_zonefile_inventory(offset, count)
        zf_inv = json_validate(schema, zf_inv)
        if json_is_error(zf_inv):
            return zf_inv

        # decode
        zf_inv['inv'] = base64.b64decode(str(zf_inv['inv']))

        # make sure it corresponds to this range
        assert len(zf_inv['inv']) <= count, 'Zonefile inventory in is too long (got {} bytes)'.format(len(zf_inv['inv']))

    except ValidationError as ve:
        if BLOCKSTACK_DEBUG:
            log.exception(ve)
<<<<<<< HEAD

        resp = {'error': 'Server response did not match expected schema.  You are likely communicating with an out-of-date Blockstack node.', 'http_status': 502}
        return resp

=======

        resp = {'error': 'Server response did not match expected schema.  You are likely communicating with an out-of-date Blockstack node.', 'http_status': 502}
        return resp

>>>>>>> 16138de1
    except AssertionError as ae:
        if BLOCKSTACK_DEBUG:
            log.exception(ae)

        resp = {'error': 'Server replied an invalid zone file inventory vector'}
        return resp

    except socket.timeout:
        log.error("Connection timed out")
        resp = {'error': 'Connection to remote host timed out.', 'http_status': 503}
        return resp

    except socket.error as se:
        log.error("Connection error {}".format(se.errno))
        resp = {'error': 'Connection to remote host failed.', 'http_status': 502}
        return resp

    except Exception as ee:
        if BLOCKSTACK_DEBUG:
            log.exception(ee)

        log.error("Caught exception while connecting to Blockstack node: {}".format(ee))
        resp = {'error': 'Failed to contact Blockstack node.  Try again with `--debug`.', 'http_status': 500}
        return resp

    return zf_inv


def get_atlas_peers(hostport, timeout=30, my_hostport=None, proxy=None):
    """
    Get an atlas peer's neighbors. 
    Return {'status': True, 'peers': [peers]} on success.
    Return {'error': ...} on error
    """
    assert hostport or proxy, 'need either hostport or proxy'

    peers_schema = {
        'type': 'object',
        'properties': {
            'peers': {
                'type': 'array',
                'items': {
                    'type': 'string',
                    'pattern': '^([^:]+):([1-9][0-9]{1,4})$',
                },
            },
        },
        'required': [
            'peers'
        ],
    }

    schema = json_response_schema( peers_schema )

    if proxy is None:
        proxy = connect_hostport(hostport)

    peers = None
    try:
        peer_list_resp = proxy.get_atlas_peers()
        peer_list_resp = json_validate(schema, peer_list_resp)
        if json_is_error(peer_list_resp):
            return peer_list_resp

        # verify that all strings are host:ports
        for peer_hostport in peer_list_resp['peers']:
            peer_host, peer_port = url_to_host_port(peer_hostport)
            if peer_host is None or peer_port is None:
                return {'error': 'Server did not return valid Atlas peers', 'http_status': 503}

        peers = peer_list_resp

    except ValidationError as ve:
        if BLOCKSTACK_DEBUG:
            log.exception(ve)

        resp = {'error': 'Server response did not match expected schema.  You are likely communicating with an out-of-date Blockstack node.', 'http_status': 502}
        return resp

    except socket.timeout:
        log.error("Connection timed out")
        resp = {'error': 'Connection to remote host timed out.', 'http_status': 503}
        return resp

    except socket.error as se:
        log.error("Connection error {}".format(se.errno))
        resp = {'error': 'Connection to remote host failed.', 'http_status': 502}
        return resp

    except Exception as ee:
        if BLOCKSTACK_DEBUG:
            log.exception(ee)

        log.error("Caught exception while connecting to Blockstack node: {}".format(ee))
        resp = {'error': 'Failed to contact Blockstack node {}.  Try again with `--debug`.'.format(hostport), 'http_status': 500}
        return resp

    return peers


def atlas_peer_exchange(hostport, my_hostport, timeout=30, proxy=None):
    """
    Get an atlas peer's neighbors, and list ourselves as a possible peer.
    Return {'status': True, 'peers': [peers]} on success.
    Return {'error': ...} on error
    """
    assert hostport or proxy, 'need either hostport or proxy'

    peers_schema = {
        'type': 'object',
        'properties': {
            'peers': {
                'type': 'array',
                'items': {
                    'type': 'string',
                    'pattern': '^([^:]+):([1-9][0-9]{1,4})$',
                },
            },
        },
        'required': [
            'peers'
        ],
    }

    schema = json_response_schema( peers_schema )

    if proxy is None:
        proxy = connect_hostport(hostport)

    peers = None
    try:
        peer_list_resp = proxy.atlas_peer_exchange(my_hostport)
        peer_list_resp = json_validate(schema, peer_list_resp)
        if json_is_error(peer_list_resp):
            return peer_list_resp

        # verify that all strings are host:ports
        for peer_hostport in peer_list_resp['peers']:
            peer_host, peer_port = url_to_host_port(peer_hostport)
            if peer_host is None or peer_port is None:
                return {'error': 'Server did not return valid Atlas peers', 'http_status': 503}

        peers = peer_list_resp

    except ValidationError as ve:
        if BLOCKSTACK_DEBUG:
            log.exception(ve)

        resp = {'error': 'Server response did not match expected schema.  You are likely communicating with an out-of-date Blockstack node.', 'http_status': 502}
        return resp

    except socket.timeout:
        log.error("Connection timed out")
        resp = {'error': 'Connection to remote host timed out.', 'http_status': 503}
        return resp

    except socket.error as se:
        log.error("Connection error {}".format(se.errno))
        resp = {'error': 'Connection to remote host failed.', 'http_status': 502}
        return resp

    except Exception as ee:
        if BLOCKSTACK_DEBUG:
            log.exception(ee)

        log.error("Caught exception while connecting to Blockstack node: {}".format(ee))
        resp = {'error': 'Failed to contact Blockstack node {}.  Try again with `--debug`.'.format(hostport), 'http_status': 500}
        return resp

    return peers


def get_zonefiles(hostport, zonefile_hashes, timeout=30, my_hostport=None, proxy=None):
    """
    Get a set of zonefiles from the given server.  Used primarily by Atlas.
    Return {'status': True, 'zonefiles': {hash: data, ...}} on success
    Return {'error': ...} on error
    """

    assert hostport or proxy, 'need either hostport or proxy'

    zonefiles_schema = {
        'type': 'object',
        'properties': {
            'zonefiles': {
                'type': 'object',
                'patternProperties': {
                    OP_ZONEFILE_HASH_PATTERN: {
                        'type': 'string',
                        'pattern': OP_BASE64_EMPTY_PATTERN
                    },
                },
            },
        },
        'required': [
            'zonefiles',
        ]
    }

    schema = json_response_schema( zonefiles_schema )

    if proxy is None:
        proxy = connect_hostport(hostport)

    zonefiles = None
    try:
        zf_payload = proxy.get_zonefiles(zonefile_hashes)
        zf_payload = json_validate(schema, zf_payload)
        if json_is_error(zf_payload):
            return zf_payload

        decoded_zonefiles = {}

        for zf_hash, zf_data_b64 in zf_payload['zonefiles'].items():
            zf_data = base64.b64decode( zf_data_b64 )
            assert verify_zonefile( zf_data, zf_hash ), "Zonefile data mismatch"

            # valid
            decoded_zonefiles[ zf_hash ] = zf_data

        # return this
        zf_payload['zonefiles'] = decoded_zonefiles
        zonefiles = zf_payload

    except AssertionError as ae:
        if BLOCKSTACK_DEBUG:
            log.exception(ae)

        zonefiles = {'error': 'Zonefile data mismatch'}
        return zonefiles

    except socket.timeout:
        log.error("Connection timed out")
        resp = {'error': 'Connection to remote host timed out.', 'http_status': 503}
        return resp

    except socket.error as se:
        log.error("Connection error {}".format(se.errno))
        resp = {'error': 'Connection to remote host failed.', 'http_status': 502}
        return resp

    except ValidationError as ve:
        if BLOCKSTACK_DEBUG:
            log.exception(ve)

        zonefiles = {'error': 'Server response did not match expected schema.  You are likely communicating with an out-of-date Blockstack node.', 'http_status': 502}
        return zonefiles

    except Exception as ee:
        if BLOCKSTACK_DEBUG:
            log.exception(ee)

        log.error("Caught exception while connecting to Blockstack node: {}".format(ee))
        resp = {'error': 'Failed to contact Blockstack node.  Try again with `--debug`.', 'http_status': 500}
        return resp

    return zonefiles


def put_zonefiles(hostport, zonefile_data_list, timeout=30, my_hostport=None, proxy=None):
    """
    Push one or more zonefiles to the given server.
    Each zone file in the list must be base64-encoded

    Return {'status': True, 'saved': [...]} on success
    Return {'error': ...} on error
    """
    assert hostport or proxy, 'need either hostport or proxy'

    saved_schema = {
        'type': 'object',
        'properties': {
            'saved': {
                'type': 'array',
                'items': {
                    'type': 'integer',
                    'minimum': 0,
                    'maximum': 1,
                },
                'minItems': len(zonefile_data_list),
                'maxItems': len(zonefile_data_list)
            },
        },
        'required': [
            'saved'
        ]
    }

    schema = json_response_schema( saved_schema )
    
    if proxy is None:
        proxy = connect_hostport(hostport)

    push_info = None
    try:
        push_info = proxy.put_zonefiles(zonefile_data_list)
        push_info = json_validate(schema, push_info)
        if json_is_error(push_info):
            return push_info

    except socket.timeout:
        log.error("Connection timed out")
        resp = {'error': 'Connection to remote host timed out.', 'http_status': 503}
        return resp

    except socket.error as se:
        log.error("Connection error {}".format(se.errno))
        resp = {'error': 'Connection to remote host failed.', 'http_status': 502}
        return resp

    except ValidationError as e:
        if BLOCKSTACK_DEBUG:
            log.exception(e)

        resp = {'error': 'Server response did not match expected schema.  You are likely communicating with an out-of-date Blockstack node.', 'http_status': 502}
        return resp

    except Exception as ee:
        if BLOCKSTACK_DEBUG:
            log.exception(ee)

        log.error("Caught exception while connecting to Blockstack node: {}".format(ee))
        resp = {'error': 'Failed to contact Blockstack node.  Try again with `--debug`.', 'http_status': 500}
        return resp

    return push_info


def get_zonefiles_by_block(from_block, to_block, hostport=None, proxy=None):
    """
    Get zonefile information for zonefiles announced in [@from_block, @to_block]
    Returns { 'last_block' : server's last seen block,
              'zonefile_info' : [ { 'zonefile_hash' : '...',
                                    'txid' : '...',
                                    'block_height' : '...' } ] }
    """
    assert hostport or proxy, 'need either hostport or proxy'
    if proxy is None:
        proxy = connect_hostport(hostport)

    zonefile_info_schema = {
        'type' : 'array',
        'items' : {
            'type' : 'object',
            'properties' : {
                'name' : {'type' : 'string'},
                'zonefile_hash' : { 'type' : 'string',
                                    'pattern' : OP_ZONEFILE_HASH_PATTERN },
                'txid' : {'type' : 'string',
                          'pattern' : OP_TXID_PATTERN},
                'block_height' : {'type' : 'integer'}
            },
            'required' : [ 'zonefile_hash', 'txid', 'block_height' ]
        }
    }
    response_schema = {
        'type' : 'object',
        'properties' : {
            'lastblock' : {'type' : 'integer'},
            'zonefile_info' : zonefile_info_schema
        },
        'required' : ['lastblock', 'zonefile_info']
    }

    offset = 0
    output_zonefiles = []
    last_server_block = 0

    resp = {'zonefile_info': []}
<<<<<<< HEAD
=======

>>>>>>> 16138de1
    while offset == 0 or len(resp['zonefile_info']) > 0:

        resp = proxy.get_zonefiles_by_block(from_block, to_block, offset, 100)
        if 'error' in resp:
            return resp

        resp = json_validate(response_schema, resp)
        if json_is_error(resp):
            return resp

        output_zonefiles += resp['zonefile_info']
        offset += 100
        last_server_block = max(resp['lastblock'], last_server_block)

    return { 'last_block' : last_server_block,
             'zonefile_info' : output_zonefiles }


def get_name_record(name, include_history=False, include_expired=False, include_grace=True, proxy=None, hostport=None,
                    history_page=None):
    """
    Get the record for a name or a subdomain.  Optionally include its history, and optionally return an expired name or a name in its grace period.
    Return the blockchain-extracted information on success.
    Return {'error': ...} on error
        In particular, return {'error': 'Not found.'} if the name isn't registered

    If include_expired is True, then a name record will be returned even if it expired
    If include_expired is False, but include_grace is True, then the name record will be returned even if it is expired and in the grace period
    """
    if isinstance(name, (str,unicode)):
        # coerce string
        name = str(name)

    assert proxy or hostport, 'Need either proxy handle or hostport string'
    if proxy is None:
        proxy = connect_hostport(hostport)
    
    # what do we expect?
    required = None
    is_blockstack_id = False
    is_blockstack_subdomain = False

    if is_name_valid(name):
        # full name
        required = NAMEOP_SCHEMA_REQUIRED[:]
        is_blockstack_id = True

    elif is_subdomain(name):
        # subdomain 
        required = SUBDOMAIN_SCHEMA_REQUIRED[:]
        is_blockstack_subdomain = True

    else:
        # invalid
        raise ValueError("Not a valid name or subdomain: {}".format(name))
        
    if include_history:
        required += ['history']

    nameop_schema = {
        'type': 'object',
        'properties': NAMEOP_SCHEMA_PROPERTIES,
        'required': required
    }

    rec_schema = {
        'type': 'object',
        'properties': {
            'record': nameop_schema,
        },
        'required': [
            'record'
        ],
    }

    resp_schema = json_response_schema(rec_schema)

    resp = {}
    lastblock = None
    try:
        if include_history:
            resp = get_name_and_history(name, proxy=proxy, history_page=history_page)
            if 'error' in resp:
                # fall back to legacy path
                log.debug(resp)
                resp = proxy.get_name_blockchain_record(name)
        else:
            resp = proxy.get_name_record(name)

        resp = json_validate(resp_schema, resp)
        if json_is_error(resp):
            if resp['error'] == 'Not found.':
                return {'error': 'Not found.', 'http_status': resp.get('http_status', 404)}

            return resp

        lastblock = resp['lastblock']

    except socket.timeout:
        log.error("Connection timed out")
        resp = {'error': 'Connection to remote host timed out.', 'http_status': 503}
        return resp

    except socket.error as se:
        log.error("Connection error {}".format(se.errno))
        resp = {'error': 'Connection to remote host failed.', 'http_status': 502}
        return resp

    except ValidationError as e:
        if BLOCKSTACK_DEBUG:
            log.exception(e)

        resp = {'error': 'Server response did not match expected schema.  You are likely communicating with an out-of-date Blockstack node.', 'http_status': 502}
        return resp
    
    except Exception as ee:
        if BLOCKSTACK_DEBUG:
            log.exception(ee)

        log.error("Caught exception while connecting to Blockstack node: {}".format(ee))
        resp = {'error': 'Failed to contact Blockstack node.  Try again with `--debug`.', 'http_status': 500}
        return resp

    if not include_expired and is_blockstack_id:
        # check expired
        if lastblock is None:
            return {'error': 'No lastblock given from server', 'http_status': 503}

        if include_grace:
            # only care if the name is beyond the grace period
            if lastblock >= int(resp['record']['renewal_deadline']) and int(resp['record']['renewal_deadline']) > 0:
                return {'error': 'Name expired', 'http_status': 404}

            elif int(resp['record']['renewal_deadline']) > 0 and lastblock >= int(resp['record']['expire_block']) and lastblock < int(resp['record']['renewal_deadline']):
                resp['record']['grace_period'] = True

            else:
                resp['record']['grace_period'] = False

        else:
            # only care about expired, even if it's in the grace period
            if lastblock > int(resp['record']['expire_block']) and int(resp['record']['expire_block']) > 0:
                return {'error': 'Name expired', 'http_status': 404}

    return resp['record']


def get_namespace_record(namespace_id, proxy=None, hostport=None):
    """
    Get the blockchain record for a namespace.
    Returns the dict on success
    Returns {'error': ...} on failure
    """

    assert proxy or hostport, 'Need either proxy handle or hostport string'
    if proxy is None:
        proxy = connect_hostport(hostport)
    
    namespace_schema = {
        'type': 'object',
        'properties': NAMESPACE_SCHEMA_PROPERTIES,
        'required': NAMESPACE_SCHEMA_REQUIRED
    }

    rec_schema = {
        'type': 'object',
        'properties': {
            'record': namespace_schema,
        },
        'required': [
            'record',
        ],
    }

    resp_schema = json_response_schema( rec_schema )
            
    ret = {}
    try:
        ret = proxy.get_namespace_blockchain_record(namespace_id)
        ret = json_validate(resp_schema, ret)
        if json_is_error(ret):
            return ret

        ret = ret['record']

        # this isn't needed
        ret.pop('opcode', None)

    except socket.timeout:
        log.error("Connection timed out")
        resp = {'error': 'Connection to remote host timed out.', 'http_status': 503}
        return resp

    except socket.error as se:
        log.error("Connection error {}".format(se.errno))
        resp = {'error': 'Connection to remote host failed.', 'http_status': 502}
        return resp

    except ValidationError as e:
        if BLOCKSTACK_DEBUG:
            log.exception(e)

        resp = {'error': 'Server response did not match expected schema.  You are likely communicating with an out-of-date Blockstack node.', 'http_status': 502}
        return resp

    except Exception as ee:
        if BLOCKSTACK_DEBUG:
            log.exception(ee)

        log.error("Caught exception while connecting to Blockstack node: {}".format(ee))
        resp = {'error': 'Failed to contact Blockstack node.  Try again with `--debug`.', 'http_status': 500}
        return resp

    return ret


def get_name_cost(name, proxy=None, hostport=None):
    """
    name_cost
    Returns the name cost info on success
    Returns {'amount': ..., 'units': ...} on success
    Returns {'error': ...} on error
    """
    assert proxy or hostport, 'Need proxy or hostport'
    if proxy is None:
        proxy = connect_hostport(hostport)

    cost_schema_v1 = {
        'type': 'object',
        'properties': {
            'satoshis': {
                'type': 'integer',
                'minimum': 0,
            },
        },
        'required': [
            'satoshis'
        ]
    }

    cost_schema_v2 = {
        'type': 'object',
        'properties': {
            'units': {
                'type': 'string',
            },
            'amount': {
                'type': 'integer',
                'minimum': 0,
            },
        },
        'required': [
            'units',
            'amount',
        ]
    }

    resp_version = None
    resp_schema_v1 = json_response_schema(cost_schema_v1)
    resp_schema_v2 = json_response_schema(cost_schema_v2)

    resp = {}
    try:
        resp = proxy.get_name_cost(name)
        try:
            resp = json_validate(resp_schema_v2, resp)
        except:
            resp = json_validate(resp_schema_v1, resp)
            if not json_is_error(resp):
                resp = {'units': 'BTC', 'amount': resp['satoshis']}

        if json_is_error(resp):
            return resp

    except socket.timeout:
        log.error("Connection timed out")
        resp = {'error': 'Connection to remote host timed out.', 'http_status': 503}
        return resp

    except socket.error as se:
        log.error("Connection error {}".format(se.errno))
        resp = {'error': 'Connection to remote host failed.', 'http_status': 502}
        return resp

    except ValidationError as e:
        if BLOCKSTACK_DEBUG:
            log.exception(e)

        resp = {'error': 'Server response did not match expected schema.  You are likely communicating with an out-of-date Blockstack node.', 'http_status': 502}
        return resp

    except Exception as ee:
        if BLOCKSTACK_DEBUG:
            log.exception(ee)

        log.error("Caught exception while connecting to Blockstack node: {}".format(ee))
        resp = {'error': 'Failed to contact Blockstack node.  Try again with `--debug`.', 'http_status': 500}
        return resp

    return resp


def get_namespace_cost(namespace_id, proxy=None, hostport=None):
    """
    namespace_cost
    Returns the namespace cost info on success.
    Returns {'amount': ..., 'units': ...} on success (optionally with 'satoshis': ... if the namespace is priced in BTC)
    Returns {'error': ...} on error
    """
    assert proxy or hostport, 'Need proxy or hostport'
    if proxy is None:
        proxy = connect_hostport(hostport)

    cost_schema_v1 = {
        'type': 'object',
        'properties': {
            'satoshis': {
                'type': 'integer',
                'minimum': 0,
            },
        },
        'required': [
            'satoshis'
        ],
<<<<<<< HEAD
    }

    cost_schema_v2 = {
        'type': 'object',
        'properties': {
            'units': {
                'type': 'string',
                'pattern': '^BTC$|^STACKS$'
            },
            'amount': {
                'type': 'integer',
                'minimum': 0,
            },
        },
        'required': [
            'units',
            'amount',
        ],
    }

=======
    }

    cost_schema_v2 = {
        'type': 'object',
        'properties': {
            'units': {
                'type': 'string',
                'pattern': '^BTC$|^{}$'.format(TOKEN_TYPE_STACKS),
            },
            'amount': {
                'type': 'integer',
                'minimum': 0,
            },
        },
        'required': [
            'units',
            'amount',
        ],
    }

>>>>>>> 16138de1
    schema_v1 = json_response_schema(cost_schema_v1)
    schema_v2 = json_response_schema(cost_schema_v2)

    resp = {}
    try:
        resp = proxy.get_namespace_cost(namespace_id)
        try:
            resp = json_validate(cost_schema_v2, resp)
        except:
            resp = json_validate(cost_schema_v1, resp)
            if not json_is_error(resp):
                resp = {'units': 'BTC', 'amount': resp['satoshis']}

        if json_is_error(resp):
            return resp

    except socket.timeout:
        log.error("Connection timed out")
        resp = {'error': 'Connection to remote host timed out.', 'http_status': 503}
        return resp

    except socket.error as se:
        log.error("Connection error {}".format(se.errno))
        resp = {'error': 'Connection to remote host failed.', 'http_status': 502}
        return resp

    except ValidationError as e:
        if BLOCKSTACK_DEBUG:
            log.exception(e)

        resp = {'error': 'Server response did not match expected schema.  You are likely communicating with an out-of-date Blockstack node.', 'http_status': 502}
        return resp

    except Exception as ee:
        if BLOCKSTACK_DEBUG:
            log.exception(ee)

        log.error("Caught exception while connecting to Blockstack node: {}".format(ee))
        resp = {'error': 'Failed to contact Blockstack node.  Try again with `--debug`.', 'http_status': 500}
        return resp

    return resp


def get_account_tokens(address, hostport=None, proxy=None):
    """
    Get the types of tokens that an address owns
    Returns a list of token types
    """
    assert proxy or hostport, 'Need proxy or hostport'
    if proxy is None:
        proxy = connect_hostport(hostport)

    tokens_schema = {
        'type': 'object',
        'properties': {
            'token_types': {
                'type': 'array',
                'pattern': '^(.+){1,19}',
            },
        },
        'required': [
            'token_types',
        ]
    }

<<<<<<< HEAD
    schema = json_response_schema(page_schema)

    try:
        assert count <= 100, 'Page too big: {}'.format(count)
    except AssertionError as ae:
        if BLOCKSTACK_DEBUG:
            log.exception(ae)

        return {'error': 'Invalid page', 'http_status': 400}
=======
    schema = json_response_schema(tokens_schema)
>>>>>>> 16138de1

    try:
        resp = proxy.get_account_tokens(address)
        resp = json_validate(schema, resp)
        if json_is_error(resp):
            return resp

<<<<<<< HEAD
        # must be valid names
        valid_names = []
        for n in resp['names']:
            if not is_name_valid(str(n)):
                log.error('Invalid name "{}"'.format(str(n)))
            else:
                valid_names.append(n)

        resp['names'] = valid_names

    except ValidationError as ve:
        if BLOCKSTACK_DEBUG:
            log.exception(ve)
        
        resp = {'error': 'Server response did not match expected schema.  You are likely communicating with an out-of-date Blockstack node.', 'http_status': 502}
        return resp

    except socket.timeout:
        log.error("Connection timed out")
        resp = {'error': 'Connection to remote host timed out.', 'http_status': 503}
        return resp

    except socket.error as se:
        log.error("Connection error {}".format(se.errno))
        resp = {'error': 'Connection to remote host failed.', 'http_status': 502}
=======
    except ValidationError as ve:
        if BLOCKSTACK_DEBUG:
            log.exception(ve)

        resp = {'error': 'Server response did not match expected schema.  You are likely communicating with an out-of-date Blockstack node.', 'http_status': 502}
>>>>>>> 16138de1
        return resp

    except socket.timeout:
        log.error("Connection timed out")
        resp = {'error': 'Connection to remote host timed out.', 'http_status': 503}
        return resp

    except socket.error as se:
        log.error("Connection error {}".format(se.errno))
        resp = {'error': 'Connection to remote host failed.', 'http_status': 502}
        return resp

    except AssertionError as ae:
        if BLOCKSTACK_DEBUG:
            log.exception(ae)

        resp = json_traceback(resp.get('error'))
        return resp

    except Exception as ee:
        if BLOCKSTACK_DEBUG:
            log.exception(ee)

        log.error("Caught exception while connecting to Blockstack node: {}".format(ee))
        resp = {'error': 'Failed to contact Blockstack node.  Try again with `--debug`.', 'http_status': 500}
<<<<<<< HEAD
=======
        return resp

    resp['token_types'].sort()
    return resp['token_types']


def get_account_record(address, token_type, hostport=None, proxy=None):
    """
    Get the current state of the account
    Returns the account record on success
    """
    assert proxy or hostport, 'Need proxy or hostport'
    if proxy is None:
        proxy = connect_hostport(hostport)

    account_schema = {
        'type': 'object',
        'properties': {
            'account': {
                'type': 'object',
                'properties': ACCOUNT_SCHEMA_PROPERTIES,
                'required': ACCOUNT_SCHEMA_REQUIRED,
            },
        },
        'required': [
            'account'
        ],
    }

    schema = json_response_schema(account_schema)

    try:
        resp = proxy.get_account_record(address, token_type)
        resp = json_validate(schema, resp)
        if json_is_error(resp):
            return resp

    except ValidationError as e:
        if BLOCKSTACK_DEBUG:
            log.exception(e)


        resp = {'error': 'Server response did not match expected schema.  You are likely communicating with an out-of-date Blockstack node.', 'http_status': 502}
        return resp

    except socket.timeout:
        log.error("Connection timed out")
        resp = {'error': 'Connection to remote host timed out.', 'http_status': 503}
        return resp

    except socket.error as se:
        log.error("Connection error {}".format(se.errno))
        resp = {'error': 'Connection to remote host failed.', 'http_status': 502}
        return resp

    except Exception as ee:
        if BLOCKSTACK_DEBUG:
            log.exception(ee)

        log.error("Caught exception while connecting to Blockstack node: {}".format(ee))
        resp = {'error': 'Failed to contact Blockstack node.  Try again with `--debug`.', 'http_status': 500}
        return resp
   
    return resp['account']


def get_account_balance(address, token_type, hostport=None, proxy=None):
    """
    Get the balance of an account for a particular token
    Returns an int
    """
    assert proxy or hostport, 'Need proxy or hostport'
    if proxy is None:
        proxy = connect_hostport(hostport)

    balance_schema = {
        'type': 'object',
        'properties': {
            'balance': {
                'type': 'integer',
            },
        },
        'required': [
            'balance',
        ],
    }

    schema = json_response_schema(balance_schema)

    try:
        resp = proxy.get_account_balance(address, token_type)
        resp = json_validate(schema, resp)
        if json_is_error(resp):
            return resp

    except ValidationError as e:
        if BLOCKSTACK_DEBUG:
            log.exception(e)

        resp = {'error': 'Server response did not match expected schema.  You are likely communicating with an out-of-date Blockstack node.', 'http_status': 502}
        return resp

    except socket.timeout:
        log.error("Connection timed out")
        resp = {'error': 'Connection to remote host timed out.', 'http_status': 503}
        return resp

    except socket.error as se:
        log.error("Connection error {}".format(se.errno))
        resp = {'error': 'Connection to remote host failed.', 'http_status': 502}
        return resp

    except Exception as ee:
        if BLOCKSTACK_DEBUG:
            log.exception(ee)

        log.error("Caught exception while connecting to Blockstack node: {}".format(ee))
        resp = {'error': 'Failed to contact Blockstack node.  Try again with `--debug`.', 'http_status': 500}
        return resp

    return resp['balance']


def get_account_at(address, block_height, hostport=None, proxy=None):
    """
    Get the state(s) that an account was in at a given block
    Returns the list of account operations on success
    Returns {'error': ...} on error
    """
    assert proxy or hostport, 'Need proxy or hostport'
    if proxy is None:
        proxy = connect_hostport(hostport)

    page_schema = {
        'type': 'object',
        'properties': {
            'history': {
                'type': 'array',
                'items': {
                    'type': 'object',
                    'properties': ACCOUNT_SCHEMA_PROPERTIES,
                    'required': ACCOUNT_SCHEMA_REQUIRED,
                },
            },
        },
        'required': [
            'history'
        ],
    }

    schema = json_response_schema(page_schema)

    try:
        resp = proxy.get_account_at(address, block_height)
        resp = json_validate(schema, resp)
        if json_is_error(resp):
            return resp

    except ValidationError as e:
        if BLOCKSTACK_DEBUG:
            log.exception(e)

        resp = {'error': 'Server response did not match expected schema.  You are likely communicating with an out-of-date Blockstack node.', 'http_status': 502}
        return resp

    except socket.timeout:
        log.error("Connection timed out")
        resp = {'error': 'Connection to remote host timed out.', 'http_status': 503}
        return resp

    except socket.error as se:
        log.error("Connection error {}".format(se.errno))
        resp = {'error': 'Connection to remote host failed.', 'http_status': 502}
        return resp

    except Exception as ee:
        if BLOCKSTACK_DEBUG:
            log.exception(ee)

        log.error("Caught exception while connecting to Blockstack node: {}".format(ee))
        resp = {'error': 'Failed to contact Blockstack node.  Try again with `--debug`.', 'http_status': 500}
        return resp

    return resp['history']


def get_account_history_page(address, page, hostport=None, proxy=None):
    """
    Get a page of the account's history
    Returns the list of account operations on success
    Returns {'error': ...} on error
    """
    assert proxy or hostport, 'Need proxy or hostport'
    if proxy is None:
        proxy = connect_hostport(hostport)

    page_schema = {
        'type': 'object',
        'properties': {
            'history': {
                'type': 'array',
                'items': {
                    'type': 'object',
                    'properties': ACCOUNT_SCHEMA_PROPERTIES,
                    'required': ACCOUNT_SCHEMA_REQUIRED,
                },
            },
        },
        'required': [
            'history'
        ],
    }

    schema = json_response_schema(page_schema)

    try:
        resp = proxy.get_account_history(address, page)
        resp = json_validate(schema, resp)
        if json_is_error(resp):
            return resp

    except ValidationError as e:
        if BLOCKSTACK_DEBUG:
            log.exception(e)

        resp = {'error': 'Server response did not match expected schema.  You are likely communicating with an out-of-date Blockstack node.', 'http_status': 502}
        return resp

    except socket.timeout:
        log.error("Connection timed out")
        resp = {'error': 'Connection to remote host timed out.', 'http_status': 503}
        return resp

    except socket.error as se:
        log.error("Connection error {}".format(se.errno))
        resp = {'error': 'Connection to remote host failed.', 'http_status': 502}
        return resp

    except Exception as ee:
        if BLOCKSTACK_DEBUG:
            log.exception(ee)

        log.error("Caught exception while connecting to Blockstack node: {}".format(ee))
        resp = {'error': 'Failed to contact Blockstack node.  Try again with `--debug`.', 'http_status': 500}
        return resp

    return resp['history']


def get_all_names_page(offset, count, include_expired=False, hostport=None, proxy=None):
    """
    get a page of all the names
    Returns the list of names on success
    Returns {'error': ...} on error
    """
    assert proxy or hostport, 'Need proxy or hostport'
    if proxy is None:
        proxy = connect_hostport(hostport)

    page_schema = {
        'type': 'object',
        'properties': {
            'names': {
                'type': 'array',
                'items': {
                    'type': 'string',
                    'uniqueItems': True
                },
            },
        },
        'required': [
            'names',
        ],
    }

    schema = json_response_schema(page_schema)

    try:
        assert count <= 100, 'Page too big: {}'.format(count)
    except AssertionError as ae:
        if BLOCKSTACK_DEBUG:
            log.exception(ae)

        return {'error': 'Invalid page', 'http_status': 400}

    resp = {}
    try:
        if include_expired:
            resp = proxy.get_all_names_cumulative(offset, count)
        else:
            resp = proxy.get_all_names(offset, count)

        resp = json_validate(schema, resp)
        if json_is_error(resp):
            return resp

        # must be valid names
        valid_names = []
        for n in resp['names']:
            if not is_name_valid(str(n)):
                log.error('Invalid name "{}"'.format(str(n)))
            else:
                valid_names.append(n)

        resp['names'] = valid_names

    except ValidationError as ve:
        if BLOCKSTACK_DEBUG:
            log.exception(ve)
        
        resp = {'error': 'Server response did not match expected schema.  You are likely communicating with an out-of-date Blockstack node.', 'http_status': 502}
        return resp

    except socket.timeout:
        log.error("Connection timed out")
        resp = {'error': 'Connection to remote host timed out.', 'http_status': 503}
        return resp

    except socket.error as se:
        log.error("Connection error {}".format(se.errno))
        resp = {'error': 'Connection to remote host failed.', 'http_status': 502}
        return resp

    except Exception as ee:
        if BLOCKSTACK_DEBUG:
            log.exception(ee)

        log.error("Caught exception while connecting to Blockstack node: {}".format(ee))
        resp = {'error': 'Failed to contact Blockstack node.  Try again with `--debug`.', 'http_status': 500}
>>>>>>> 16138de1
        return resp

    return resp['names']


def get_num_names(include_expired=False, proxy=None, hostport=None):
    """
    Get the number of names, optionally counting the expired ones
    Return {'error': ...} on failure
    """
    assert proxy or hostport, 'Need proxy or hostport'
    if proxy is None:
        proxy = connect_hostport(hostport)

    schema = {
        'type': 'object',
        'properties': {
            'count': {
                'type': 'integer',
                'minimum': 0,
            },
        },
        'required': [
            'count',
        ],
    }

    count_schema = json_response_schema(schema)

    resp = {}
    try:
        if include_expired:
            resp = proxy.get_num_names_cumulative()
        else:
            resp = proxy.get_num_names()

        resp = json_validate(count_schema, resp)
        if json_is_error(resp):
            return resp

    except ValidationError as e:
        if BLOCKSTACK_DEBUG:
            log.exception(e)

        resp = {'error': 'Server response did not match expected schema.  You are likely communicating with an out-of-date Blockstack node.', 'http_status': 502}
        return resp

    except socket.timeout:
        log.error("Connection timed out")
        resp = {'error': 'Connection to remote host timed out.', 'http_status': 503}
        return resp

    except socket.error as se:
        log.error("Connection error {}".format(se.errno))
        resp = {'error': 'Connection to remote host failed.', 'http_status': 502}
        return resp

    except Exception as ee:
        if BLOCKSTACK_DEBUG:
            log.exception(ee)

        log.error("Caught exception while connecting to Blockstack node: {}".format(ee))
        resp = {'error': 'Failed to contact Blockstack node.  Try again with `--debug`.', 'http_status': 500}
        return resp

    return resp['count']


def get_num_subdomains(proxy=None, hostport=None):
    """
    Get the number of subdomains registered
    Return integer count on success
    Return {'error': ...} on failure
    """
    assert proxy or hostport, 'Need proxy or hostport'
    if proxy is None:
        proxy = connect_hostport(hostport)

    count_schema = {
        'type': 'object',
        'properties': {
            'count': {
                'type': 'integer',
                'minimum': 0
            },
        },
        'required': [
            'count'
        ]
    }

    schema = json_response_schema(count_schema)

    try:
        resp = proxy.get_num_subdomains()
        resp = json_validate(schema, resp)
        if json_is_error(resp):
            return resp

    except ValidationError as ve:
        if BLOCKSTACK_DEBUG:
            log.exception(ve)

        resp = {'error': 'Server response did not match expected schema.  You are likely communicating with an out-of-date Blockstack node.', 'http_status': 502}
        return resp

    except socket.timeout:
        log.error("Connection timed out")
        resp = {'error': 'Connection to remote host timed out.', 'http_status': 503}
        return resp

    except socket.error as se:
        log.error("Connection error {}".format(se.errno))
        resp = {'error': 'Connection to remote host failed.', 'http_status': 502}
        return resp

    except Exception as ee:
        if BLOCKSTACK_DEBUG:
            log.exception(ee)

        log.error("Caught exception while connecting to Blockstack node: {}".format(ee))
        resp = {'error': 'Failed to contact Blockstack node.  Try again with `--debug`.', 'http_status': 500}
        return resp

    return resp['count']


def get_all_subdomains(offset=0, count=100, proxy=None, hostport=None):
    """
    Get all subdomains within the given range.
    Return the list of names on success
    Return {'error': ...} on failure
    """
    assert proxy or hostport, 'Need proxy or hostport'
    if proxy is None:
        proxy = connect_hostport(hostport)

    offset = int(offset)
    count = int(count)

    page_schema = {
        'type': 'object',
        'properties': {
            'names': {
                'type': 'array',
                'items': {
                    'type': 'string',
                    'uniqueItems': True
                },
            },
        },
        'required': [
            'names',
        ],
    }

    schema = json_response_schema(page_schema)

    try:
        resp = proxy.get_all_subdomains(offset, count)
        resp = json_validate(schema, resp)
        if json_is_error(resp):
            return resp

        for name in resp['names']:
            if not is_subdomain(str(name)):
<<<<<<< HEAD
                raise ValidationError('Invalid subdomain {}'.format(str(name)))
=======
                raise ValidationError('Not a valid subdomain: {}'.format(str(name)))
>>>>>>> 16138de1

    except ValidationError as ve:
        if BLOCKSTACK_DEBUG:
            log.exception(ve)

        resp = {'error': 'Server response did not match expected schema.  You are likely communicating with an out-of-date Blockstack node.', 'http_status': 502}
        return resp

    except socket.timeout:
        log.error("Connection timed out")
        resp = {'error': 'Connection to remote host timed out.', 'http_status': 503}
<<<<<<< HEAD
        return resp

    except socket.error as se:
        log.error("Connection error {}".format(se.errno))
        resp = {'error': 'Connection to remote host failed.', 'http_status': 502}
        return resp

    except Exception as ee:
        if BLOCKSTACK_DEBUG:
            log.exception(ee)

        log.error("Caught exception while connecting to Blockstack node: {}".format(ee))
        resp = {'error': 'Failed to contact Blockstack node.  Try again with `--debug`.', 'http_status': 500}
        return resp

=======
        return resp

    except socket.error as se:
        log.error("Connection error {}".format(se.errno))
        resp = {'error': 'Connection to remote host failed.', 'http_status': 502}
        return resp

    except Exception as ee:
        if BLOCKSTACK_DEBUG:
            log.exception(ee)

        log.error("Caught exception while connecting to Blockstack node: {}".format(ee))
        resp = {'error': 'Failed to contact Blockstack node.  Try again with `--debug`.', 'http_status': 500}
        return resp

>>>>>>> 16138de1
    return resp['names']


def get_all_names(offset=None, count=None, include_expired=False, proxy=None, hostport=None):
    """
    Get all names within the given range.
    Return the list of names on success
    Return {'error': ...} on failure
    """
    assert proxy or hostport, 'Need proxy or hostport'
    if proxy is None:
        proxy = connect_hostport(hostport)

    offset = 0 if offset is None else offset

    if count is None:
        # get all names after this offset
        count = get_num_names(proxy=proxy, hostport=hostport)
        if json_is_error(count):
            # error
            return count

        count -= offset

    page_size = 100
    all_names = []
    while len(all_names) < count:
        request_size = page_size
        if count - len(all_names) < request_size:
            request_size = count - len(all_names)

        page = get_all_names_page(offset + len(all_names), request_size, include_expired=include_expired, proxy=proxy, hostport=hostport)
        if json_is_error(page):
            # error
            return page

        if len(page) > request_size:
            # error
            error_str = 'server replied too much data'
            return {'error': error_str, 'http_status': 503}
        elif len(page) == 0:
            # end-of-table
            break

        all_names += page

    return all_names


def get_all_namespaces(offset=None, count=None, proxy=None, hostport=None):
    """
    Get all namespaces
    Return the list of namespaces on success
    Return {'error': ...} on failure

    TODO: make this scale like get_all_names
    """
    assert proxy or hostport, 'Need proxy or hostport'
    if proxy is None:
        proxy = connect_hostport(hostport)

    offset = 0 if offset is None else offset

    schema = {
        'type': 'object',
        'properties': {
            'namespaces': {
                'type': 'array',
                'items': {
                    'type': 'string',
                    'pattern': OP_NAMESPACE_PATTERN,
                },
            },
        },
        'required': [
            'namespaces'
        ],
    }

    namespaces_schema = json_response_schema(schema)

    resp = {}
    try:
        resp = proxy.get_all_namespaces()
        resp = json_validate(namespaces_schema, resp)
        if json_is_error(resp):
            return resp

    except ValidationError as e:
        if BLOCKSTACK_DEBUG:
            log.exception(e)

        resp = {'error': 'Server response did not match expected schema.  You are likely communicating with an out-of-date Blockstack node.', 'http_status': 502}
        return resp

    except socket.timeout:
        log.error("Connection timed out")
        resp = {'error': 'Connection to remote host timed out.', 'http_status': 503}
        return resp

    except socket.error as se:
        log.error("Connection error {}".format(se.errno))
        resp = {'error': 'Connection to remote host failed.', 'http_status': 502}
        return resp

    except Exception as ee:
        if BLOCKSTACK_DEBUG:
            log.exception(ee)

        log.error("Caught exception while connecting to Blockstack node: {}".format(ee))
        resp = {'error': 'Failed to contact Blockstack node.  Try again with `--debug`.', 'http_status': 500}
        return resp

    stride = len(resp['namespaces']) if count is None else offset + count
    return resp['namespaces'][offset:stride]


def get_names_in_namespace_page(namespace_id, offset, count, proxy=None, hostport=None):
    """
    Get a page of names in a namespace
    Returns the list of names on success
    Returns {'error': ...} on error
    """
    assert proxy or hostport, 'Need proxy or hostport'
    if proxy is None:
        proxy = connect_hostport(hostport)

    assert count <= 100, 'Page too big: {}'.format(count)

    names_schema = {
        'type': 'object',
        'properties': {
            'names': {
                'type': 'array',
                'items': {
                    'type': 'string',
                    'uniqueItems': True
                },
            },
        },
        'required': [
            'names',
        ],
    }

    schema = json_response_schema( names_schema )
    resp = {}
    try:
        resp = proxy.get_names_in_namespace(namespace_id, offset, count)
        resp = json_validate(schema, resp)
        if json_is_error(resp):
            return resp

        # must be valid names
        valid_names = []
        for n in resp['names']:
            if not is_name_valid(str(n)):
                log.error('Invalid name "{}"'.format(str(n)))
            else:
                valid_names.append(n)

        return valid_names

    except ValidationError as e:
        if BLOCKSTACK_DEBUG:
            log.exception(e)

        resp = {'error': 'Server response did not match expected schema.  You are likely communicating with an out-of-date Blockstack node.', 'http_status': 502}
        return resp

    except socket.timeout:
        log.error("Connection timed out")
        resp = {'error': 'Connection to remote host timed out.', 'http_status': 503}
        return resp

    except socket.error as se:
        log.error("Connection error {}".format(se.errno))
        resp = {'error': 'Connection to remote host failed.', 'http_status': 502}
        return resp

    except Exception as ee:
        if BLOCKSTACK_DEBUG:
            log.exception(ee)

        log.error("Caught exception while connecting to Blockstack node: {}".format(ee))
        resp = {'error': 'Failed to contact Blockstack node.  Try again with `--debug`.', 'http_status': 500}
        return resp


def get_num_names_in_namespace(namespace_id, proxy=None, hostport=None):
    """
    Get the number of names in a namespace
    Returns the count on success
    Returns {'error': ...} on error
    """
    assert proxy or hostport, 'Need proxy or hostport'
    if proxy is None:
        proxy = connect_hostport(hostport)

    num_names_schema = {
        'type': 'object',
        'properties': {
            'count': {
                'type': 'integer',
                'minimum': 0,
            },
        },
        'required': [
            'count',
        ],
    }

    schema = json_response_schema( num_names_schema )
    resp = {}
    try:
        resp = proxy.get_num_names_in_namespace(namespace_id)
        resp = json_validate(schema, resp)
        if json_is_error(resp):
            return resp

    except ValidationError as e:
        if BLOCKSTACK_DEBUG:
            log.exception(e)

        resp = {'error': 'Server response did not match expected schema.  You are likely communicating with an out-of-date Blockstack node.', 'http_status': 502}
        return resp

    except socket.timeout:
        log.error("Connection timed out")
        resp = {'error': 'Connection to remote host timed out.', 'http_status': 503}
        return resp

    except socket.error as se:
        log.error("Connection error {}".format(se.errno))
        resp = {'error': 'Connection to remote host failed.', 'http_status': 502}
        return resp

    except Exception as ee:
        if BLOCKSTACK_DEBUG:
            log.exception(ee)

        log.error("Caught exception while connecting to Blockstack node: {}".format(ee))
        resp = {'error': 'Failed to contact Blockstack node.  Try again with `--debug`.', 'http_status': 500}
        return resp

    return resp['count']


def get_names_in_namespace(namespace_id, offset=None, count=None, proxy=None, hostport=None):
    """
    Get all names in a namespace
    Returns the list of names on success
    Returns {'error': ..} on error
    """
    assert proxy or hostport, 'Need proxy or hostport'
    if proxy is None:
        proxy = connect_hostport(hostport)

    offset = 0 if offset is None else offset
    if count is None:
        # get all names in this namespace after this offset
        count = get_num_names_in_namespace(namespace_id, proxy=proxy, hostport=hostport)
        if json_is_error(count):
            return count

        count -= offset

    page_size = 100
    all_names = []
    while len(all_names) < count:
        request_size = page_size
        if count - len(all_names) < request_size:
            request_size = count - len(all_names)

        page = get_names_in_namespace_page(namespace_id, offset + len(all_names), request_size, proxy=proxy, hostport=hostport)
        if json_is_error(page):
            # error
            return page

        if len(page) > request_size:
            # error
            error_str = 'server replied too much data'
            return {'error': error_str, 'http_status': 503}
        elif len(page) == 0:
            # end-of-table
            break

        all_names += page

    return all_names[:count]


def get_names_owned_by_address(address, proxy=None, hostport=None):
    """
    Get the names owned by an address.
    Returns the list of names on success
    Returns {'error': ...} on error
    """
    assert proxy or hostport, 'Need proxy or hostport'
    if proxy is None:
        proxy = connect_hostport(hostport)

    owned_schema = {
        'type': 'object',
        'properties': {
            'names': {
                'type': 'array',
                'items': {
                    'type': 'string',
                    'uniqueItems': True
                },
            },
        },
        'required': [
            'names',
        ],
    }

    schema = json_response_schema( owned_schema )

    resp = {}
    try:
        resp = proxy.get_names_owned_by_address(address)
        resp = json_validate(schema, resp)
        if json_is_error(resp):
            return resp

        # names must be valid
        for n in resp['names']:
            assert is_name_valid(str(n)), ('Invalid name "{}"'.format(str(n)))

    except ValidationError as ve:
        if BLOCKSTACK_DEBUG:
            log.exception(ve)

        resp = {'error': 'Server response did not match expected schema.  You are likely communicating with an out-of-date Blockstack node.', 'http_status': 502}
        return resp

    except AssertionError as e:
        if BLOCKSTACK_DEBUG:
            log.exception(e)

        resp = {'error': 'Got an invalid name from the server'}
        return resp

    except socket.timeout:
        log.error("Connection timed out")
        resp = {'error': 'Connection to remote host timed out.', 'http_status': 503}
        return resp

    except socket.error as se:
        log.error("Connection error {}".format(se.errno))
        resp = {'error': 'Connection to remote host failed.', 'http_status': 502}
        return resp

    except Exception as ee:
        if BLOCKSTACK_DEBUG:
            log.exception(ee)

        log.error("Caught exception while connecting to Blockstack node: {}".format(ee))
        resp = {'error': 'Failed to contact Blockstack node.  Try again with `--debug`.', 'http_status': 500}
        return resp

    return resp['names']


def get_subdomains_owned_by_address(address, proxy=None, hostport=None):
    """
    Get the list of subdomains owned by a particular address
    Returns the list of subdomains on succes
    Returns {'error': ...} on error
    """
    assert proxy or hostport, 'Need proxy or hostport'
    if proxy is None:
        proxy = connect_hostport(hostport)

    owned_schema = {
        'type': 'object',
        'properties': {
            'subdomains': {
                'type': 'array',
                'items': {
                    'type': 'string',
                    'uniqueItems': True
                },
            },
        },
        'required': [
            'subdomains',
        ],
    }

    schema = json_response_schema(owned_schema)

    resp = {}
    try:
        resp = proxy.get_subdomains_owned_by_address(address)
        resp = json_validate(schema, resp)
        if json_is_error(resp):
            return resp

        # names must be valid
        for n in resp['subdomains']:
            assert is_subdomain(str(n)), ('Invalid subdomain "{}"'.format(str(n)))

    except ValidationError as ve:
        if BLOCKSTACK_DEBUG:
            log.exception(ve)

        resp = {'error': 'Server response did not match expected schema.  You are likely communicating with an out-of-date Blockstack node.', 'http_status': 502}
        return resp

    except AssertionError as e:
        if BLOCKSTACK_DEBUG:
            log.exception(e)

        resp = {'error': 'Server response included an invalid subdomain'}
        return resp

    except socket.timeout:
        log.error("Connection timed out")
        resp = {'error': 'Connection to remote host timed out.', 'http_status': 503}
        return resp

    except socket.error as se:
        log.error("Connection error {}".format(se.errno))
        resp = {'error': 'Connection to remote host failed.', 'http_status': 502}
        return resp

    except Exception as ee:
        if BLOCKSTACK_DEBUG:
            log.exception(ee)

        log.error("Caught exception while connecting to Blockstack node: {}".format(ee))
        resp = {'error': 'Failed to contact Blockstack node.  Try again with `--debug`.', 'http_status': 500}
        return resp

    return resp['subdomains']


def get_name_DID(name, proxy=None, hostport=None):
    """
    Get the DID for a name or subdomain
    Return the DID string on success
    Return None if not found
    """
    assert proxy or hostport, 'Need proxy or hostport'
    if proxy is None:
        proxy = connect_hostport(hostport)

    did_schema = {
        'type': 'object',
        'properties': {
            'did': {
                'type': 'string'
            }
        },
        'required': [ 'did' ],
    }

    schema = json_response_schema(did_schema)
    resp = {}
    try:
        resp = proxy.get_name_DID(name)
        resp = json_validate(schema, resp)
        if json_is_error(resp):
            return resp

        # DID must be well-formed
        assert parse_DID(resp['did'])

    except ValidationError as ve:
        if BLOCKSTACK_DEBUG:
            log.exception(ve)

        resp = {'error': 'Server response did not match expected schema.  You are likely communicating with an out-of-date Blockstack node.', 'http_status': 502}
        return resp
    
    except AssertionError as e:
        if BLOCKSTACK_DEBUG:
            log.exception(e)

        resp = {'error': 'Server replied an unparseable DID'}
        return resp

    except socket.timeout:
        log.error("Connection timed out")
        resp = {'error': 'Connection to remote host timed out.', 'http_status': 503}
        return resp

    except socket.error as se:
        log.error("Connection error {}".format(se.errno))
        resp = {'error': 'Connection to remote host failed.', 'http_status': 502}
        return resp

    except Exception as ee:
        if BLOCKSTACK_DEBUG:
            log.exception(ee)

        log.error("Caught exception while connecting to Blockstack node: {}".format(ee))
        resp = {'error': 'Failed to contact Blockstack node.  Try again with `--debug`.', 'http_status': 500}
        return resp

    return resp['did']


def get_DID_record(did, proxy=None, hostport=None):
    """
    Resolve a Blockstack decentralized identifier (DID) to its blockchain record.
    Works for names and subdomains.

    DID format: did:stack:v0:${address}-${name_index}, where:
    * address is the address that created the name this DID references (version byte 0 or 5)
    * name_index is the nth name ever created by this address.

    Returns the blockchain record on success
    Returns {'error': ...} on failure
    """
    assert proxy or hostport, 'Need proxy or hostport'
    if proxy is None:
        proxy = connect_hostport(hostport)
 
    # what do we expect?
    required = None
    is_blockstack_id = False
    is_blockstack_subdomain = False

    did_info = parse_DID(did)
    if did_info['name_type'] == 'name':
        # full name
        required = NAMEOP_SCHEMA_REQUIRED[:]
        is_blockstack_id = True
        
    elif did_info['name_type'] == 'subdomain':
        # subdomain 
        required = SUBDOMAIN_SCHEMA_REQUIRED[:]
        is_blockstack_subdomain = True

    else:
        # invalid
        raise ValueError("Not a valid name or subdomain DID: {}".format(did))
        
    nameop_schema = {
        'type': 'object',
        'properties': NAMEOP_SCHEMA_PROPERTIES,
        'required': required
    }

    rec_schema = {
        'type': 'object',
        'properties': {
            'record': nameop_schema,
        },
        'required': [
            'record'
        ],
    }

    resp_schema = json_response_schema(rec_schema)
    resp = {}

    try:
        resp = proxy.get_DID_record(did)
        resp = json_validate(resp_schema, resp)
        if json_is_error(resp):
            return resp

    except ValidationError as e:
        if BLOCKSTACK_DEBUG:
            log.exception(e)

        resp = {'error': 'Server response did not match expected schema.  You are likely communicating with an out-of-date Blockstack node.', 'http_status': 502}
        return resp

    except socket.timeout:
        log.error("Connection timed out")
        resp = {'error': 'Connection to remote host timed out.', 'http_status': 503}
        return resp

    except socket.error as se:
        log.error("Connection error {}".format(se.errno))
        resp = {'error': 'Connection to remote host failed.', 'http_status': 502}
        return resp

    except Exception as ee:
        if BLOCKSTACK_DEBUG:
            log.exception(ee)

        log.error("Caught exception while connecting to Blockstack node: {}".format(ee))
        resp = {'error': 'Failed to contact Blockstack node.  Try again with `--debug`.', 'http_status': 500}
        return resp

    final_name_state = resp['record']

    # remove extra fields that shouldn't be present
    for extra_field in ['expired', 'expire_block', 'renewal_deadline']:
        if extra_field in final_name_state:
            del final_name_state[extra_field]

    return final_name_state
 

def get_consensus_at(block_height, proxy=None, hostport=None):
    """
    Get consensus at a block
    Returns the consensus hash on success
    Returns {'error': ...} on error
    """
    assert proxy or hostport, 'Need either proxy or hostport'
    if proxy is None:
        proxy = connect_hostport(hostport)

    consensus_schema = {
        'type': 'object',
        'properties': {
            'consensus': {
                'anyOf': [
                    {
                        'type': 'string',
                        'pattern': OP_CONSENSUS_HASH_PATTERN,
                    },
                    {
                        'type': 'null'
                    },
                ],
            },
        },
        'required': [
            'consensus',
        ],
    }

    resp_schema = json_response_schema( consensus_schema )
    resp = {}
    try:
        resp = proxy.get_consensus_at(block_height)
        resp = json_validate(resp_schema, resp)
        if json_is_error(resp):
            return resp

    except ValidationError as ve:
        if BLOCKSTACK_DEBUG:
            log.exception(ve)

        resp = {'error': 'Server response did not match expected schema.  You are likely communicating with an out-of-date Blockstack node.', 'http_status': 502}
        return resp

    except socket.timeout:
        log.error("Connection timed out")
        resp = {'error': 'Connection to remote host timed out.', 'http_status': 503}
        return resp

    except socket.error as se:
        log.error("Connection error {}".format(se.errno))
        resp = {'error': 'Connection to remote host failed.', 'http_status': 502}
        return resp

    except Exception as ee:
        if BLOCKSTACK_DEBUG:
            log.exception(ee)

        log.error("Caught exception while connecting to Blockstack node: {}".format(ee))
        resp = {'error': 'Failed to contact Blockstack node.  Try again with `--debug`.', 'http_status': 500}
        return resp

    if resp['consensus'] is None:
        # node hasn't processed this block 
        return {'error': 'The node has not processed block {}'.format(block_height), 'http_status': 503}

    return resp['consensus']


def get_blockstack_transactions_at(block_id, proxy=None, hostport=None):
    """
    Get the *prior* states of the blockstack records that were
    affected at the given block height.
    Return the list of name records at the given height on success.
    Return {'error': ...} on error.
    """
    assert proxy or hostport, 'Need proxy or hostport'
    if proxy is None:
        proxy = connect_hostport(hostport)

    history_schema = {
        'type': 'array',
        'items': {
            'type': 'object',
            'properties': OP_HISTORY_SCHEMA['properties'],
            'required': [
                'op',
                'opcode',
                'txid',
                'vtxindex',
            ]
        }
    }

    nameop_history_schema = {
        'type': 'object',
        'properties': {
            'nameops': history_schema,
        },
        'required': [
            'nameops',
        ],
    }

    history_count_schema = {
        'type': 'object',
        'properties': {
            'count': {
                'type': 'integer',
                'minimum': 0,
            },
        },
        'required': [
            'count',
        ],
    }
    
    count_schema = json_response_schema( history_count_schema )
    nameop_schema = json_response_schema( nameop_history_schema )

    # how many nameops?
    num_nameops = None
    try:
        num_nameops = proxy.get_num_blockstack_ops_at(block_id)
        num_nameops = json_validate(count_schema, num_nameops)
        if json_is_error(num_nameops):
            return num_nameops

    except ValidationError as e:
        if BLOCKSTACK_DEBUG:
            log.exception(e)

        resp = {'error': 'Server response did not match expected schema.  You are likely communicating with an out-of-date Blockstack node.', 'http_status': 502}
        return resp

    except socket.timeout:
        log.error("Connection timed out")
        resp = {'error': 'Connection to remote host timed out.', 'http_status': 503}
        return resp

    except socket.error as se:
        log.error("Connection error {}".format(se.errno))
        resp = {'error': 'Connection to remote host failed.', 'http_status': 502}
        return resp

    except Exception as ee:
        if BLOCKSTACK_DEBUG:
            log.exception(ee)

        log.error("Caught exception while connecting to Blockstack node: {}".format(ee))
        resp = {'error': 'Failed to contact Blockstack node.  Try again with `--debug`.', 'http_status': 500}
        return resp

    num_nameops = num_nameops['count']

    # grab at most 10 of these at a time
    all_nameops = []
    page_size = 10
    while len(all_nameops) < num_nameops:
        resp = {}
        try:
            resp = proxy.get_blockstack_ops_at(block_id, len(all_nameops), page_size)
            resp = json_validate(nameop_schema, resp)
            if json_is_error(resp):
                return resp

            if len(resp['nameops']) == 0:
                return {'error': 'Got zero-length nameops reply', 'http_status': 503}

            all_nameops += resp['nameops']

        except ValidationError as e:
            if BLOCKSTACK_DEBUG:
                log.exception(e)

            resp = {'error': 'Server response did not match expected schema.  You are likely communicating with an out-of-date Blockstack node.', 'http_status': 502}
            return resp

        except socket.timeout:
            log.error("Connection timed out")
            resp = {'error': 'Connection to remote host timed out.', 'http_status': 503}
            return resp

        except socket.error as se:
            log.error("Connection error {}".format(se.errno))
            resp = {'error': 'Connection to remote host failed.', 'http_status': 502}
            return resp

        except Exception as ee:
            if BLOCKSTACK_DEBUG:
                log.exception(ee)

            log.error("Caught exception while connecting to Blockstack node: {}".format(ee))
            resp = {'error': 'Failed to contact Blockstack node.  Try again with `--debug`.', 'http_status': 500}
            return resp

    return all_nameops


def get_consensus_hashes(block_heights, hostport=None, proxy=None):
    """
    Get consensus hashes for a list of blocks
    NOTE: returns {block_height (int): consensus_hash (str)}
    (coerces the key to an int)
    Returns {'error': ...} on error
    """
    assert proxy or hostport, 'Need proxy or hostport'
    if proxy is None:
        proxy = connect_hostport(hostport)

    consensus_hashes_schema = {
        'type': 'object',
        'properties': {
            'consensus_hashes': {
                'type': 'object',
                'patternProperties': {
                    '^([0-9]+)$': {
                        'type': 'string',
                        'pattern': OP_CONSENSUS_HASH_PATTERN,
                    },
                },
            },
        },
        'required': [
            'consensus_hashes',
        ],
    }

    resp_schema = json_response_schema( consensus_hashes_schema )
    resp = {}
    try:
        resp = proxy.get_consensus_hashes(block_heights)
        resp = json_validate(resp_schema, resp)
        if json_is_error(resp):
            log.error('Failed to get consensus hashes for {}: {}'.format(block_heights, resp['error']))
            return resp

    except ValidationError as e:
        if BLOCKSTACK_DEBUG:
            log.exception(e)

        resp = {'error': 'Server response did not match expected schema.  You are likely communicating with an out-of-date Blockstack node.', 'http_status': 502}
        return resp

    except socket.timeout:
        log.error("Connection timed out")
        resp = {'error': 'Connection to remote host timed out.', 'http_status': 503}
        return resp

    except socket.error as se:
        log.error("Connection error {}".format(se.errno))
        resp = {'error': 'Connection to remote host failed.', 'http_status': 502}
        return resp

    except Exception as ee:
        if BLOCKSTACK_DEBUG:
            log.exception(ee)

        log.error("Caught exception while connecting to Blockstack node: {}".format(ee))
        resp = {'error': 'Failed to contact Blockstack node.  Try again with `--debug`.', 'http_status': 500}
        return resp

    consensus_hashes = resp['consensus_hashes']

    # hard to express as a JSON schema, but the format is thus:
    # { block_height (str): consensus_hash (str) }
    # need to convert all block heights to ints

    try:
        ret = {int(k): v for k, v in consensus_hashes.items()}
        log.debug('consensus hashes: {}'.format(ret))
        return ret
    except ValueError:
        return {'error': 'Server returned invalid data: expected int', 'http_status': 503}


def get_block_from_consensus(consensus_hash, hostport=None, proxy=None):
    """
    Get a block height from a consensus hash
    Returns the block height on success
    Returns {'error': ...} on failure
    """
    assert hostport or proxy, 'Need hostport or proxy'
    if proxy is None:
        proxy = connect_hostport(hostport)

    consensus_schema = {
        'type': 'object',
        'properties': {
            'block_id': {
                'anyOf': [
                    {
                        'type': 'integer',
                        'minimum': 0,
                    },
                    {
                        'type': 'null',
                    },
                ],
            },
        },
        'required': [
            'block_id'
        ],
    }

    schema = json_response_schema( consensus_schema )
    resp = {}
    try:
        resp = proxy.get_block_from_consensus(consensus_hash)
        resp = json_validate( schema, resp )
        if json_is_error(resp):
            log.error("Failed to find block ID for %s" % consensus_hash)
            return resp

    except ValidationError as ve:
        if BLOCKSTACK_DEBUG:
            log.exception(ve)

        resp = {'error': 'Server response did not match expected schema.  You are likely communicating with an out-of-date Blockstack node.', 'http_status': 502}
        return resp
    
    except socket.timeout:
        log.error("Connection timed out")
        resp = {'error': 'Connection to remote host timed out.', 'http_status': 503}
<<<<<<< HEAD
        return resp

    except socket.error as se:
        log.error("Connection error {}".format(se.errno))
        resp = {'error': 'Connection to remote host failed.', 'http_status': 502}
=======
        return resp

    except socket.error as se:
        log.error("Connection error {}".format(se.errno))
        resp = {'error': 'Connection to remote host failed.', 'http_status': 502}
        return resp

    except Exception as ee:
        if BLOCKSTACK_DEBUG:
            log.exception(ee)

        log.error("Caught exception while connecting to Blockstack node: {}".format(ee))
        resp = {'error': 'Failed to contact Blockstack node.  Try again with `--debug`.', 'http_status': 500}
        return resp

    return resp['block_id']


def get_name_history_page(name, page, hostport=None, proxy=None):
    """
    Get a page of the name's history
    Returns {'status': True, 'history': ..., 'indexing': ..., 'lastblock': ...} on success
    Returns {'error': ...} on error
    """
    assert hostport or proxy, 'Need hostport or proxy'
    if proxy is None:
        proxy = connect_hostport(hostport)

    name_required = ['op', 'opcode', 'txid', 'vtxindex']
    subdomain_required = ['txid']
    required = name_required if check_name(name) else subdomain_required

    hist_schema = {
        'type': 'object',
        'patternProperties': {
            '^[0-9]+$': {
                'type': 'array',
                'items': {
                    'type': 'object',
                    'properties': OP_HISTORY_SCHEMA['properties'],
                    'required': required
                },
            },
        },
    }

    hist_resp_schema = {
        'type': 'object',
        'properties': {
            'history': hist_schema,
        },
        'required': [ 'history' ],
    }

    resp_schema = json_response_schema(hist_resp_schema)
    resp = {}
    lastblock = None
    indexin = None

    try:
        _resp = proxy.get_name_history_page(name, page)
        resp = json_validate(resp_schema, _resp)
        if json_is_error(resp):
            return resp

        lastblock = _resp['lastblock']
        indexing = _resp['indexing']

    except ValidationError as e:
        resp = json_traceback(resp.get('error'))
>>>>>>> 16138de1
        return resp

    except Exception as ee:
        if BLOCKSTACK_DEBUG:
            log.exception(ee)

        log.error("Caught exception while connecting to Blockstack node: {}".format(ee))
        resp = {'error': 'Failed to contact Blockstack node.  Try again with `--debug`.', 'http_status': 500}
        return resp

<<<<<<< HEAD
    return resp['block_id']
=======
    return {'status': True, 'history': resp['history'], 'lastblock': lastblock, 'indexing': indexing}


def name_history_merge(h1, h2):
    """
    Given two name histories (grouped by block), merge them.
    """
    ret = {}
    blocks_1 = [int(b) for b in h1.keys()]
    blocks_2 = [int(b) for b in h2.keys()]

    # find overlapping blocks
    overlap = list(set(blocks_1).intersection(set(blocks_2)))
    if len(overlap) > 0:
        for b in overlap:
            h = h1[str(b)] + h2[str(b)]
            h.sort(lambda v1, v2: -1 if v1['vtxindex'] < v2['vtxindex'] else 1)
            
            uniq = []
            last_vtxindex = None
            for i in range(0, len(h)):
                if h[i]['vtxindex'] != last_vtxindex:
                    uniq.append(h[i])
                    last_vtxindex = h[i]['vtxindex']
                
            ret[str(b)] = uniq
    
    all_blocks = list(set(blocks_1 + blocks_2))
    for b in all_blocks:
        if b in overlap:
            continue

        if b in blocks_1:
            ret[str(b)] = h1[str(b)]
        else:
            ret[str(b)] = h2[str(b)]

    return ret
    

def get_name_history(name, hostport=None, proxy=None, history_page=None):
    """
    Get the full history of a name
    Returns {'status': True, 'history': ...} on success, where history is grouped by block
    Returns {'error': ...} on error
    """
    assert hostport or proxy, 'Need hostport or proxy'
    if proxy is None:
        proxy = connect_hostport(hostport)

    hist = {}
    indexing = None
    lastblock = None

    if history_page != None:
        resp = get_name_history_page(name, history_page, proxy=proxy)
        if 'error' in resp:
            return resp

        indexing = resp['indexing']
        lastblock = resp['lastblock']

        return {'status': True, 'history': resp['history'], 'indexing': indexing, 'lastblock': lastblock}

    for i in range(0, 100000000):       # this is obviously too big
        resp = get_name_history_page(name, i, proxy=proxy)
        if 'error' in resp:
            return resp

        indexing = resp['indexing']
        lastblock = resp['lastblock']

        if len(resp['history']) == 0:
            # caught up 
            break

        hist = name_history_merge(hist, resp['history'])

    return {'status': True, 'history': hist, 'indexing': indexing, 'lastblock': lastblock}


def get_name_and_history(name, include_expired=False, include_grace=True, hostport=None, proxy=None, history_page=None):
    """
    Get the current name record and its history
    (this is a replacement for proxy.get_name_blockchain_record())
    Return {'status': True, 'record': ...} on success, where .record.history is defined as {block_height: [{history}, {history}, ...], ...}
    Return {'error': ...} on error
    """
    assert hostport or proxy, 'Need hostport or proxy'
    if proxy is None:
        proxy = connect_hostport(hostport)

    hist = get_name_history(name, proxy=proxy, history_page=history_page)
    if 'error' in hist:
        return hist

    # just the name
    rec = get_name_record(name, include_history=False, include_expired=include_expired, include_grace=include_grace, proxy=proxy)
    if 'error' in rec:
        return rec

    rec['history'] = hist['history']
    return {'status': True, 'record': rec, 'lastblock': hist['lastblock'], 'indexing': hist['indexing']}
>>>>>>> 16138de1


def get_name_history_page(name, page, hostport=None, proxy=None):
    """
    Get a page of the name's history
    Returns {'status': True, 'history': ..., 'indexing': ..., 'lastblock': ...} on success
    Returns {'error': ...} on error
    """
    assert hostport or proxy, 'Need hostport or proxy'
    if proxy is None:
        proxy = connect_hostport(hostport)

    name_required = ['op', 'opcode', 'txid', 'vtxindex']
    subdomain_required = ['txid']
    required = name_required if check_name(name) else subdomain_required

    hist_schema = {
        'type': 'object',
        'patternProperties': {
            '^[0-9]+$': {
                'type': 'array',
                'items': {
                    'type': 'object',
                    'properties': OP_HISTORY_SCHEMA['properties'],
                    'required': required
                },
            },
        },
    }

    hist_resp_schema = {
        'type': 'object',
        'properties': {
            'history': hist_schema,
        },
        'required': [ 'history' ],
    }

    resp_schema = json_response_schema(hist_resp_schema)
    resp = {}
    lastblock = None
    indexin = None

    try:
        _resp = proxy.get_name_history_page(name, page)
        resp = json_validate(resp_schema, _resp)
        if json_is_error(resp):
            return resp

        lastblock = _resp['lastblock']
        indexing = _resp['indexing']

    except ValidationError as e:
        resp = json_traceback(resp.get('error'))
        return resp

    except Exception as ee:
        if BLOCKSTACK_DEBUG:
            log.exception(ee)

        log.error("Caught exception while connecting to Blockstack node: {}".format(ee))
        resp = {'error': 'Failed to contact Blockstack node.  Try again with `--debug`.'}
        return resp

    return {'status': True, 'history': resp['history'], 'lastblock': lastblock, 'indexing': indexing}


def name_history_merge(h1, h2):
    """
    Given two name histories (grouped by block), merge them.
    """
    ret = {}
    blocks_1 = [int(b) for b in h1.keys()]
    blocks_2 = [int(b) for b in h2.keys()]

    # find overlapping blocks
    overlap = list(set(blocks_1).intersection(set(blocks_2)))
    if len(overlap) > 0:
        for b in overlap:
            h = h1[str(b)] + h2[str(b)]
            h.sort(lambda v1, v2: -1 if v1['vtxindex'] < v2['vtxindex'] else 1)
            
            uniq = []
            last_vtxindex = None
            for i in range(0, len(h)):
                if h[i]['vtxindex'] != last_vtxindex:
                    uniq.append(h[i])
                    last_vtxindex = h[i]['vtxindex']
                
            ret[str(b)] = uniq
    
    all_blocks = list(set(blocks_1 + blocks_2))
    for b in all_blocks:
        if b in overlap:
            continue

        if b in blocks_1:
            ret[str(b)] = h1[str(b)]
        else:
            ret[str(b)] = h2[str(b)]

    return ret
    

def get_name_history(name, hostport=None, proxy=None, history_page=None):
    """
    Get the full history of a name
    Returns {'status': True, 'history': ...} on success, where history is grouped by block
    Returns {'error': ...} on error
    """
    assert hostport or proxy, 'Need hostport or proxy'
    if proxy is None:
        proxy = connect_hostport(hostport)

    hist = {}
    indexing = None
    lastblock = None

    if history_page != None:
        resp = get_name_history_page(name, history_page, proxy=proxy)
        if 'error' in resp:
            return resp

        indexing = resp['indexing']
        lastblock = resp['lastblock']

        return {'status': True, 'history': resp['history'], 'indexing': indexing, 'lastblock': lastblock}

    for i in range(0, 100000000):       # this is obviously too big
        resp = get_name_history_page(name, i, proxy=proxy)
        if 'error' in resp:
            return resp

        indexing = resp['indexing']
        lastblock = resp['lastblock']

        if len(resp['history']) == 0:
            # caught up 
            break

        hist = name_history_merge(hist, resp['history'])

    return {'status': True, 'history': hist, 'indexing': indexing, 'lastblock': lastblock}


def get_name_and_history(name, include_expired=False, include_grace=True, hostport=None, proxy=None, history_page=None):
    """
    Get the current name record and its history
    (this is a replacement for proxy.get_name_blockchain_record())
    Return {'status': True, 'record': ...} on success, where .record.history is defined as {block_height: [{history}, {history}, ...], ...}
    Return {'error': ...} on error
    """
    assert hostport or proxy, 'Need hostport or proxy'
    if proxy is None:
        proxy = connect_hostport(hostport)

    hist = get_name_history(name, proxy=proxy, history_page=history_page)
    if 'error' in hist:
        return hist

    # just the name
    rec = get_name_record(name, include_history=False, include_expired=include_expired, include_grace=include_grace, proxy=proxy)
    if 'error' in rec:
        return rec

    rec['history'] = hist['history']
    return {'status': True, 'record': rec, 'lastblock': hist['lastblock'], 'indexing': hist['indexing']}


def get_name_at(name, block_id, include_expired=False, hostport=None, proxy=None):
    """
    Get the name as it was at a particular height.
    Returns the name record states at this block height on success (an array)
    Returns {'error': ...} on error
    """
    assert hostport or proxy, 'Need hostport or proxy'
    if proxy is None:
        proxy = connect_hostport(hostport)

    namerec_schema = {
        'type': 'object',
        'properties': NAMEOP_SCHEMA_PROPERTIES,
        'required': NAMEOP_SCHEMA_REQUIRED
    }

    namerec_list_schema = {
        'type': 'object',
        'properties': {
            'records': {
                'anyOf': [
                    {
                        'type': 'array',
                        'items': namerec_schema
                    },
                    {
                        'type': 'null',
                    },
                ],
            },
        },
        'required': [
            'records'
        ],
    }

    resp_schema = json_response_schema( namerec_list_schema )
    resp = {}
    try:
        if include_expired:
            resp = proxy.get_historic_name_at(name, block_id)
        if not include_expired or 'KeyError' in resp.get('error', ''):
            resp = proxy.get_name_at(name, block_id)

        assert resp, "No such name {} at block {}".format(name, block_id)

        resp = json_validate(resp_schema, resp)
        if json_is_error(resp):
            return resp

    except ValidationError as e:
        if BLOCKSTACK_DEBUG:
            log.exception(e)

        resp = {'error': 'Server response did not match expected schema.  You are likely communicating with an out-of-date Blockstack node.', 'http_status': 502}
        return resp

    except socket.timeout:
        log.error("Connection timed out")
        resp = {'error': 'Connection to remote host timed out.', 'http_status': 503}
        return resp

    except socket.error as se:
        log.error("Connection error {}".format(se.errno))
        resp = {'error': 'Connection to remote host failed.', 'http_status': 502}
        return resp

    except Exception as ee:
        if BLOCKSTACK_DEBUG:
            log.exception(ee)

        log.error("Caught exception while connecting to Blockstack node: {}".format(ee))
        resp = {'error': 'Failed to contact Blockstack node.  Try again with `--debug`.', 'http_status': 500}
        return resp

    return resp['records']


def get_blockstack_ops_hash_at(block_id, hostport=None, proxy=None):
    """
    Get the hash of a set of records as they were at a particular block.
    Return the hash on success.
    Return {'error': ...} on error.
    """
    assert hostport or proxy, 'Need hostport or proxy'
    if proxy is None:
        proxy = connect_hostport(hostport)

    hash_schema = {
        'type': 'object',
        'properties': {
            'ops_hash': {
                'type': 'string',
                'pattern': '^([0-9a-fA-F]+)$'
            },
        },
        'required': [
            'ops_hash',
        ],
    }

    schema = json_response_schema( hash_schema )
    resp = {}
    try:
        resp = proxy.get_blockstack_ops_hash_at(block_id)
        resp = json_validate(schema, resp)
        if json_is_error(resp):
            return resp

    except ValidationError as e:
        if BLOCKSTACK_DEBUG:
            log.exception(e)

        resp = {'error': 'Server response did not match expected schema.  You are likely communicating with an out-of-date Blockstack node.', 'http_status': 502}
        return resp

    except socket.timeout:
        log.error("Connection timed out")
        resp = {'error': 'Connection to remote host timed out.', 'http_status': 503}
        return resp

    except socket.error as se:
        log.error("Connection error {}".format(se.errno))
        resp = {'error': 'Connection to remote host failed.', 'http_status': 502}
        return resp

    except Exception as ee:
        if BLOCKSTACK_DEBUG:
            log.exception(ee)

        log.error("Caught exception while connecting to Blockstack node: {}".format(ee))
        resp = {'error': 'Failed to contact Blockstack node.  Try again with `--debug`.', 'http_status': 500}
        return resp

    return resp['ops_hash']


def is_name_zonefile_hash(name, zonefile_hash, hostport=None, proxy=None):
    """
    Determine if a name set a given zone file hash.
    Return {'result': True/False} if so
    Return {'error': ...} on error
    """
    assert hostport or proxy, 'Need hostport or proxy'
    if proxy is None:
        proxy = connect_hostport(hostport)

    zonefile_check_schema = {
        'type': 'object',
        'properties': {
            'result': {
                'type': 'boolean'
            }
        },
        'required': [ 'result' ]
    }

    schema = json_response_schema(zonefile_check_schema)
    resp = {}
    try:
        resp = proxy.is_name_zonefile_hash(name, zonefile_hash)
        resp = json_validate(schema, resp)
        if json_is_error(resp):
            return resp

    except ValidationError as e:
        if BLOCKSTACK_DEBUG:
            log.exception(e)

        resp = {'error': 'Server response did not match expected schema.  You are likely communicating with an out-of-date Blockstack node.', 'http_status': 502}
        return resp

    except socket.timeout:
        log.error("Connection timed out")
        resp = {'error': 'Connection to remote host timed out.', 'http_status': 503}
        return resp

    except socket.error as se:
        log.error("Connection error {}".format(se.errno))
        resp = {'error': 'Connection to remote host failed.', 'http_status': 502}
        return resp

    except Exception as ee:
        if BLOCKSTACK_DEBUG:
            log.exception(ee)

        log.error("Caught exception while connecting to Blockstack node: {}".format(ee))
        resp = {'error': 'Failed to contact Blockstack node.  Try again with `--debug`.', 'http_status': 500}
        return resp

    return {'result': resp['result']}


def get_JWT(url, address=None):
    """
    Given a URL, fetch and decode the JWT it points to.
    If address is given, then authenticate the JWT with the address.

    Return None if we could not fetch it, or unable to authenticate it.

    NOTE: the URL must be usable by the requests library
    """
    jwt_txt = None
    jwt = None

    log.debug("Try {}".format(url))

    # special case: handle file://
    urlinfo = urllib2.urlparse.urlparse(url)
    if urlinfo.scheme == 'file':
        # points to a path on disk
        try:
            with open(urlinfo.path, 'r') as f:
                jwt_txt = f.read()

        except Exception as e:
            if BLOCKSTACK_TEST:
                log.exception(e)

            log.warning("Failed to read {}".format(url))
            return None

    else:
        # http(s) URL or similar
        try:
            resp = requests.get(url)
            assert resp.status_code == 200, 'Bad status code on {}: {}'.format(url, resp.status_code)
            jwt_txt = resp.text

        except Exception as e:
            if BLOCKSTACK_TEST:
                log.exception(e)

            log.warning("Unable to resolve {}".format(url))
            return None

    try:
        # one of two things are possible:
        # * this is a JWT string
        # * this is a serialized JSON string whose first item is a dict that has 'token' as key,
        # and that key is a JWT string.
        try:
            jwt_txt = json.loads(jwt_txt)[0]['token']
        except:
            pass

        jwt = jsontokens.decode_token(jwt_txt)
    except Exception as e:
        if BLOCKSTACK_TEST:
            log.exception(e)

        log.warning("Unable to decode token at {}".format(url))
        return None

    try:
        # must be well-formed
        assert isinstance(jwt, dict)
        assert 'payload' in jwt, jwt
        assert isinstance(jwt['payload'], dict)
        assert 'issuer' in jwt['payload'], jwt
        assert isinstance(jwt['payload']['issuer'], dict)
        assert 'publicKey' in jwt['payload']['issuer'], jwt
        assert virtualchain.ecdsalib.ecdsa_public_key(str(jwt['payload']['issuer']['publicKey']))

    except AssertionError as ae:
        if BLOCKSTACK_TEST or BLOCKSTACK_DEBUG:
            log.exception(ae)

        log.warning("JWT at {} is malformed".format(url))
        return None

    if address is not None:
        public_key = str(jwt['payload']['issuer']['publicKey'])
        addrs = [virtualchain.address_reencode(virtualchain.ecdsalib.ecdsa_public_key(keylib.key_formatting.decompress(public_key)).address()),
                 virtualchain.address_reencode(virtualchain.ecdsalib.ecdsa_public_key(keylib.key_formatting.compress(public_key)).address())]

        if virtualchain.address_reencode(address) not in addrs:
            # got a JWT, but it doesn't match the address
            log.warning("Found JWT at {}, but its public key has addresses {} and {} (expected {})".format(url, addrs[0], addrs[1], address))
            return None

        verifier = jsontokens.TokenVerifier()
        if not verifier.verify(jwt_txt, public_key):
            # got a JWT, and the address matches, but the signature does not
            log.warning("Found JWT at {}, but it was not signed by {} ({})".format(url, public_key, address))
            return None

    return jwt


def resolve_profile(name, include_expired=False, include_name_record=False, hostport=None, proxy=None):
    """
    Resolve a name to its profile.
    This is a multi-step process:
    1. get the name record
    2. get the zone file
    3. parse the zone file to get its URLs (if it's not well-formed, then abort)
    4. fetch and authenticate the JWT at each URL (abort if there are none)
    5. extract the profile JSON and return that, along with the zone file and public key

    Return {'profile': ..., 'zonefile': ..., 'public_key': ...['name_rec': ...]} on success
    Return {'error': ...} on error
    """
    assert hostport or proxy, 'Need hostport or proxy'
    
    name_rec = get_name_record(name, include_history=False, include_expired=include_expired, include_grace=False, proxy=proxy, hostport=hostport)
    if 'error' in name_rec:
        log.error("Failed to get name record for {}: {}".format(name, name_rec['error']))
        return {'error': 'Failed to get name record: {}'.format(name_rec['error']), 'http_status': name_rec.get('http_status', 500)}
   
    if 'grace_period' in name_rec and name_rec['grace_period']:
        log.error("Name {} is in the grace period".format(name))
        return {'error': 'Name {} is not yet expired, but is in the renewal grace period.'.format(name), 'http_status': name_rec.get('http_status', 404)}
        
    if 'value_hash' not in name_rec:
        log.error("Name record for {} has no zone file hash".format(name))
        return {'error': 'No zone file hash in name record for {}'.format(name), 'http_status': 404}

    zonefile_hash = name_rec['value_hash']
    zonefile_res = get_zonefiles(hostport, [zonefile_hash], proxy=proxy)
    if 'error' in zonefile_res:
        log.error("Failed to get zone file for {} for name {}: {}".format(zonefile_hash, name, zonefile_res['error']))
        return {'error': 'Failed to get zone file for {}'.format(name), 'http_status': 404}

    zonefile_txt = zonefile_res['zonefiles'][zonefile_hash]
    log.debug("Got {}-byte zone file {}".format(len(zonefile_txt), zonefile_hash))

    try:
        zonefile_data = blockstack_zones.parse_zone_file(zonefile_txt)
        zonefile_data = dict(zonefile_data)
        assert 'uri' in zonefile_data
        if len(zonefile_data['uri']) == 0:
            return {'error': 'No URI records in zone file {} for {}'.format(zonefile_hash, name), 'http_status': 404}

    except Exception as e:
        if BLOCKSTACK_TEST:
            log.exception(e)

        return {'error': 'Failed to parse zone file {} for {}'.format(zonefile_hash, name), 'http_status': 404}

    urls = [uri['target'] for uri in zonefile_data['uri']]
    for url in urls:
        jwt = get_JWT(url, address=str(name_rec['address']))
        if not jwt:
            continue

        if 'claim' not in jwt['payload']:
            # not something we produced
            log.warning("No 'claim' field in payload for {}".format(url))
            continue

        # success!
        profile_data = jwt['payload']['claim']
        public_key = str(jwt['payload']['issuer']['publicKey'])

        # return public key that matches address 
        pubkeys = [virtualchain.ecdsalib.ecdsa_public_key(keylib.key_formatting.decompress(public_key)),
                   virtualchain.ecdsalib.ecdsa_public_key(keylib.key_formatting.compress(public_key))]

        if name_rec['address'] == pubkeys[0].address():
            public_key = pubkeys[0].to_hex()
        else:
            public_key = pubkeys[1].to_hex()

        ret = {
            'profile': profile_data,
            'zonefile': zonefile_txt,
            'public_key': public_key,
        }

        if include_name_record:
            ret['name_record'] = name_rec

        return ret

    log.error("No zone file URLs resolved to a JWT with the public key whose address is {}".format(name_rec['address']))
    return {'error': 'No profile found for this name', 'http_status': 404}


def resolve_DID(did, hostport=None, proxy=None):
    """
    Resolve a DID to a public key.
    This is a multi-step process:
    1. get the name record
    2. get the zone file
    3. parse the zone file to get its URLs (if it's not well-formed, then abort)
    4. fetch and authenticate the JWT at each URL (abort if there are none)
    5. extract the public key from the JWT and return that.

    Return {'public_key': ...} on success
    Return {'error': ...} on error
    """
    assert hostport or proxy, 'Need hostport or proxy'

    did_rec = get_DID_record(did, hostport=hostport, proxy=proxy)
    if 'error' in did_rec:
        log.error("Failed to get DID record for {}: {}".format(did, did_rec['error']))
        return {'error': 'Failed to get DID record: {}'.format(did_rec['error']), 'http_status': did_rec.get('http_status', 500)}
    
    if 'value_hash' not in did_rec:
        log.error("DID record for {} has no zone file hash".format(did))
        return {'error': 'No zone file hash in name record for {}'.format(did), 'http_status': 404}

    zonefile_hash = did_rec['value_hash']
    zonefile_res = get_zonefiles(hostport, [zonefile_hash], proxy=proxy)
    if 'error' in zonefile_res:
        log.error("Failed to get zone file for {} for DID {}: {}".format(zonefile_hash, did, zonefile_res['error']))
        return {'error': 'Failed to get zone file for {}'.format(did), 'http_status': 404}

    zonefile_txt = zonefile_res['zonefiles'][zonefile_hash]
    log.debug("Got {}-byte zone file {}".format(len(zonefile_txt), zonefile_hash))

    try:
        zonefile_data = blockstack_zones.parse_zone_file(zonefile_txt)
        zonefile_data = dict(zonefile_data)
        assert 'uri' in zonefile_data
        if len(zonefile_data['uri']) == 0:
            return {'error': 'No URI records in zone file {} for {}'.format(zonefile_hash, did), 'http_status': 404}

    except Exception as e:
        if BLOCKSTACK_TEST:
            log.exception(e)

        return {'error': 'Failed to parse zone file {} for {}'.format(zonefile_hash, did), 'http_status': 404}

    urls = [uri['target'] for uri in zonefile_data['uri']]
    for url in urls:
        jwt = get_JWT(url, address=str(did_rec['address']))
        if not jwt:
            continue

        # found!
        public_key = str(jwt['payload']['issuer']['publicKey'])
        return {'public_key': public_key}

    log.error("No zone file URLs resolved to a JWT with the public key whose address is {}".format(did_rec['address']))
    return {'error': 'No public key found for the given DID', 'http_status': 404}


def decode_name_zonefile(name, zonefile_txt):
    """
    Decode a zone file for a name.
    Must be either a well-formed DNS zone file, or a legacy Onename profile.
    Return None on error
    """

    user_zonefile = None
    try:
        # by default, it's a zonefile-formatted text file
        user_zonefile_defaultdict = blockstack_zones.parse_zone_file(zonefile_txt)

        # force dict
        user_zonefile = dict(user_zonefile_defaultdict)

    except (IndexError, ValueError, blockstack_zones.InvalidLineException):
        # might be legacy profile
        log.debug('WARN: failed to parse user zonefile; trying to import as legacy')
        try:
            user_zonefile = json.loads(zonefile_txt)
            if not isinstance(user_zonefile, dict):
                log.debug('Not a legacy user zonefile')
                return None

        except Exception as e:
            log.error('Failed to parse non-standard zonefile')
            return None

    except Exception as e:
        if BLOCKSTACK_DEBUG:
            log.exception(e)

        log.error('Failed to parse zonefile')
        return None

    if user_zonefile is None:
        return None 

    return user_zonefile<|MERGE_RESOLUTION|>--- conflicted
+++ resolved
@@ -38,11 +38,7 @@
 import urllib2
 import socket
 from .util import url_to_host_port, url_protocol, parse_DID
-<<<<<<< HEAD
-from .config import MAX_RPC_LEN, BLOCKSTACK_DEBUG, RPC_SERVER_PORT, RPC_SERVER_TEST_PORT, LENGTHS, RPC_DEFAULT_TIMEOUT, BLOCKSTACK_TEST, get_blockstack_api_opts
-=======
 from .config import MAX_RPC_LEN, BLOCKSTACK_TEST, BLOCKSTACK_DEBUG, RPC_SERVER_PORT, RPC_SERVER_TEST_PORT, LENGTHS, RPC_DEFAULT_TIMEOUT, BLOCKSTACK_TEST, get_blockstack_api_opts, TOKEN_TYPE_STACKS
->>>>>>> 16138de1
 from .schemas import *
 from .scripts import is_name_valid, is_subdomain, check_name, check_subdomain
 from .storage import verify_zonefile
@@ -139,14 +135,12 @@
         self.port = port
         self.debug_timeline = debug_timeline
 
-
     def log_debug_timeline(self, event, key, r=-1):
         # random ID to match in logs
         r = random.randint(0, 2 ** 16) if r == -1 else r
         if self.debug_timeline:
             log.debug('RPC({}) {} {} {}'.format(r, event, self.url, key))
         return r
-
 
     def __getattr__(self, key):
         try:
@@ -176,17 +170,10 @@
                     msg = 'Server replied ProtocolError: {} {}'.format(pe.errcode, pe.errmsg)
                     if BLOCKSTACK_TEST is not None:
                         log.debug('{}: {}'.format(msg, res))
-<<<<<<< HEAD
 
                     log.error(msg)
                     res = {'error': msg}
 
-=======
-
-                    log.error(msg)
-                    res = {'error': msg}
-
->>>>>>> 16138de1
                 self.log_debug_timeline('end', key, r)
                 return res
 
@@ -272,11 +259,7 @@
             return {'error': 'Blockstack Core encountered an exception. See `traceback` for details', 'traceback': resp['traceback'], 'http_status': 500}
 
         if 'error' in resp and 'http_status' not in resp:
-<<<<<<< HEAD
-            # invalid error message (shouldn't happen)
-=======
             # bad error message
->>>>>>> 16138de1
             raise 
 
         # not an error.
@@ -589,17 +572,10 @@
     except ValidationError as ve:
         if BLOCKSTACK_DEBUG:
             log.exception(ve)
-<<<<<<< HEAD
 
         resp = {'error': 'Server response did not match expected schema.  You are likely communicating with an out-of-date Blockstack node.', 'http_status': 502}
         return resp
 
-=======
-
-        resp = {'error': 'Server response did not match expected schema.  You are likely communicating with an out-of-date Blockstack node.', 'http_status': 502}
-        return resp
-
->>>>>>> 16138de1
     except AssertionError as ae:
         if BLOCKSTACK_DEBUG:
             log.exception(ae)
@@ -969,10 +945,7 @@
     last_server_block = 0
 
     resp = {'zonefile_info': []}
-<<<<<<< HEAD
-=======
-
->>>>>>> 16138de1
+
     while offset == 0 or len(resp['zonefile_info']) > 0:
 
         resp = proxy.get_zonefiles_by_block(from_block, to_block, offset, 100)
@@ -1297,7 +1270,6 @@
         'required': [
             'satoshis'
         ],
-<<<<<<< HEAD
     }
 
     cost_schema_v2 = {
@@ -1305,7 +1277,7 @@
         'properties': {
             'units': {
                 'type': 'string',
-                'pattern': '^BTC$|^STACKS$'
+                'pattern': '^BTC$|^{}$'.format(TOKEN_TYPE_STACKS),
             },
             'amount': {
                 'type': 'integer',
@@ -1318,28 +1290,6 @@
         ],
     }
 
-=======
-    }
-
-    cost_schema_v2 = {
-        'type': 'object',
-        'properties': {
-            'units': {
-                'type': 'string',
-                'pattern': '^BTC$|^{}$'.format(TOKEN_TYPE_STACKS),
-            },
-            'amount': {
-                'type': 'integer',
-                'minimum': 0,
-            },
-        },
-        'required': [
-            'units',
-            'amount',
-        ],
-    }
-
->>>>>>> 16138de1
     schema_v1 = json_response_schema(cost_schema_v1)
     schema_v2 = json_response_schema(cost_schema_v2)
 
@@ -1406,19 +1356,7 @@
         ]
     }
 
-<<<<<<< HEAD
-    schema = json_response_schema(page_schema)
-
-    try:
-        assert count <= 100, 'Page too big: {}'.format(count)
-    except AssertionError as ae:
-        if BLOCKSTACK_DEBUG:
-            log.exception(ae)
-
-        return {'error': 'Invalid page', 'http_status': 400}
-=======
     schema = json_response_schema(tokens_schema)
->>>>>>> 16138de1
 
     try:
         resp = proxy.get_account_tokens(address)
@@ -1426,7 +1364,332 @@
         if json_is_error(resp):
             return resp
 
-<<<<<<< HEAD
+    except ValidationError as ve:
+        if BLOCKSTACK_DEBUG:
+            log.exception(ve)
+
+        resp = {'error': 'Server response did not match expected schema.  You are likely communicating with an out-of-date Blockstack node.', 'http_status': 502}
+        return resp
+
+    except socket.timeout:
+        log.error("Connection timed out")
+        resp = {'error': 'Connection to remote host timed out.', 'http_status': 503}
+        return resp
+
+    except socket.error as se:
+        log.error("Connection error {}".format(se.errno))
+        resp = {'error': 'Connection to remote host failed.', 'http_status': 502}
+        return resp
+
+    except AssertionError as ae:
+        if BLOCKSTACK_DEBUG:
+            log.exception(ae)
+
+        resp = json_traceback(resp.get('error'))
+        return resp
+
+    except Exception as ee:
+        if BLOCKSTACK_DEBUG:
+            log.exception(ee)
+
+        log.error("Caught exception while connecting to Blockstack node: {}".format(ee))
+        resp = {'error': 'Failed to contact Blockstack node.  Try again with `--debug`.', 'http_status': 500}
+        return resp
+
+    resp['token_types'].sort()
+    return resp['token_types']
+
+
+def get_account_record(address, token_type, hostport=None, proxy=None):
+    """
+    Get the current state of the account
+    Returns the account record on success
+    """
+    assert proxy or hostport, 'Need proxy or hostport'
+    if proxy is None:
+        proxy = connect_hostport(hostport)
+
+    account_schema = {
+        'type': 'object',
+        'properties': {
+            'account': {
+                'type': 'object',
+                'properties': ACCOUNT_SCHEMA_PROPERTIES,
+                'required': ACCOUNT_SCHEMA_REQUIRED,
+            },
+        },
+        'required': [
+            'account'
+        ],
+    }
+
+    schema = json_response_schema(account_schema)
+
+    try:
+        resp = proxy.get_account_record(address, token_type)
+        resp = json_validate(schema, resp)
+        if json_is_error(resp):
+            return resp
+
+    except ValidationError as e:
+        if BLOCKSTACK_DEBUG:
+            log.exception(e)
+
+
+        resp = {'error': 'Server response did not match expected schema.  You are likely communicating with an out-of-date Blockstack node.', 'http_status': 502}
+        return resp
+
+    except socket.timeout:
+        log.error("Connection timed out")
+        resp = {'error': 'Connection to remote host timed out.', 'http_status': 503}
+        return resp
+
+    except socket.error as se:
+        log.error("Connection error {}".format(se.errno))
+        resp = {'error': 'Connection to remote host failed.', 'http_status': 502}
+        return resp
+
+    except Exception as ee:
+        if BLOCKSTACK_DEBUG:
+            log.exception(ee)
+
+        log.error("Caught exception while connecting to Blockstack node: {}".format(ee))
+        resp = {'error': 'Failed to contact Blockstack node.  Try again with `--debug`.', 'http_status': 500}
+        return resp
+   
+    return resp['account']
+
+
+def get_account_balance(address, token_type, hostport=None, proxy=None):
+    """
+    Get the balance of an account for a particular token
+    Returns an int
+    """
+    assert proxy or hostport, 'Need proxy or hostport'
+    if proxy is None:
+        proxy = connect_hostport(hostport)
+
+    balance_schema = {
+        'type': 'object',
+        'properties': {
+            'balance': {
+                'type': 'integer',
+            },
+        },
+        'required': [
+            'balance',
+        ],
+    }
+
+    schema = json_response_schema(balance_schema)
+
+    try:
+        resp = proxy.get_account_balance(address, token_type)
+        resp = json_validate(schema, resp)
+        if json_is_error(resp):
+            return resp
+
+    except ValidationError as e:
+        if BLOCKSTACK_DEBUG:
+            log.exception(e)
+
+        resp = {'error': 'Server response did not match expected schema.  You are likely communicating with an out-of-date Blockstack node.', 'http_status': 502}
+        return resp
+
+    except socket.timeout:
+        log.error("Connection timed out")
+        resp = {'error': 'Connection to remote host timed out.', 'http_status': 503}
+        return resp
+
+    except socket.error as se:
+        log.error("Connection error {}".format(se.errno))
+        resp = {'error': 'Connection to remote host failed.', 'http_status': 502}
+        return resp
+
+    except Exception as ee:
+        if BLOCKSTACK_DEBUG:
+            log.exception(ee)
+
+        log.error("Caught exception while connecting to Blockstack node: {}".format(ee))
+        resp = {'error': 'Failed to contact Blockstack node.  Try again with `--debug`.', 'http_status': 500}
+        return resp
+
+    return resp['balance']
+
+
+def get_account_at(address, block_height, hostport=None, proxy=None):
+    """
+    Get the state(s) that an account was in at a given block
+    Returns the list of account operations on success
+    Returns {'error': ...} on error
+    """
+    assert proxy or hostport, 'Need proxy or hostport'
+    if proxy is None:
+        proxy = connect_hostport(hostport)
+
+    page_schema = {
+        'type': 'object',
+        'properties': {
+            'history': {
+                'type': 'array',
+                'items': {
+                    'type': 'object',
+                    'properties': ACCOUNT_SCHEMA_PROPERTIES,
+                    'required': ACCOUNT_SCHEMA_REQUIRED,
+                },
+            },
+        },
+        'required': [
+            'history'
+        ],
+    }
+
+    schema = json_response_schema(page_schema)
+
+    try:
+        resp = proxy.get_account_at(address, block_height)
+        resp = json_validate(schema, resp)
+        if json_is_error(resp):
+            return resp
+
+    except ValidationError as e:
+        if BLOCKSTACK_DEBUG:
+            log.exception(e)
+
+        resp = {'error': 'Server response did not match expected schema.  You are likely communicating with an out-of-date Blockstack node.', 'http_status': 502}
+        return resp
+
+    except socket.timeout:
+        log.error("Connection timed out")
+        resp = {'error': 'Connection to remote host timed out.', 'http_status': 503}
+        return resp
+
+    except socket.error as se:
+        log.error("Connection error {}".format(se.errno))
+        resp = {'error': 'Connection to remote host failed.', 'http_status': 502}
+        return resp
+
+    except Exception as ee:
+        if BLOCKSTACK_DEBUG:
+            log.exception(ee)
+
+        log.error("Caught exception while connecting to Blockstack node: {}".format(ee))
+        resp = {'error': 'Failed to contact Blockstack node.  Try again with `--debug`.', 'http_status': 500}
+        return resp
+
+    return resp['history']
+
+
+def get_account_history_page(address, page, hostport=None, proxy=None):
+    """
+    Get a page of the account's history
+    Returns the list of account operations on success
+    Returns {'error': ...} on error
+    """
+    assert proxy or hostport, 'Need proxy or hostport'
+    if proxy is None:
+        proxy = connect_hostport(hostport)
+
+    page_schema = {
+        'type': 'object',
+        'properties': {
+            'history': {
+                'type': 'array',
+                'items': {
+                    'type': 'object',
+                    'properties': ACCOUNT_SCHEMA_PROPERTIES,
+                    'required': ACCOUNT_SCHEMA_REQUIRED,
+                },
+            },
+        },
+        'required': [
+            'history'
+        ],
+    }
+
+    schema = json_response_schema(page_schema)
+
+    try:
+        resp = proxy.get_account_history(address, page)
+        resp = json_validate(schema, resp)
+        if json_is_error(resp):
+            return resp
+
+    except ValidationError as e:
+        if BLOCKSTACK_DEBUG:
+            log.exception(e)
+
+        resp = {'error': 'Server response did not match expected schema.  You are likely communicating with an out-of-date Blockstack node.', 'http_status': 502}
+        return resp
+
+    except socket.timeout:
+        log.error("Connection timed out")
+        resp = {'error': 'Connection to remote host timed out.', 'http_status': 503}
+        return resp
+
+    except socket.error as se:
+        log.error("Connection error {}".format(se.errno))
+        resp = {'error': 'Connection to remote host failed.', 'http_status': 502}
+        return resp
+
+    except Exception as ee:
+        if BLOCKSTACK_DEBUG:
+            log.exception(ee)
+
+        log.error("Caught exception while connecting to Blockstack node: {}".format(ee))
+        resp = {'error': 'Failed to contact Blockstack node.  Try again with `--debug`.', 'http_status': 500}
+        return resp
+
+    return resp['history']
+
+
+def get_all_names_page(offset, count, include_expired=False, hostport=None, proxy=None):
+    """
+    get a page of all the names
+    Returns the list of names on success
+    Returns {'error': ...} on error
+    """
+    assert proxy or hostport, 'Need proxy or hostport'
+    if proxy is None:
+        proxy = connect_hostport(hostport)
+
+    page_schema = {
+        'type': 'object',
+        'properties': {
+            'names': {
+                'type': 'array',
+                'items': {
+                    'type': 'string',
+                    'uniqueItems': True
+                },
+            },
+        },
+        'required': [
+            'names',
+        ],
+    }
+
+    schema = json_response_schema(page_schema)
+
+    try:
+        assert count <= 100, 'Page too big: {}'.format(count)
+    except AssertionError as ae:
+        if BLOCKSTACK_DEBUG:
+            log.exception(ae)
+
+        return {'error': 'Invalid page', 'http_status': 400}
+
+    resp = {}
+    try:
+        if include_expired:
+            resp = proxy.get_all_names_cumulative(offset, count)
+        else:
+            resp = proxy.get_all_names(offset, count)
+
+        resp = json_validate(schema, resp)
+        if json_is_error(resp):
+            return resp
+
         # must be valid names
         valid_names = []
         for n in resp['names']:
@@ -1452,13 +1715,59 @@
     except socket.error as se:
         log.error("Connection error {}".format(se.errno))
         resp = {'error': 'Connection to remote host failed.', 'http_status': 502}
-=======
-    except ValidationError as ve:
-        if BLOCKSTACK_DEBUG:
-            log.exception(ve)
+        return resp
+
+    except Exception as ee:
+        if BLOCKSTACK_DEBUG:
+            log.exception(ee)
+
+        log.error("Caught exception while connecting to Blockstack node: {}".format(ee))
+        resp = {'error': 'Failed to contact Blockstack node.  Try again with `--debug`.', 'http_status': 500}
+        return resp
+
+    return resp['names']
+
+
+def get_num_names(include_expired=False, proxy=None, hostport=None):
+    """
+    Get the number of names, optionally counting the expired ones
+    Return {'error': ...} on failure
+    """
+    assert proxy or hostport, 'Need proxy or hostport'
+    if proxy is None:
+        proxy = connect_hostport(hostport)
+
+    schema = {
+        'type': 'object',
+        'properties': {
+            'count': {
+                'type': 'integer',
+                'minimum': 0,
+            },
+        },
+        'required': [
+            'count',
+        ],
+    }
+
+    count_schema = json_response_schema(schema)
+
+    resp = {}
+    try:
+        if include_expired:
+            resp = proxy.get_num_names_cumulative()
+        else:
+            resp = proxy.get_num_names()
+
+        resp = json_validate(count_schema, resp)
+        if json_is_error(resp):
+            return resp
+
+    except ValidationError as e:
+        if BLOCKSTACK_DEBUG:
+            log.exception(e)
 
         resp = {'error': 'Server response did not match expected schema.  You are likely communicating with an out-of-date Blockstack node.', 'http_status': 502}
->>>>>>> 16138de1
         return resp
 
     except socket.timeout:
@@ -1471,62 +1780,51 @@
         resp = {'error': 'Connection to remote host failed.', 'http_status': 502}
         return resp
 
-    except AssertionError as ae:
-        if BLOCKSTACK_DEBUG:
-            log.exception(ae)
-
-        resp = json_traceback(resp.get('error'))
-        return resp
-
     except Exception as ee:
         if BLOCKSTACK_DEBUG:
             log.exception(ee)
 
         log.error("Caught exception while connecting to Blockstack node: {}".format(ee))
         resp = {'error': 'Failed to contact Blockstack node.  Try again with `--debug`.', 'http_status': 500}
-<<<<<<< HEAD
-=======
-        return resp
-
-    resp['token_types'].sort()
-    return resp['token_types']
-
-
-def get_account_record(address, token_type, hostport=None, proxy=None):
-    """
-    Get the current state of the account
-    Returns the account record on success
+        return resp
+
+    return resp['count']
+
+
+def get_num_subdomains(proxy=None, hostport=None):
+    """
+    Get the number of subdomains registered
+    Return integer count on success
+    Return {'error': ...} on failure
     """
     assert proxy or hostport, 'Need proxy or hostport'
     if proxy is None:
         proxy = connect_hostport(hostport)
 
-    account_schema = {
-        'type': 'object',
-        'properties': {
-            'account': {
-                'type': 'object',
-                'properties': ACCOUNT_SCHEMA_PROPERTIES,
-                'required': ACCOUNT_SCHEMA_REQUIRED,
+    count_schema = {
+        'type': 'object',
+        'properties': {
+            'count': {
+                'type': 'integer',
+                'minimum': 0
             },
         },
         'required': [
-            'account'
-        ],
-    }
-
-    schema = json_response_schema(account_schema)
-
-    try:
-        resp = proxy.get_account_record(address, token_type)
+            'count'
+        ]
+    }
+
+    schema = json_response_schema(count_schema)
+
+    try:
+        resp = proxy.get_num_subdomains()
         resp = json_validate(schema, resp)
         if json_is_error(resp):
             return resp
 
-    except ValidationError as e:
-        if BLOCKSTACK_DEBUG:
-            log.exception(e)
-
+    except ValidationError as ve:
+        if BLOCKSTACK_DEBUG:
+            log.exception(ve)
 
         resp = {'error': 'Server response did not match expected schema.  You are likely communicating with an out-of-date Blockstack node.', 'http_status': 502}
         return resp
@@ -1548,202 +1846,22 @@
         log.error("Caught exception while connecting to Blockstack node: {}".format(ee))
         resp = {'error': 'Failed to contact Blockstack node.  Try again with `--debug`.', 'http_status': 500}
         return resp
-   
-    return resp['account']
-
-
-def get_account_balance(address, token_type, hostport=None, proxy=None):
-    """
-    Get the balance of an account for a particular token
-    Returns an int
+
+    return resp['count']
+
+
+def get_all_subdomains(offset=0, count=100, proxy=None, hostport=None):
+    """
+    Get all subdomains within the given range.
+    Return the list of names on success
+    Return {'error': ...} on failure
     """
     assert proxy or hostport, 'Need proxy or hostport'
     if proxy is None:
         proxy = connect_hostport(hostport)
 
-    balance_schema = {
-        'type': 'object',
-        'properties': {
-            'balance': {
-                'type': 'integer',
-            },
-        },
-        'required': [
-            'balance',
-        ],
-    }
-
-    schema = json_response_schema(balance_schema)
-
-    try:
-        resp = proxy.get_account_balance(address, token_type)
-        resp = json_validate(schema, resp)
-        if json_is_error(resp):
-            return resp
-
-    except ValidationError as e:
-        if BLOCKSTACK_DEBUG:
-            log.exception(e)
-
-        resp = {'error': 'Server response did not match expected schema.  You are likely communicating with an out-of-date Blockstack node.', 'http_status': 502}
-        return resp
-
-    except socket.timeout:
-        log.error("Connection timed out")
-        resp = {'error': 'Connection to remote host timed out.', 'http_status': 503}
-        return resp
-
-    except socket.error as se:
-        log.error("Connection error {}".format(se.errno))
-        resp = {'error': 'Connection to remote host failed.', 'http_status': 502}
-        return resp
-
-    except Exception as ee:
-        if BLOCKSTACK_DEBUG:
-            log.exception(ee)
-
-        log.error("Caught exception while connecting to Blockstack node: {}".format(ee))
-        resp = {'error': 'Failed to contact Blockstack node.  Try again with `--debug`.', 'http_status': 500}
-        return resp
-
-    return resp['balance']
-
-
-def get_account_at(address, block_height, hostport=None, proxy=None):
-    """
-    Get the state(s) that an account was in at a given block
-    Returns the list of account operations on success
-    Returns {'error': ...} on error
-    """
-    assert proxy or hostport, 'Need proxy or hostport'
-    if proxy is None:
-        proxy = connect_hostport(hostport)
-
-    page_schema = {
-        'type': 'object',
-        'properties': {
-            'history': {
-                'type': 'array',
-                'items': {
-                    'type': 'object',
-                    'properties': ACCOUNT_SCHEMA_PROPERTIES,
-                    'required': ACCOUNT_SCHEMA_REQUIRED,
-                },
-            },
-        },
-        'required': [
-            'history'
-        ],
-    }
-
-    schema = json_response_schema(page_schema)
-
-    try:
-        resp = proxy.get_account_at(address, block_height)
-        resp = json_validate(schema, resp)
-        if json_is_error(resp):
-            return resp
-
-    except ValidationError as e:
-        if BLOCKSTACK_DEBUG:
-            log.exception(e)
-
-        resp = {'error': 'Server response did not match expected schema.  You are likely communicating with an out-of-date Blockstack node.', 'http_status': 502}
-        return resp
-
-    except socket.timeout:
-        log.error("Connection timed out")
-        resp = {'error': 'Connection to remote host timed out.', 'http_status': 503}
-        return resp
-
-    except socket.error as se:
-        log.error("Connection error {}".format(se.errno))
-        resp = {'error': 'Connection to remote host failed.', 'http_status': 502}
-        return resp
-
-    except Exception as ee:
-        if BLOCKSTACK_DEBUG:
-            log.exception(ee)
-
-        log.error("Caught exception while connecting to Blockstack node: {}".format(ee))
-        resp = {'error': 'Failed to contact Blockstack node.  Try again with `--debug`.', 'http_status': 500}
-        return resp
-
-    return resp['history']
-
-
-def get_account_history_page(address, page, hostport=None, proxy=None):
-    """
-    Get a page of the account's history
-    Returns the list of account operations on success
-    Returns {'error': ...} on error
-    """
-    assert proxy or hostport, 'Need proxy or hostport'
-    if proxy is None:
-        proxy = connect_hostport(hostport)
-
-    page_schema = {
-        'type': 'object',
-        'properties': {
-            'history': {
-                'type': 'array',
-                'items': {
-                    'type': 'object',
-                    'properties': ACCOUNT_SCHEMA_PROPERTIES,
-                    'required': ACCOUNT_SCHEMA_REQUIRED,
-                },
-            },
-        },
-        'required': [
-            'history'
-        ],
-    }
-
-    schema = json_response_schema(page_schema)
-
-    try:
-        resp = proxy.get_account_history(address, page)
-        resp = json_validate(schema, resp)
-        if json_is_error(resp):
-            return resp
-
-    except ValidationError as e:
-        if BLOCKSTACK_DEBUG:
-            log.exception(e)
-
-        resp = {'error': 'Server response did not match expected schema.  You are likely communicating with an out-of-date Blockstack node.', 'http_status': 502}
-        return resp
-
-    except socket.timeout:
-        log.error("Connection timed out")
-        resp = {'error': 'Connection to remote host timed out.', 'http_status': 503}
-        return resp
-
-    except socket.error as se:
-        log.error("Connection error {}".format(se.errno))
-        resp = {'error': 'Connection to remote host failed.', 'http_status': 502}
-        return resp
-
-    except Exception as ee:
-        if BLOCKSTACK_DEBUG:
-            log.exception(ee)
-
-        log.error("Caught exception while connecting to Blockstack node: {}".format(ee))
-        resp = {'error': 'Failed to contact Blockstack node.  Try again with `--debug`.', 'http_status': 500}
-        return resp
-
-    return resp['history']
-
-
-def get_all_names_page(offset, count, include_expired=False, hostport=None, proxy=None):
-    """
-    get a page of all the names
-    Returns the list of names on success
-    Returns {'error': ...} on error
-    """
-    assert proxy or hostport, 'Need proxy or hostport'
-    if proxy is None:
-        proxy = connect_hostport(hostport)
+    offset = int(offset)
+    count = int(count)
 
     page_schema = {
         'type': 'object',
@@ -1764,38 +1882,19 @@
     schema = json_response_schema(page_schema)
 
     try:
-        assert count <= 100, 'Page too big: {}'.format(count)
-    except AssertionError as ae:
-        if BLOCKSTACK_DEBUG:
-            log.exception(ae)
-
-        return {'error': 'Invalid page', 'http_status': 400}
-
-    resp = {}
-    try:
-        if include_expired:
-            resp = proxy.get_all_names_cumulative(offset, count)
-        else:
-            resp = proxy.get_all_names(offset, count)
-
+        resp = proxy.get_all_subdomains(offset, count)
         resp = json_validate(schema, resp)
         if json_is_error(resp):
             return resp
 
-        # must be valid names
-        valid_names = []
-        for n in resp['names']:
-            if not is_name_valid(str(n)):
-                log.error('Invalid name "{}"'.format(str(n)))
-            else:
-                valid_names.append(n)
-
-        resp['names'] = valid_names
+        for name in resp['names']:
+            if not is_subdomain(str(name)):
+                raise ValidationError('Not a valid subdomain: {}'.format(str(name)))
 
     except ValidationError as ve:
         if BLOCKSTACK_DEBUG:
             log.exception(ve)
-        
+
         resp = {'error': 'Server response did not match expected schema.  You are likely communicating with an out-of-date Blockstack node.', 'http_status': 502}
         return resp
 
@@ -1815,222 +1914,8 @@
 
         log.error("Caught exception while connecting to Blockstack node: {}".format(ee))
         resp = {'error': 'Failed to contact Blockstack node.  Try again with `--debug`.', 'http_status': 500}
->>>>>>> 16138de1
-        return resp
-
-    return resp['names']
-
-
-def get_num_names(include_expired=False, proxy=None, hostport=None):
-    """
-    Get the number of names, optionally counting the expired ones
-    Return {'error': ...} on failure
-    """
-    assert proxy or hostport, 'Need proxy or hostport'
-    if proxy is None:
-        proxy = connect_hostport(hostport)
-
-    schema = {
-        'type': 'object',
-        'properties': {
-            'count': {
-                'type': 'integer',
-                'minimum': 0,
-            },
-        },
-        'required': [
-            'count',
-        ],
-    }
-
-    count_schema = json_response_schema(schema)
-
-    resp = {}
-    try:
-        if include_expired:
-            resp = proxy.get_num_names_cumulative()
-        else:
-            resp = proxy.get_num_names()
-
-        resp = json_validate(count_schema, resp)
-        if json_is_error(resp):
-            return resp
-
-    except ValidationError as e:
-        if BLOCKSTACK_DEBUG:
-            log.exception(e)
-
-        resp = {'error': 'Server response did not match expected schema.  You are likely communicating with an out-of-date Blockstack node.', 'http_status': 502}
-        return resp
-
-    except socket.timeout:
-        log.error("Connection timed out")
-        resp = {'error': 'Connection to remote host timed out.', 'http_status': 503}
-        return resp
-
-    except socket.error as se:
-        log.error("Connection error {}".format(se.errno))
-        resp = {'error': 'Connection to remote host failed.', 'http_status': 502}
-        return resp
-
-    except Exception as ee:
-        if BLOCKSTACK_DEBUG:
-            log.exception(ee)
-
-        log.error("Caught exception while connecting to Blockstack node: {}".format(ee))
-        resp = {'error': 'Failed to contact Blockstack node.  Try again with `--debug`.', 'http_status': 500}
-        return resp
-
-    return resp['count']
-
-
-def get_num_subdomains(proxy=None, hostport=None):
-    """
-    Get the number of subdomains registered
-    Return integer count on success
-    Return {'error': ...} on failure
-    """
-    assert proxy or hostport, 'Need proxy or hostport'
-    if proxy is None:
-        proxy = connect_hostport(hostport)
-
-    count_schema = {
-        'type': 'object',
-        'properties': {
-            'count': {
-                'type': 'integer',
-                'minimum': 0
-            },
-        },
-        'required': [
-            'count'
-        ]
-    }
-
-    schema = json_response_schema(count_schema)
-
-    try:
-        resp = proxy.get_num_subdomains()
-        resp = json_validate(schema, resp)
-        if json_is_error(resp):
-            return resp
-
-    except ValidationError as ve:
-        if BLOCKSTACK_DEBUG:
-            log.exception(ve)
-
-        resp = {'error': 'Server response did not match expected schema.  You are likely communicating with an out-of-date Blockstack node.', 'http_status': 502}
-        return resp
-
-    except socket.timeout:
-        log.error("Connection timed out")
-        resp = {'error': 'Connection to remote host timed out.', 'http_status': 503}
-        return resp
-
-    except socket.error as se:
-        log.error("Connection error {}".format(se.errno))
-        resp = {'error': 'Connection to remote host failed.', 'http_status': 502}
-        return resp
-
-    except Exception as ee:
-        if BLOCKSTACK_DEBUG:
-            log.exception(ee)
-
-        log.error("Caught exception while connecting to Blockstack node: {}".format(ee))
-        resp = {'error': 'Failed to contact Blockstack node.  Try again with `--debug`.', 'http_status': 500}
-        return resp
-
-    return resp['count']
-
-
-def get_all_subdomains(offset=0, count=100, proxy=None, hostport=None):
-    """
-    Get all subdomains within the given range.
-    Return the list of names on success
-    Return {'error': ...} on failure
-    """
-    assert proxy or hostport, 'Need proxy or hostport'
-    if proxy is None:
-        proxy = connect_hostport(hostport)
-
-    offset = int(offset)
-    count = int(count)
-
-    page_schema = {
-        'type': 'object',
-        'properties': {
-            'names': {
-                'type': 'array',
-                'items': {
-                    'type': 'string',
-                    'uniqueItems': True
-                },
-            },
-        },
-        'required': [
-            'names',
-        ],
-    }
-
-    schema = json_response_schema(page_schema)
-
-    try:
-        resp = proxy.get_all_subdomains(offset, count)
-        resp = json_validate(schema, resp)
-        if json_is_error(resp):
-            return resp
-
-        for name in resp['names']:
-            if not is_subdomain(str(name)):
-<<<<<<< HEAD
-                raise ValidationError('Invalid subdomain {}'.format(str(name)))
-=======
-                raise ValidationError('Not a valid subdomain: {}'.format(str(name)))
->>>>>>> 16138de1
-
-    except ValidationError as ve:
-        if BLOCKSTACK_DEBUG:
-            log.exception(ve)
-
-        resp = {'error': 'Server response did not match expected schema.  You are likely communicating with an out-of-date Blockstack node.', 'http_status': 502}
-        return resp
-
-    except socket.timeout:
-        log.error("Connection timed out")
-        resp = {'error': 'Connection to remote host timed out.', 'http_status': 503}
-<<<<<<< HEAD
-        return resp
-
-    except socket.error as se:
-        log.error("Connection error {}".format(se.errno))
-        resp = {'error': 'Connection to remote host failed.', 'http_status': 502}
-        return resp
-
-    except Exception as ee:
-        if BLOCKSTACK_DEBUG:
-            log.exception(ee)
-
-        log.error("Caught exception while connecting to Blockstack node: {}".format(ee))
-        resp = {'error': 'Failed to contact Blockstack node.  Try again with `--debug`.', 'http_status': 500}
-        return resp
-
-=======
-        return resp
-
-    except socket.error as se:
-        log.error("Connection error {}".format(se.errno))
-        resp = {'error': 'Connection to remote host failed.', 'http_status': 502}
-        return resp
-
-    except Exception as ee:
-        if BLOCKSTACK_DEBUG:
-            log.exception(ee)
-
-        log.error("Caught exception while connecting to Blockstack node: {}".format(ee))
-        resp = {'error': 'Failed to contact Blockstack node.  Try again with `--debug`.', 'http_status': 500}
-        return resp
-
->>>>>>> 16138de1
+        return resp
+
     return resp['names']
 
 
@@ -2959,13 +2844,6 @@
     except socket.timeout:
         log.error("Connection timed out")
         resp = {'error': 'Connection to remote host timed out.', 'http_status': 503}
-<<<<<<< HEAD
-        return resp
-
-    except socket.error as se:
-        log.error("Connection error {}".format(se.errno))
-        resp = {'error': 'Connection to remote host failed.', 'http_status': 502}
-=======
         return resp
 
     except socket.error as se:
@@ -3036,7 +2914,6 @@
 
     except ValidationError as e:
         resp = json_traceback(resp.get('error'))
->>>>>>> 16138de1
         return resp
 
     except Exception as ee:
@@ -3044,12 +2921,9 @@
             log.exception(ee)
 
         log.error("Caught exception while connecting to Blockstack node: {}".format(ee))
-        resp = {'error': 'Failed to contact Blockstack node.  Try again with `--debug`.', 'http_status': 500}
-        return resp
-
-<<<<<<< HEAD
-    return resp['block_id']
-=======
+        resp = {'error': 'Failed to contact Blockstack node.  Try again with `--debug`.'}
+        return resp
+
     return {'status': True, 'history': resp['history'], 'lastblock': lastblock, 'indexing': indexing}
 
 
@@ -3153,7 +3027,6 @@
 
     rec['history'] = hist['history']
     return {'status': True, 'record': rec, 'lastblock': hist['lastblock'], 'indexing': hist['indexing']}
->>>>>>> 16138de1
 
 
 def get_name_history_page(name, page, hostport=None, proxy=None):
@@ -3165,10 +3038,6 @@
     assert hostport or proxy, 'Need hostport or proxy'
     if proxy is None:
         proxy = connect_hostport(hostport)
-
-    name_required = ['op', 'opcode', 'txid', 'vtxindex']
-    subdomain_required = ['txid']
-    required = name_required if check_name(name) else subdomain_required
 
     hist_schema = {
         'type': 'object',
@@ -3178,7 +3047,12 @@
                 'items': {
                     'type': 'object',
                     'properties': OP_HISTORY_SCHEMA['properties'],
-                    'required': required
+                    'required': [
+                        'op',
+                        'opcode',
+                        'txid',
+                        'vtxindex',
+                    ],
                 },
             },
         },
@@ -3282,7 +3156,7 @@
 
         return {'status': True, 'history': resp['history'], 'indexing': indexing, 'lastblock': lastblock}
 
-    for i in range(0, 100000000):       # this is obviously too big
+    for i in range(0, 10000):       # this is obviously too big
         resp = get_name_history_page(name, i, proxy=proxy)
         if 'error' in resp:
             return resp
