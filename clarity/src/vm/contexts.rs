// Copyright (C) 2013-2020 Blockstack PBC, a public benefit corporation
// Copyright (C) 2020 Stacks Open Internet Foundation
//
// This program is free software: you can redistribute it and/or modify
// it under the terms of the GNU General Public License as published by
// the Free Software Foundation, either version 3 of the License, or
// (at your option) any later version.
//
// This program is distributed in the hope that it will be useful,
// but WITHOUT ANY WARRANTY; without even the implied warranty of
// MERCHANTABILITY or FITNESS FOR A PARTICULAR PURPOSE.  See the
// GNU General Public License for more details.
//
// You should have received a copy of the GNU General Public License
// along with this program.  If not, see <http://www.gnu.org/licenses/>.

use std::collections::{BTreeMap, BTreeSet, HashMap, HashSet};
use std::convert::TryInto;
use std::fmt;
use std::mem::replace;

use crate::vm::ast;
use crate::vm::ast::ContractAST;
use crate::vm::callables::{DefinedFunction, FunctionIdentifier};
use crate::vm::contracts::Contract;
use crate::vm::costs::{
    cost_functions, runtime_cost, ClarityCostFunctionReference, CostErrors, CostTracker,
    ExecutionCost, LimitedCostTracker,
};
use crate::vm::database::{
    ClarityDatabase, DataMapMetadata, DataVariableMetadata, FungibleTokenMetadata,
    NonFungibleTokenMetadata,
};
use crate::vm::errors::{
    CheckErrors, InterpreterError, InterpreterResult as Result, RuntimeErrorType,
};
use crate::vm::events::*;
use crate::vm::representations::{ClarityName, ContractName, SymbolicExpression};
use crate::vm::stx_transfer_consolidated;
use crate::vm::types::signatures::FunctionSignature;
use crate::vm::types::{
    AssetIdentifier, BuffData, OptionalData, PrincipalData, QualifiedContractIdentifier,
    TraitIdentifier, TypeSignature, Value,
};
use crate::vm::{eval, is_reserved};

use crate::{types::chainstate::StacksBlockId, types::StacksEpochId};

use crate::vm::costs::cost_functions::ClarityCostFunction;
use crate::vm::version::ClarityVersion;

use crate::vm::coverage::CoverageReporter;

use stacks_common::consts::CHAIN_ID_TESTNET;

use serde::Serialize;

pub const MAX_CONTEXT_DEPTH: u16 = 256;

// TODO:
//    hide the environment's instance variables.
//     we don't want many of these changing after instantiation.
/// Environments pack a reference to the global context (which is basically the db),
///   the current contract context, a call stack, the current sender, caller, and
///   sponsor (if one exists).
/// Essentially, the point of the Environment struct is to prevent all the eval functions
///   from including all of these items in their method signatures individually. Because
///   these different contexts can be mixed and matched (i.e., in a contract-call, you change
///   contract context), a single "invocation" will end up creating multiple environment
///   objects as context changes occur.
pub struct Environment<'a, 'b> {
    pub global_context: &'a mut GlobalContext<'b>,
    pub contract_context: &'a ContractContext,
    pub call_stack: &'a mut CallStack,
    pub sender: Option<PrincipalData>,
    pub caller: Option<PrincipalData>,
    pub sponsor: Option<PrincipalData>,
}

pub struct OwnedEnvironment<'a> {
    context: GlobalContext<'a>,
    default_contract: ContractContext,
    call_stack: CallStack,
}

#[derive(Debug, PartialEq, Eq)]
pub enum AssetMapEntry {
    STX(u128),
    Burn(u128),
    Token(u128),
    Asset(Vec<Value>),
}

/**
The AssetMap is used to track which assets have been transfered from whom
during the execution of a transaction.
*/
#[derive(Debug, Clone)]
pub struct AssetMap {
    stx_map: HashMap<PrincipalData, u128>,
    burn_map: HashMap<PrincipalData, u128>,
    token_map: HashMap<PrincipalData, HashMap<AssetIdentifier, u128>>,
    asset_map: HashMap<PrincipalData, HashMap<AssetIdentifier, Vec<Value>>>,
}

impl AssetMap {
    pub fn to_json(&self) -> serde_json::Value {
        let stx: serde_json::map::Map<_, _> = self
            .stx_map
            .iter()
            .map(|(principal, amount)| {
                (
                    format!("{}", principal),
                    serde_json::value::Value::String(format!("{}", amount)),
                )
            })
            .collect();

        let burns: serde_json::map::Map<_, _> = self
            .burn_map
            .iter()
            .map(|(principal, amount)| {
                (
                    format!("{}", principal),
                    serde_json::value::Value::String(format!("{}", amount)),
                )
            })
            .collect();

        let tokens: serde_json::map::Map<_, _> = self
            .token_map
            .iter()
            .map(|(principal, token_map)| {
                let token_json: serde_json::map::Map<_, _> = token_map
                    .iter()
                    .map(|(asset_id, amount)| {
                        (
                            format!("{}", asset_id),
                            serde_json::value::Value::String(format!("{}", amount)),
                        )
                    })
                    .collect();

                (
                    format!("{}", principal),
                    serde_json::value::Value::Object(token_json),
                )
            })
            .collect();

        let assets: serde_json::map::Map<_, _> = self
            .asset_map
            .iter()
            .map(|(principal, nft_map)| {
                let nft_json: serde_json::map::Map<_, _> = nft_map
                    .iter()
                    .map(|(asset_id, nft_values)| {
                        let nft_array = nft_values
                            .iter()
                            .map(|nft_value| {
                                serde_json::value::Value::String(format!("{}", nft_value))
                            })
                            .collect();

                        (
                            format!("{}", asset_id),
                            serde_json::value::Value::Array(nft_array),
                        )
                    })
                    .collect();

                (
                    format!("{}", principal),
                    serde_json::value::Value::Object(nft_json),
                )
            })
            .collect();

        json!({
            "stx": stx,
            "burns": burns,
            "tokens": tokens,
            "assets": assets
        })
    }
}

#[derive(Debug, Clone)]
pub struct EventBatch {
    pub events: Vec<StacksTransactionEvent>,
}

/** GlobalContext represents the outermost context for a single transaction's
     execution. It tracks an asset changes that occurred during the
     processing of the transaction, whether or not the current context is read_only,
     and is responsible for committing/rolling-back transactions as they error or
     abort.
*/
pub struct GlobalContext<'a> {
    asset_maps: Vec<AssetMap>,
    pub event_batches: Vec<EventBatch>,
    pub database: ClarityDatabase<'a>,
    read_only: Vec<bool>,
    pub cost_track: LimitedCostTracker,
    pub mainnet: bool,
    pub coverage_reporting: Option<CoverageReporter>,
    /// This is the epoch of the the block that this transaction is executing within.
    epoch_id: StacksEpochId,
    /// This is the chain ID of the transaction
    pub chain_id: u32,
}

#[derive(Serialize, Deserialize, Clone)]
pub struct ContractContext {
    pub contract_identifier: QualifiedContractIdentifier,
    pub variables: HashMap<ClarityName, Value>,
    pub functions: HashMap<ClarityName, DefinedFunction>,
    pub defined_traits: HashMap<ClarityName, BTreeMap<ClarityName, FunctionSignature>>,
    pub implemented_traits: HashSet<TraitIdentifier>,
    // tracks the names of NFTs, FTs, Maps, and Data Vars.
    //  used for ensuring that they never are defined twice.
    pub persisted_names: HashSet<ClarityName>,
    // track metadata for contract defined storage
    pub meta_data_map: HashMap<ClarityName, DataMapMetadata>,
    pub meta_data_var: HashMap<ClarityName, DataVariableMetadata>,
    pub meta_nft: HashMap<ClarityName, NonFungibleTokenMetadata>,
    pub meta_ft: HashMap<ClarityName, FungibleTokenMetadata>,
    pub data_size: u64,
    /// track the clarity version of the contract
    clarity_version: ClarityVersion,
}

pub struct LocalContext<'a> {
    pub function_context: Option<&'a LocalContext<'a>>,
    pub parent: Option<&'a LocalContext<'a>>,
    pub variables: HashMap<ClarityName, Value>,
    pub callable_contracts: HashMap<ClarityName, (QualifiedContractIdentifier, TraitIdentifier)>,
    depth: u16,
}

pub struct CallStack {
    stack: Vec<FunctionIdentifier>,
    set: HashSet<FunctionIdentifier>,
    apply_depth: usize,
}

pub type StackTrace = Vec<FunctionIdentifier>;

pub const TRANSIENT_CONTRACT_NAME: &str = "__transient";

impl AssetMap {
    pub fn new() -> AssetMap {
        AssetMap {
            stx_map: HashMap::new(),
            burn_map: HashMap::new(),
            token_map: HashMap::new(),
            asset_map: HashMap::new(),
        }
    }

    // This will get the next amount for a (principal, stx) entry in the stx table.
    fn get_next_stx_amount(&self, principal: &PrincipalData, amount: u128) -> Result<u128> {
        let current_amount = self.stx_map.get(principal).unwrap_or(&0);
        current_amount
            .checked_add(amount)
            .ok_or(RuntimeErrorType::ArithmeticOverflow.into())
    }

    // This will get the next amount for a (principal, stx) entry in the burn table.
    fn get_next_stx_burn_amount(&self, principal: &PrincipalData, amount: u128) -> Result<u128> {
        let current_amount = self.burn_map.get(principal).unwrap_or(&0);
        current_amount
            .checked_add(amount)
            .ok_or(RuntimeErrorType::ArithmeticOverflow.into())
    }

    // This will get the next amount for a (principal, asset) entry in the asset table.
    fn get_next_amount(
        &self,
        principal: &PrincipalData,
        asset: &AssetIdentifier,
        amount: u128,
    ) -> Result<u128> {
        let current_amount = match self.token_map.get(principal) {
            Some(principal_map) => *principal_map.get(&asset).unwrap_or(&0),
            None => 0,
        };

        current_amount
            .checked_add(amount)
            .ok_or(RuntimeErrorType::ArithmeticOverflow.into())
    }

    pub fn add_stx_transfer(&mut self, principal: &PrincipalData, amount: u128) -> Result<()> {
        let next_amount = self.get_next_stx_amount(principal, amount)?;
        self.stx_map.insert(principal.clone(), next_amount);

        Ok(())
    }

    pub fn add_stx_burn(&mut self, principal: &PrincipalData, amount: u128) -> Result<()> {
        let next_amount = self.get_next_stx_burn_amount(principal, amount)?;
        self.burn_map.insert(principal.clone(), next_amount);

        Ok(())
    }

    pub fn add_asset_transfer(
        &mut self,
        principal: &PrincipalData,
        asset: AssetIdentifier,
        transfered: Value,
    ) {
        if !self.asset_map.contains_key(principal) {
            self.asset_map.insert(principal.clone(), HashMap::new());
        }

        let principal_map = self.asset_map.get_mut(principal).unwrap(); // should always exist, because of checked insert above.

        if principal_map.contains_key(&asset) {
            principal_map.get_mut(&asset).unwrap().push(transfered);
        } else {
            principal_map.insert(asset, vec![transfered]);
        }
    }

    pub fn add_token_transfer(
        &mut self,
        principal: &PrincipalData,
        asset: AssetIdentifier,
        amount: u128,
    ) -> Result<()> {
        let next_amount = self.get_next_amount(principal, &asset, amount)?;

        if !self.token_map.contains_key(principal) {
            self.token_map.insert(principal.clone(), HashMap::new());
        }

        let principal_map = self.token_map.get_mut(principal).unwrap(); // should always exist, because of checked insert above.

        principal_map.insert(asset, next_amount);

        Ok(())
    }

    // This will add any asset transfer data from other to self,
    //   aborting _all_ changes in the event of an error, leaving self unchanged
    pub fn commit_other(&mut self, mut other: AssetMap) -> Result<()> {
        let mut to_add = Vec::new();
        let mut stx_to_add = Vec::new();
        let mut stx_burn_to_add = Vec::new();

        for (principal, mut principal_map) in other.token_map.drain() {
            for (asset, amount) in principal_map.drain() {
                let next_amount = self.get_next_amount(&principal, &asset, amount)?;
                to_add.push((principal.clone(), asset, next_amount));
            }
        }

        for (principal, stx_amount) in other.stx_map.drain() {
            let next_amount = self.get_next_stx_amount(&principal, stx_amount)?;
            stx_to_add.push((principal.clone(), next_amount));
        }

        for (principal, stx_burn_amount) in other.burn_map.drain() {
            let next_amount = self.get_next_stx_burn_amount(&principal, stx_burn_amount)?;
            stx_burn_to_add.push((principal.clone(), next_amount));
        }

        // After this point, this function will not fail.
        for (principal, mut principal_map) in other.asset_map.drain() {
            for (asset, mut transfers) in principal_map.drain() {
                if !self.asset_map.contains_key(&principal) {
                    self.asset_map.insert(principal.clone(), HashMap::new());
                }

                let landing_map = self.asset_map.get_mut(&principal).unwrap(); // should always exist, because of checked insert above.
                if landing_map.contains_key(&asset) {
                    let landing_vec = landing_map.get_mut(&asset).unwrap();
                    landing_vec.append(&mut transfers);
                } else {
                    landing_map.insert(asset, transfers);
                }
            }
        }

        for (principal, stx_amount) in stx_to_add.drain(..) {
            self.stx_map.insert(principal, stx_amount);
        }

        for (principal, stx_burn_amount) in stx_burn_to_add.drain(..) {
            self.burn_map.insert(principal, stx_burn_amount);
        }

        for (principal, asset, amount) in to_add.drain(..) {
            if !self.token_map.contains_key(&principal) {
                self.token_map.insert(principal.clone(), HashMap::new());
            }

            let principal_map = self.token_map.get_mut(&principal).unwrap(); // should always exist, because of checked insert above.
            principal_map.insert(asset, amount);
        }

        Ok(())
    }

    pub fn to_table(mut self) -> HashMap<PrincipalData, HashMap<AssetIdentifier, AssetMapEntry>> {
        let mut map = HashMap::new();
        for (principal, mut principal_map) in self.token_map.drain() {
            let mut output_map = HashMap::new();
            for (asset, amount) in principal_map.drain() {
                output_map.insert(asset, AssetMapEntry::Token(amount));
            }
            map.insert(principal, output_map);
        }

        for (principal, stx_amount) in self.stx_map.drain() {
            let output_map = if map.contains_key(&principal) {
                map.get_mut(&principal).unwrap()
            } else {
                map.insert(principal.clone(), HashMap::new());
                map.get_mut(&principal).unwrap()
            };
            output_map.insert(
                AssetIdentifier::STX(),
                AssetMapEntry::STX(stx_amount as u128),
            );
        }

        for (principal, stx_burned_amount) in self.burn_map.drain() {
            let output_map = if map.contains_key(&principal) {
                map.get_mut(&principal).unwrap()
            } else {
                map.insert(principal.clone(), HashMap::new());
                map.get_mut(&principal).unwrap()
            };
            output_map.insert(
                AssetIdentifier::STX_burned(),
                AssetMapEntry::Burn(stx_burned_amount as u128),
            );
        }

        for (principal, mut principal_map) in self.asset_map.drain() {
            let output_map = if map.contains_key(&principal) {
                map.get_mut(&principal).unwrap()
            } else {
                map.insert(principal.clone(), HashMap::new());
                map.get_mut(&principal).unwrap()
            };

            for (asset, transfers) in principal_map.drain() {
                output_map.insert(asset, AssetMapEntry::Asset(transfers));
            }
        }

        return map;
    }

    pub fn get_stx(&self, principal: &PrincipalData) -> Option<u128> {
        match self.stx_map.get(principal) {
            Some(value) => Some(*value),
            None => None,
        }
    }

    pub fn get_stx_burned(&self, principal: &PrincipalData) -> Option<u128> {
        match self.burn_map.get(principal) {
            Some(value) => Some(*value),
            None => None,
        }
    }

    pub fn get_stx_burned_total(&self) -> u128 {
        let mut total: u128 = 0;
        for principal in self.burn_map.keys() {
            total = total
                .checked_add(*self.burn_map.get(principal).unwrap_or(&0u128))
                .expect("BURN OVERFLOW");
        }
        total
    }

    pub fn get_fungible_tokens(
        &self,
        principal: &PrincipalData,
        asset_identifier: &AssetIdentifier,
    ) -> Option<u128> {
        match self.token_map.get(principal) {
            Some(ref assets) => match assets.get(asset_identifier) {
                Some(value) => Some(*value),
                None => None,
            },
            None => None,
        }
    }

    pub fn get_nonfungible_tokens(
        &self,
        principal: &PrincipalData,
        asset_identifier: &AssetIdentifier,
    ) -> Option<&Vec<Value>> {
        match self.asset_map.get(principal) {
            Some(ref assets) => match assets.get(asset_identifier) {
                Some(values) => Some(values),
                None => None,
            },
            None => None,
        }
    }
}

impl fmt::Display for AssetMap {
    fn fmt(&self, f: &mut fmt::Formatter) -> fmt::Result {
        write!(f, "[")?;
        for (principal, principal_map) in self.token_map.iter() {
            for (asset, amount) in principal_map.iter() {
                write!(f, "{} spent {} {}\n", principal, amount, asset)?;
            }
        }
        for (principal, principal_map) in self.asset_map.iter() {
            for (asset, transfer) in principal_map.iter() {
                write!(f, "{} transfered [", principal)?;
                for t in transfer {
                    write!(f, "{}, ", t)?;
                }
                write!(f, "] {}\n", asset)?;
            }
        }
        for (principal, stx_amount) in self.stx_map.iter() {
            write!(f, "{} spent {} microSTX\n", principal, stx_amount)?;
        }
        for (principal, stx_burn_amount) in self.burn_map.iter() {
            write!(f, "{} burned {} microSTX\n", principal, stx_burn_amount)?;
        }
        write!(f, "]")
    }
}

impl EventBatch {
    pub fn new() -> EventBatch {
        EventBatch { events: vec![] }
    }
}

impl<'a> OwnedEnvironment<'a> {
    #[cfg(any(test, feature = "testing"))]
    pub fn new(database: ClarityDatabase<'a>) -> OwnedEnvironment<'a> {
        OwnedEnvironment {
            context: GlobalContext::new(
                false,
<<<<<<< HEAD
                database,
                LimitedCostTracker::new_free(),
                StacksEpochId::Epoch2_05,
=======
                CHAIN_ID_TESTNET,
                database,
                LimitedCostTracker::new_free(),
                epoch,
>>>>>>> 9407d62e
            ),
            default_contract: ContractContext::new(
                QualifiedContractIdentifier::transient(),
                ClarityVersion::Clarity1,
            ),
            call_stack: CallStack::new(),
        }
    }

    #[cfg(any(test, feature = "testing"))]
    pub fn new_toplevel(mut database: ClarityDatabase<'a>) -> OwnedEnvironment<'a> {
        database.begin();
        let epoch = database.get_clarity_epoch_version();
        let version = ClarityVersion::default_for_epoch(epoch);
        database.roll_back();

        debug!(
            "Begin OwnedEnvironment(epoch = {}, version = {})",
            &epoch, &version
        );
        OwnedEnvironment {
            context: GlobalContext::new(false, database, LimitedCostTracker::new_free(), epoch),
            default_contract: ContractContext::new(
                QualifiedContractIdentifier::transient(),
                version,
            ),
            call_stack: CallStack::new(),
        }
    }

    #[cfg(any(test, feature = "testing"))]
    pub fn new_max_limit(
        mut database: ClarityDatabase<'a>,
        epoch: StacksEpochId,
        use_mainnet: bool,
    ) -> OwnedEnvironment<'a> {
<<<<<<< HEAD
        let version = ClarityVersion::default_for_epoch(epoch);
=======
        use crate::vm::tests::test_only_mainnet_to_chain_id;

>>>>>>> 9407d62e
        let cost_track = LimitedCostTracker::new_max_limit(&mut database, epoch, use_mainnet)
            .expect("FAIL: problem instantiating cost tracking");
        let chain_id = test_only_mainnet_to_chain_id(use_mainnet);

        OwnedEnvironment {
            context: GlobalContext::new(use_mainnet, chain_id, database, cost_track, epoch),
            default_contract: ContractContext::new(
                QualifiedContractIdentifier::transient(),
                version,
            ),
            call_stack: CallStack::new(),
        }
    }

    pub fn set_coverage_reporter(&mut self, reporter: CoverageReporter) {
        self.context.coverage_reporting = Some(reporter)
    }

    pub fn take_coverage_reporter(&mut self) -> Option<CoverageReporter> {
        self.context.coverage_reporting.take()
    }

    pub fn new_free(
        mainnet: bool,
        chain_id: u32,
        database: ClarityDatabase<'a>,
        epoch_id: StacksEpochId,
    ) -> OwnedEnvironment<'a> {
        let version = ClarityVersion::default_for_epoch(epoch_id);
        OwnedEnvironment {
            context: GlobalContext::new(
                mainnet,
                chain_id,
                database,
                LimitedCostTracker::new_free(),
                epoch_id,
            ),
            default_contract: ContractContext::new(
                QualifiedContractIdentifier::transient(),
                version,
            ),
            call_stack: CallStack::new(),
        }
    }

    pub fn new_cost_limited(
        mainnet: bool,
        chain_id: u32,
        database: ClarityDatabase<'a>,
        cost_tracker: LimitedCostTracker,
        epoch_id: StacksEpochId,
    ) -> OwnedEnvironment<'a> {
        let version = ClarityVersion::default_for_epoch(epoch_id);
        OwnedEnvironment {
            context: GlobalContext::new(mainnet, chain_id, database, cost_tracker, epoch_id),
            default_contract: ContractContext::new(
                QualifiedContractIdentifier::transient(),
                version,
            ),
            call_stack: CallStack::new(),
        }
    }

    pub fn get_exec_environment<'b>(
        &'b mut self,
        sender: Option<PrincipalData>,
        sponsor: Option<PrincipalData>,
    ) -> Environment<'b, 'a> {
        Environment::new(
            &mut self.context,
            &self.default_contract,
            &mut self.call_stack,
            sender.clone(),
            sender,
            sponsor,
        )
    }

    pub fn execute_in_env<F, A, E>(
        &mut self,
        sender: PrincipalData,
        sponsor: Option<PrincipalData>,
        f: F,
    ) -> std::result::Result<(A, AssetMap, Vec<StacksTransactionEvent>), E>
    where
        E: From<crate::vm::errors::Error>,
        F: FnOnce(&mut Environment) -> std::result::Result<A, E>,
    {
        assert!(self.context.is_top_level());
        self.begin();

        let result = {
            let mut exec_env = self.get_exec_environment(Some(sender), sponsor);
            f(&mut exec_env)
        };

        match result {
            Ok(return_value) => {
                let (asset_map, event_batch) = self.commit()?;
                Ok((return_value, asset_map, event_batch.events))
            }
            Err(e) => {
                self.context.roll_back();
                Err(e)
            }
        }
    }

    pub fn initialize_contract(
        &mut self,
        contract_identifier: QualifiedContractIdentifier,
        contract_content: &str,
        sponsor: Option<PrincipalData>,
    ) -> Result<((), AssetMap, Vec<StacksTransactionEvent>)> {
        self.execute_in_env(
            contract_identifier.issuer.clone().into(),
            sponsor.clone(),
            |exec_env| exec_env.initialize_contract(contract_identifier, contract_content),
        )
    }

    pub fn initialize_contract_from_ast(
        &mut self,
        contract_identifier: QualifiedContractIdentifier,
        contract_content: &ContractAST,
        contract_string: &str,
        sponsor: Option<PrincipalData>,
    ) -> Result<((), AssetMap, Vec<StacksTransactionEvent>)> {
        self.execute_in_env(
            contract_identifier.issuer.clone().into(),
            sponsor.clone(),
            |exec_env| {
                exec_env.initialize_contract_from_ast(
                    contract_identifier,
                    contract_content,
                    contract_string,
                )
            },
        )
    }

    pub fn execute_transaction(
        &mut self,
        sender: PrincipalData,
        sponsor: Option<PrincipalData>,
        contract_identifier: QualifiedContractIdentifier,
        tx_name: &str,
        args: &[SymbolicExpression],
    ) -> Result<(Value, AssetMap, Vec<StacksTransactionEvent>)> {
        self.execute_in_env(sender, sponsor, |exec_env| {
            exec_env.execute_contract(&contract_identifier, tx_name, args, false)
        })
    }

    pub fn stx_transfer(
        &mut self,
        from: &PrincipalData,
        to: &PrincipalData,
        amount: u128,
        memo: &BuffData,
    ) -> Result<(Value, AssetMap, Vec<StacksTransactionEvent>)> {
        self.execute_in_env(from.clone(), None, |exec_env| {
            exec_env.stx_transfer(from, to, amount, memo)
        })
    }

    #[cfg(any(test, feature = "testing"))]
    pub fn stx_faucet(&mut self, recipient: &PrincipalData, amount: u128) {
        self.execute_in_env::<_, _, crate::vm::errors::Error>(recipient.clone(), None, |env| {
            let mut snapshot = env
                .global_context
                .database
                .get_stx_balance_snapshot(&recipient);

            snapshot.credit(amount);
            snapshot.save();

            env.global_context
                .database
                .increment_ustx_liquid_supply(amount)
                .unwrap();

            let res: std::result::Result<(), crate::vm::errors::Error> = Ok(());
            res
        })
        .unwrap();
    }

    #[cfg(any(test, feature = "testing"))]
    pub fn eval_raw(
        &mut self,
        program: &str,
    ) -> Result<(Value, AssetMap, Vec<StacksTransactionEvent>)> {
        self.execute_in_env(
            QualifiedContractIdentifier::transient().issuer.into(),
            None,
            |exec_env| exec_env.eval_raw(program),
        )
    }

    pub fn eval_read_only(
        &mut self,
        contract: &QualifiedContractIdentifier,
        program: &str,
    ) -> Result<(Value, AssetMap, Vec<StacksTransactionEvent>)> {
        self.execute_in_env(
            QualifiedContractIdentifier::transient().issuer.into(),
            None,
            |exec_env| exec_env.eval_read_only(contract, program),
        )
    }

    pub fn begin(&mut self) {
        self.context.begin();
    }

    pub fn commit(&mut self) -> Result<(AssetMap, EventBatch)> {
        let (asset_map, event_batch) = self.context.commit()?;
        let asset_map = asset_map.ok_or(InterpreterError::FailedToConstructAssetTable)?;
        let event_batch = event_batch.ok_or(InterpreterError::FailedToConstructEventBatch)?;

        Ok((asset_map, event_batch))
    }

    pub fn get_cost_total(&self) -> ExecutionCost {
        self.context.cost_track.get_total()
    }

    /// Destroys this environment, returning ownership of its database reference.
    ///  If the context wasn't top-level (i.e., it had uncommitted data), return None,
    ///   because the database is not guaranteed to be in a sane state.
    pub fn destruct(self) -> Option<(ClarityDatabase<'a>, LimitedCostTracker)> {
        self.context.destruct()
    }
}

impl CostTracker for Environment<'_, '_> {
    fn compute_cost(
        &mut self,
        cost_function: ClarityCostFunction,
        input: &[u64],
    ) -> std::result::Result<ExecutionCost, CostErrors> {
        self.global_context
            .cost_track
            .compute_cost(cost_function, input)
    }
    fn add_cost(&mut self, cost: ExecutionCost) -> std::result::Result<(), CostErrors> {
        self.global_context.cost_track.add_cost(cost)
    }
    fn add_memory(&mut self, memory: u64) -> std::result::Result<(), CostErrors> {
        self.global_context.cost_track.add_memory(memory)
    }
    fn drop_memory(&mut self, memory: u64) {
        self.global_context.cost_track.drop_memory(memory)
    }
    fn reset_memory(&mut self) {
        self.global_context.cost_track.reset_memory()
    }
    fn short_circuit_contract_call(
        &mut self,
        contract: &QualifiedContractIdentifier,
        function: &ClarityName,
        input: &[u64],
    ) -> std::result::Result<bool, CostErrors> {
        self.global_context
            .cost_track
            .short_circuit_contract_call(contract, function, input)
    }
}

impl CostTracker for GlobalContext<'_> {
    fn compute_cost(
        &mut self,
        cost_function: ClarityCostFunction,
        input: &[u64],
    ) -> std::result::Result<ExecutionCost, CostErrors> {
        self.cost_track.compute_cost(cost_function, input)
    }

    fn add_cost(&mut self, cost: ExecutionCost) -> std::result::Result<(), CostErrors> {
        self.cost_track.add_cost(cost)
    }
    fn add_memory(&mut self, memory: u64) -> std::result::Result<(), CostErrors> {
        self.cost_track.add_memory(memory)
    }
    fn drop_memory(&mut self, memory: u64) {
        self.cost_track.drop_memory(memory)
    }
    fn reset_memory(&mut self) {
        self.cost_track.reset_memory()
    }
    fn short_circuit_contract_call(
        &mut self,
        contract: &QualifiedContractIdentifier,
        function: &ClarityName,
        input: &[u64],
    ) -> std::result::Result<bool, CostErrors> {
        self.cost_track
            .short_circuit_contract_call(contract, function, input)
    }
}

impl<'a, 'b> Environment<'a, 'b> {
    /// Returns an Environment value & checks the types of the contract sender, caller, and sponsor
    ///
    /// # Panics
    /// Panics if the Value types for sender (Principal), caller (Principal), or sponsor
    /// (Optional Principal) are incorrect.
    pub fn new(
        global_context: &'a mut GlobalContext<'b>,
        contract_context: &'a ContractContext,
        call_stack: &'a mut CallStack,
        sender: Option<PrincipalData>,
        caller: Option<PrincipalData>,
        sponsor: Option<PrincipalData>,
    ) -> Environment<'a, 'b> {
        Environment {
            global_context,
            contract_context,
            call_stack,
            sender,
            caller,
            sponsor,
        }
    }

    /// Leaving sponsor value as is for this new context (as opposed to setting it to None)
    pub fn nest_as_principal<'c>(&'c mut self, sender: PrincipalData) -> Environment<'c, 'b> {
        Environment::new(
            self.global_context,
            self.contract_context,
            self.call_stack,
            Some(sender.clone()),
            Some(sender),
            self.sponsor.clone(),
        )
    }

    pub fn nest_with_caller<'c>(&'c mut self, caller: PrincipalData) -> Environment<'c, 'b> {
        Environment::new(
            self.global_context,
            self.contract_context,
            self.call_stack,
            self.sender.clone(),
            Some(caller),
            self.sponsor.clone(),
        )
    }

    pub fn eval_read_only(
        &mut self,
        contract_identifier: &QualifiedContractIdentifier,
        program: &str,
    ) -> Result<Value> {
        let clarity_version = self.contract_context.clarity_version.clone();

        let parsed =
            ast::build_ast(contract_identifier, program, self, clarity_version)?.expressions;

        if parsed.len() < 1 {
            return Err(RuntimeErrorType::ParseError(
                "Expected a program of at least length 1".to_string(),
            )
            .into());
        }

        self.global_context.begin();

        let contract = self
            .global_context
            .database
            .get_contract(contract_identifier)?;

        let result = {
            let mut nested_env = Environment::new(
                &mut self.global_context,
                &contract.contract_context,
                self.call_stack,
                self.sender.clone(),
                self.caller.clone(),
                self.sponsor.clone(),
            );
            let local_context = LocalContext::new();
            eval(&parsed[0], &mut nested_env, &local_context)
        };

        self.global_context.roll_back();

        result
    }

    pub fn eval_raw(&mut self, program: &str) -> Result<Value> {
        let contract_id = QualifiedContractIdentifier::transient();
        let clarity_version = self.contract_context.clarity_version.clone();

        let parsed = ast::build_ast(&contract_id, program, self, clarity_version)?.expressions;
        if parsed.len() < 1 {
            return Err(RuntimeErrorType::ParseError(
                "Expected a program of at least length 1".to_string(),
            )
            .into());
        }
        let local_context = LocalContext::new();
        let result = { eval(&parsed[0], self, &local_context) };
        result
    }

    /// Used only for contract-call! cost short-circuiting. Once the short-circuited cost
    ///  has been evaluated and assessed, the contract-call! itself is executed "for free".
    pub fn run_free<F, A>(&mut self, to_run: F) -> A
    where
        F: FnOnce(&mut Environment) -> A,
    {
        let original_tracker = replace(
            &mut self.global_context.cost_track,
            LimitedCostTracker::new_free(),
        );
        // note: it is important that this method not return until original_tracker has been
        //  restored. DO NOT use the try syntax (?).
        let result = to_run(self);
        self.global_context.cost_track = original_tracker;
        result
    }

    /// This is the epoch of the the block that this transaction is executing within.
    /// Note: in the current plans for 2.1, there is also a contract-specific **Clarity version**
    ///  which governs which native functions are available / defined. That is separate from this
    ///  epoch identifier, and most Clarity VM changes should consult that value instead. This
    ///  epoch identifier is used for determining how cost functions should be applied.
    pub fn epoch(&self) -> &StacksEpochId {
        &self.global_context.epoch_id
    }

    pub fn execute_contract(
        &mut self,
        contract_identifier: &QualifiedContractIdentifier,
        tx_name: &str,
        args: &[SymbolicExpression],
        read_only: bool,
    ) -> Result<Value> {
        let contract_size = self
            .global_context
            .database
            .get_contract_size(contract_identifier)?;
        runtime_cost(ClarityCostFunction::LoadContract, self, contract_size)?;

        self.global_context.add_memory(contract_size)?;

        finally_drop_memory!(self.global_context, contract_size; {
            let contract = self.global_context.database.get_contract(contract_identifier)?;

            let func = contract.contract_context.lookup_function(tx_name)
                .ok_or_else(|| { CheckErrors::UndefinedFunction(tx_name.to_string()) })?;
            if !func.is_public() {
                return Err(CheckErrors::NoSuchPublicFunction(contract_identifier.to_string(), tx_name.to_string()).into());
            } else if read_only && !func.is_read_only() {
                return Err(CheckErrors::PublicFunctionNotReadOnly(contract_identifier.to_string(), tx_name.to_string()).into());
            }

            let args: Result<Vec<Value>> = args.iter()
                .map(|arg| {
                    let value = arg.match_atom_value()
                        .ok_or_else(|| InterpreterError::InterpreterError(format!("Passed non-value expression to exec_tx on {}!",
                                                                                  tx_name)))?;
                    Ok(value.clone())
                })
                .collect();

            let args = args?;

            let func_identifier = func.get_identifier();
            if self.call_stack.contains(&func_identifier) {
                return Err(CheckErrors::CircularReference(vec![func_identifier.to_string()]).into())
            }
            self.call_stack.insert(&func_identifier, true);
            let res = self.execute_function_as_transaction(&func, &args, Some(&contract.contract_context));
            self.call_stack.remove(&func_identifier, true)?;

            match res {
                Ok(value) => {
                    if let Some(handler) = self.global_context.database.get_cc_special_cases_handler() {
                        handler(&mut self.global_context, self.sender.as_ref(), self.sponsor.as_ref(), contract_identifier, tx_name, &value)?;
                    }
                    Ok(value)
                },
                Err(e) => Err(e)
            }
        })
    }

    pub fn execute_function_as_transaction(
        &mut self,
        function: &DefinedFunction,
        args: &[Value],
        next_contract_context: Option<&ContractContext>,
    ) -> Result<Value> {
        let make_read_only = function.is_read_only();

        if make_read_only {
            self.global_context.begin_read_only();
        } else {
            self.global_context.begin();
        }

        let next_contract_context = next_contract_context.unwrap_or(self.contract_context);

        let result = {
            let mut nested_env = Environment::new(
                &mut self.global_context,
                next_contract_context,
                self.call_stack,
                self.sender.clone(),
                self.caller.clone(),
                self.sponsor.clone(),
            );

            function.execute_apply(args, &mut nested_env)
        };

        if make_read_only {
            self.global_context.roll_back();
            result
        } else {
            self.global_context.handle_tx_result(result)
        }
    }

    pub fn evaluate_at_block(
        &mut self,
        bhh: StacksBlockId,
        closure: &SymbolicExpression,
        local: &LocalContext,
    ) -> Result<Value> {
        self.global_context.begin_read_only();

        let result = self
            .global_context
            .database
            .set_block_hash(bhh, false)
            .and_then(|prior_bhh| {
                let result = eval(closure, self, local);
                self.global_context
                    .database
                    .set_block_hash(prior_bhh, true)
                    .expect(
                    "ERROR: Failed to restore prior active block after time-shifted evaluation.",
                );
                result
            });

        self.global_context.roll_back();

        result
    }

    pub fn initialize_contract(
        &mut self,
        contract_identifier: QualifiedContractIdentifier,
        contract_content: &str,
    ) -> Result<()> {
        let clarity_version = self.contract_context.clarity_version.clone();

        let contract_ast = ast::build_ast(
            &contract_identifier,
            contract_content,
            self,
            clarity_version,
        )?;
        self.initialize_contract_from_ast(contract_identifier, &contract_ast, &contract_content)
    }

    pub fn initialize_contract_from_ast(
        &mut self,
        contract_identifier: QualifiedContractIdentifier,
        contract_content: &ContractAST,
        contract_string: &str,
    ) -> Result<()> {
        self.global_context.begin();

        // wrap in a closure so that `?` can be caught and the global_context can roll_back()
        //  before returning.
        let result = (|| {
            runtime_cost(
                ClarityCostFunction::ContractStorage,
                self,
                contract_string.len(),
            )?;

            if self
                .global_context
                .database
                .has_contract(&contract_identifier)
            {
                return Err(
                    CheckErrors::ContractAlreadyExists(contract_identifier.to_string()).into(),
                );
            }

            // first, store the contract _content hash_ in the data store.
            //    this is necessary before creating and accessing metadata fields in the data store,
            //      --or-- storing any analysis metadata in the data store.
            self.global_context
                .database
                .insert_contract_hash(&contract_identifier, contract_string)?;
            let memory_use = contract_string.len() as u64;
            self.add_memory(memory_use)?;

            let version = ClarityVersion::default_for_epoch(
                self.global_context.database.get_clarity_epoch_version(),
            );

            let result = Contract::initialize_from_ast(
                contract_identifier.clone(),
                contract_content,
                self.sponsor.clone(),
                &mut self.global_context,
                version,
            );
            self.drop_memory(memory_use);
            result
        })();

        match result {
            Ok(contract) => {
                let data_size = contract.contract_context.data_size;
                self.global_context
                    .database
                    .insert_contract(&contract_identifier, contract);
                self.global_context
                    .database
                    .set_contract_data_size(&contract_identifier, data_size)?;

                self.global_context.commit()?;
                Ok(())
            }
            Err(e) => {
                self.global_context.roll_back();
                Err(e)
            }
        }
    }

    /// Top-level STX-transfer, invoked by TokenTransfer transactions.
    /// Only commits if the inner stx_transfer_consolidated() returns an (ok true) value.
    /// Rolls back if it returns an (err ..) value, or if the method itself fails for some reason
    /// (miners should never build blocks that spend non-existent STX in a top-level token-transfer)
    pub fn stx_transfer(
        &mut self,
        from: &PrincipalData,
        to: &PrincipalData,
        amount: u128,
        memo: &BuffData,
    ) -> Result<Value> {
        self.global_context.begin();
        let result = stx_transfer_consolidated(self, from, to, amount, memo);
        match result {
            Ok(value) => match value.clone().expect_result() {
                Ok(_) => {
                    self.global_context.commit()?;
                    Ok(value)
                }
                Err(_) => {
                    self.global_context.roll_back();
                    Err(InterpreterError::InsufficientBalance.into())
                }
            },
            Err(e) => {
                self.global_context.roll_back();
                Err(e)
            }
        }
    }

    pub fn run_as_transaction<F, O, E>(&mut self, f: F) -> std::result::Result<O, E>
    where
        F: FnOnce(&mut Self) -> std::result::Result<O, E>,
        E: From<crate::vm::errors::Error>,
    {
        self.global_context.begin();
        let result = f(self);
        match result {
            Ok(ret) => {
                self.global_context.commit()?;
                Ok(ret)
            }
            Err(e) => {
                self.global_context.roll_back();
                Err(e)
            }
        }
    }

    pub fn register_print_event(&mut self, value: Value) -> Result<()> {
        let print_event = SmartContractEventData {
            key: (
                self.contract_context.contract_identifier.clone(),
                "print".to_string(),
            ),
            value,
        };

        if let Some(batch) = self.global_context.event_batches.last_mut() {
            batch
                .events
                .push(StacksTransactionEvent::SmartContractEvent(print_event));
        }
        Ok(())
    }

    pub fn register_stx_transfer_event(
        &mut self,
        sender: PrincipalData,
        recipient: PrincipalData,
        amount: u128,
        memo: BuffData,
    ) -> Result<()> {
        let event_data = STXTransferEventData {
            sender,
            recipient,
            amount,
            memo,
        };

        if let Some(batch) = self.global_context.event_batches.last_mut() {
            batch.events.push(StacksTransactionEvent::STXEvent(
                STXEventType::STXTransferEvent(event_data),
            ));
        }
        Ok(())
    }

    pub fn register_stx_burn_event(&mut self, sender: PrincipalData, amount: u128) -> Result<()> {
        let event_data = STXBurnEventData { sender, amount };

        if let Some(batch) = self.global_context.event_batches.last_mut() {
            batch.events.push(StacksTransactionEvent::STXEvent(
                STXEventType::STXBurnEvent(event_data),
            ));
        }
        Ok(())
    }

    pub fn register_nft_transfer_event(
        &mut self,
        sender: PrincipalData,
        recipient: PrincipalData,
        value: Value,
        asset_identifier: AssetIdentifier,
    ) -> Result<()> {
        let event_data = NFTTransferEventData {
            sender,
            recipient,
            asset_identifier,
            value,
        };

        if let Some(batch) = self.global_context.event_batches.last_mut() {
            batch.events.push(StacksTransactionEvent::NFTEvent(
                NFTEventType::NFTTransferEvent(event_data),
            ));
        }
        Ok(())
    }

    pub fn register_nft_mint_event(
        &mut self,
        recipient: PrincipalData,
        value: Value,
        asset_identifier: AssetIdentifier,
    ) -> Result<()> {
        let event_data = NFTMintEventData {
            recipient,
            asset_identifier,
            value,
        };

        if let Some(batch) = self.global_context.event_batches.last_mut() {
            batch.events.push(StacksTransactionEvent::NFTEvent(
                NFTEventType::NFTMintEvent(event_data),
            ));
        }
        Ok(())
    }

    pub fn register_nft_burn_event(
        &mut self,
        sender: PrincipalData,
        value: Value,
        asset_identifier: AssetIdentifier,
    ) -> Result<()> {
        let event_data = NFTBurnEventData {
            sender,
            asset_identifier,
            value,
        };

        if let Some(batch) = self.global_context.event_batches.last_mut() {
            batch.events.push(StacksTransactionEvent::NFTEvent(
                NFTEventType::NFTBurnEvent(event_data),
            ));
        }
        Ok(())
    }

    pub fn register_ft_transfer_event(
        &mut self,
        sender: PrincipalData,
        recipient: PrincipalData,
        amount: u128,
        asset_identifier: AssetIdentifier,
    ) -> Result<()> {
        let event_data = FTTransferEventData {
            sender,
            recipient,
            asset_identifier,
            amount,
        };

        if let Some(batch) = self.global_context.event_batches.last_mut() {
            batch.events.push(StacksTransactionEvent::FTEvent(
                FTEventType::FTTransferEvent(event_data),
            ));
        }
        Ok(())
    }

    pub fn register_ft_mint_event(
        &mut self,
        recipient: PrincipalData,
        amount: u128,
        asset_identifier: AssetIdentifier,
    ) -> Result<()> {
        let event_data = FTMintEventData {
            recipient,
            asset_identifier,
            amount,
        };

        if let Some(batch) = self.global_context.event_batches.last_mut() {
            batch
                .events
                .push(StacksTransactionEvent::FTEvent(FTEventType::FTMintEvent(
                    event_data,
                )));
        }
        Ok(())
    }

    pub fn register_ft_burn_event(
        &mut self,
        sender: PrincipalData,
        amount: u128,
        asset_identifier: AssetIdentifier,
    ) -> Result<()> {
        let event_data = FTBurnEventData {
            sender,
            asset_identifier,
            amount,
        };

        if let Some(batch) = self.global_context.event_batches.last_mut() {
            batch
                .events
                .push(StacksTransactionEvent::FTEvent(FTEventType::FTBurnEvent(
                    event_data,
                )));
        }
        Ok(())
    }
}

impl<'a> GlobalContext<'a> {
    // Instantiate a new Global Context
    pub fn new(
        mainnet: bool,
        chain_id: u32,
        database: ClarityDatabase,
        cost_track: LimitedCostTracker,
        epoch_id: StacksEpochId,
    ) -> GlobalContext {
        GlobalContext {
            database,
            cost_track,
            read_only: Vec::new(),
            asset_maps: Vec::new(),
            event_batches: Vec::new(),
            mainnet,
            epoch_id,
            chain_id,
            coverage_reporting: None,
        }
    }

    pub fn is_top_level(&self) -> bool {
        self.asset_maps.len() == 0
    }

    fn get_asset_map(&mut self) -> &mut AssetMap {
        self.asset_maps
            .last_mut()
            .expect("Failed to obtain asset map")
    }

    pub fn log_asset_transfer(
        &mut self,
        sender: &PrincipalData,
        contract_identifier: &QualifiedContractIdentifier,
        asset_name: &ClarityName,
        transfered: Value,
    ) {
        let asset_identifier = AssetIdentifier {
            contract_identifier: contract_identifier.clone(),
            asset_name: asset_name.clone(),
        };
        self.get_asset_map()
            .add_asset_transfer(sender, asset_identifier, transfered)
    }

    pub fn log_token_transfer(
        &mut self,
        sender: &PrincipalData,
        contract_identifier: &QualifiedContractIdentifier,
        asset_name: &ClarityName,
        transfered: u128,
    ) -> Result<()> {
        let asset_identifier = AssetIdentifier {
            contract_identifier: contract_identifier.clone(),
            asset_name: asset_name.clone(),
        };
        self.get_asset_map()
            .add_token_transfer(sender, asset_identifier, transfered)
    }

    pub fn log_stx_transfer(&mut self, sender: &PrincipalData, transfered: u128) -> Result<()> {
        self.get_asset_map().add_stx_transfer(sender, transfered)
    }

    pub fn log_stx_burn(&mut self, sender: &PrincipalData, transfered: u128) -> Result<()> {
        self.get_asset_map().add_stx_burn(sender, transfered)
    }

    pub fn execute<F, T>(&mut self, f: F) -> Result<T>
    where
        F: FnOnce(&mut Self) -> Result<T>,
    {
        self.begin();
        let result = f(self).or_else(|e| {
            self.roll_back();
            Err(e)
        })?;
        self.commit()?;
        Ok(result)
    }

    pub fn is_read_only(&self) -> bool {
        // top level context defaults to writable.
        self.read_only.last().cloned().unwrap_or(false)
    }

    pub fn begin(&mut self) {
        self.asset_maps.push(AssetMap::new());
        self.event_batches.push(EventBatch::new());
        self.database.begin();
        let read_only = self.is_read_only();
        self.read_only.push(read_only);
    }

    pub fn begin_read_only(&mut self) {
        self.asset_maps.push(AssetMap::new());
        self.event_batches.push(EventBatch::new());
        self.database.begin();
        self.read_only.push(true);
    }

    pub fn commit(&mut self) -> Result<(Option<AssetMap>, Option<EventBatch>)> {
        trace!("Calling commit");
        self.read_only.pop();
        let asset_map = self
            .asset_maps
            .pop()
            .expect("ERROR: Committed non-nested context.");
        let mut event_batch = self
            .event_batches
            .pop()
            .expect("ERROR: Committed non-nested context.");

        let out_map = match self.asset_maps.last_mut() {
            Some(tail_back) => {
                if let Err(e) = tail_back.commit_other(asset_map) {
                    self.database.roll_back();
                    return Err(e);
                }
                None
            }
            None => Some(asset_map),
        };

        let out_batch = match self.event_batches.last_mut() {
            Some(tail_back) => {
                tail_back.events.append(&mut event_batch.events);
                None
            }
            None => Some(event_batch),
        };

        self.database.commit();
        Ok((out_map, out_batch))
    }

    pub fn roll_back(&mut self) {
        let popped = self.asset_maps.pop();
        assert!(popped.is_some());
        let popped = self.read_only.pop();
        assert!(popped.is_some());
        let popped = self.event_batches.pop();
        assert!(popped.is_some());

        self.database.roll_back();
    }

    pub fn handle_tx_result(&mut self, result: Result<Value>) -> Result<Value> {
        if let Ok(result) = result {
            if let Value::Response(data) = result {
                if data.committed {
                    self.commit()?;
                } else {
                    self.roll_back();
                }
                Ok(Value::Response(data))
            } else {
                Err(
                    CheckErrors::PublicFunctionMustReturnResponse(TypeSignature::type_of(&result))
                        .into(),
                )
            }
        } else {
            self.roll_back();
            result
        }
    }

    /// Destroys this context, returning ownership of its database reference.
    ///  If the context wasn't top-level (i.e., it had uncommitted data), return None,
    ///   because the database is not guaranteed to be in a sane state.
    pub fn destruct(self) -> Option<(ClarityDatabase<'a>, LimitedCostTracker)> {
        if self.is_top_level() {
            Some((self.database, self.cost_track))
        } else {
            None
        }
    }
}

impl ContractContext {
    pub fn new(
        contract_identifier: QualifiedContractIdentifier,
        clarity_version: ClarityVersion,
    ) -> Self {
        Self {
            contract_identifier,
            variables: HashMap::new(),
            functions: HashMap::new(),
            defined_traits: HashMap::new(),
            implemented_traits: HashSet::new(),
            persisted_names: HashSet::new(),
            data_size: 0,
            meta_data_map: HashMap::new(),
            meta_data_var: HashMap::new(),
            meta_nft: HashMap::new(),
            meta_ft: HashMap::new(),
            clarity_version,
        }
    }

    pub fn lookup_variable(&self, name: &str) -> Option<&Value> {
        self.variables.get(name)
    }

    pub fn lookup_function(&self, name: &str) -> Option<DefinedFunction> {
        self.functions.get(name).cloned()
    }

    pub fn lookup_trait_definition(
        &self,
        name: &str,
    ) -> Option<BTreeMap<ClarityName, FunctionSignature>> {
        self.defined_traits.get(name).cloned()
    }

    pub fn is_explicitly_implementing_trait(&self, trait_identifier: &TraitIdentifier) -> bool {
        self.implemented_traits.contains(trait_identifier)
    }

    pub fn is_name_used(&self, name: &str) -> bool {
        is_reserved(name, self.get_clarity_version())
            || self.variables.contains_key(name)
            || self.functions.contains_key(name)
            || self.persisted_names.contains(name)
            || self.defined_traits.contains_key(name)
    }

    pub fn get_clarity_version(&self) -> &ClarityVersion {
        &self.clarity_version
    }
}

impl<'a> LocalContext<'a> {
    pub fn new() -> LocalContext<'a> {
        LocalContext {
            function_context: Option::None,
            parent: Option::None,
            callable_contracts: HashMap::new(),
            variables: HashMap::new(),
            depth: 0,
        }
    }

    pub fn depth(&self) -> u16 {
        self.depth
    }

    pub fn function_context(&self) -> &LocalContext {
        match self.function_context {
            Some(context) => context,
            None => self,
        }
    }

    pub fn extend(&'a self) -> Result<LocalContext<'a>> {
        if self.depth >= MAX_CONTEXT_DEPTH {
            Err(RuntimeErrorType::MaxContextDepthReached.into())
        } else {
            Ok(LocalContext {
                function_context: Some(self.function_context()),
                parent: Some(self),
                callable_contracts: HashMap::new(),
                variables: HashMap::new(),
                depth: self.depth + 1,
            })
        }
    }

    pub fn lookup_variable(&self, name: &str) -> Option<&Value> {
        match self.variables.get(name) {
            Some(value) => Some(value),
            None => match self.parent {
                Some(parent) => parent.lookup_variable(name),
                None => None,
            },
        }
    }

    pub fn lookup_callable_contract(
        &self,
        name: &str,
    ) -> Option<&(QualifiedContractIdentifier, TraitIdentifier)> {
        self.function_context().callable_contracts.get(name)
    }
}

impl CallStack {
    pub fn new() -> CallStack {
        CallStack {
            stack: Vec::new(),
            set: HashSet::new(),
            apply_depth: 0,
        }
    }

    pub fn depth(&self) -> usize {
        self.stack.len() + self.apply_depth
    }

    pub fn contains(&self, function: &FunctionIdentifier) -> bool {
        self.set.contains(function)
    }

    pub fn insert(&mut self, function: &FunctionIdentifier, track: bool) {
        self.stack.push(function.clone());
        if track {
            self.set.insert(function.clone());
        }
    }

    pub fn incr_apply_depth(&mut self) {
        self.apply_depth += 1;
    }

    pub fn decr_apply_depth(&mut self) {
        self.apply_depth -= 1;
    }

    pub fn remove(&mut self, function: &FunctionIdentifier, tracked: bool) -> Result<()> {
        if let Some(removed) = self.stack.pop() {
            if removed != *function {
                return Err(InterpreterError::InterpreterError(
                    "Tried to remove item from empty call stack.".to_string(),
                )
                .into());
            }
            if tracked && !self.set.remove(&function) {
                panic!("Tried to remove tracked function from call stack, but could not find in current context.")
            }
            Ok(())
        } else {
            return Err(InterpreterError::InterpreterError(
                "Tried to remove item from empty call stack.".to_string(),
            )
            .into());
        }
    }

    #[cfg(feature = "developer-mode")]
    pub fn make_stack_trace(&self) -> StackTrace {
        self.stack.clone()
    }

    #[cfg(not(feature = "developer-mode"))]
    pub fn make_stack_trace(&self) -> StackTrace {
        Vec::new()
    }
}

#[cfg(test)]
mod test {
    use super::*;

    #[test]
    fn test_asset_map_abort() {
        let a_contract_id = QualifiedContractIdentifier::local("a").unwrap();
        let b_contract_id = QualifiedContractIdentifier::local("b").unwrap();

        let p1 = PrincipalData::Contract(a_contract_id.clone());
        let p2 = PrincipalData::Contract(b_contract_id.clone());

        let t1 = AssetIdentifier {
            contract_identifier: a_contract_id.clone(),
            asset_name: "a".into(),
        };
        let _t2 = AssetIdentifier {
            contract_identifier: b_contract_id.clone(),
            asset_name: "a".into(),
        };

        let mut am1 = AssetMap::new();
        let mut am2 = AssetMap::new();

        am1.add_token_transfer(&p1, t1.clone(), 1).unwrap();
        am1.add_token_transfer(&p2, t1.clone(), u128::MAX).unwrap();
        am2.add_token_transfer(&p1, t1.clone(), 1).unwrap();
        am2.add_token_transfer(&p2, t1.clone(), 1).unwrap();

        am1.commit_other(am2).unwrap_err();

        let table = am1.to_table();

        assert_eq!(table[&p2][&t1], AssetMapEntry::Token(u128::MAX));
        assert_eq!(table[&p1][&t1], AssetMapEntry::Token(1));
    }

    #[test]
    fn test_asset_map_combinations() {
        let a_contract_id = QualifiedContractIdentifier::local("a").unwrap();
        let b_contract_id = QualifiedContractIdentifier::local("b").unwrap();
        let c_contract_id = QualifiedContractIdentifier::local("c").unwrap();
        let d_contract_id = QualifiedContractIdentifier::local("d").unwrap();
        let e_contract_id = QualifiedContractIdentifier::local("e").unwrap();
        let f_contract_id = QualifiedContractIdentifier::local("f").unwrap();
        let g_contract_id = QualifiedContractIdentifier::local("g").unwrap();

        let p1 = PrincipalData::Contract(a_contract_id.clone());
        let p2 = PrincipalData::Contract(b_contract_id.clone());
        let p3 = PrincipalData::Contract(c_contract_id.clone());
        let _p4 = PrincipalData::Contract(d_contract_id.clone());
        let _p5 = PrincipalData::Contract(e_contract_id.clone());
        let _p6 = PrincipalData::Contract(f_contract_id.clone());
        let _p7 = PrincipalData::Contract(g_contract_id.clone());

        let t1 = AssetIdentifier {
            contract_identifier: a_contract_id.clone(),
            asset_name: "a".into(),
        };
        let t2 = AssetIdentifier {
            contract_identifier: b_contract_id.clone(),
            asset_name: "a".into(),
        };
        let t3 = AssetIdentifier {
            contract_identifier: c_contract_id.clone(),
            asset_name: "a".into(),
        };
        let t4 = AssetIdentifier {
            contract_identifier: d_contract_id.clone(),
            asset_name: "a".into(),
        };
        let t5 = AssetIdentifier {
            contract_identifier: e_contract_id.clone(),
            asset_name: "a".into(),
        };
        let t6 = AssetIdentifier::STX();
        let t7 = AssetIdentifier::STX_burned();

        let mut am1 = AssetMap::new();
        let mut am2 = AssetMap::new();

        am1.add_token_transfer(&p1, t1.clone(), 10).unwrap();
        am2.add_token_transfer(&p1, t1.clone(), 15).unwrap();

        am1.add_stx_transfer(&p1, 20).unwrap();
        am2.add_stx_transfer(&p2, 25).unwrap();

        am1.add_stx_burn(&p1, 30).unwrap();
        am2.add_stx_burn(&p2, 35).unwrap();

        // test merging in a token that _didn't_ have an entry in the parent
        am2.add_token_transfer(&p1, t4.clone(), 1).unwrap();

        // test merging in a principal that _didn't_ have an entry in the parent
        am2.add_token_transfer(&p2, t2.clone(), 10).unwrap();
        am2.add_token_transfer(&p2, t2.clone(), 1).unwrap();

        // test merging in a principal that _didn't_ have an entry in the parent
        am2.add_asset_transfer(&p3, t3.clone(), Value::Int(10));

        // test merging in an asset that _didn't_ have an entry in the parent
        am1.add_asset_transfer(&p1, t5.clone(), Value::Int(0));
        am2.add_asset_transfer(&p1, t3.clone(), Value::Int(1));
        am2.add_asset_transfer(&p1, t3.clone(), Value::Int(0));

        // test merging in an asset that _does_ have an entry in the parent
        am1.add_asset_transfer(&p2, t3.clone(), Value::Int(2));
        am1.add_asset_transfer(&p2, t3.clone(), Value::Int(5));
        am2.add_asset_transfer(&p2, t3.clone(), Value::Int(3));
        am2.add_asset_transfer(&p2, t3.clone(), Value::Int(4));

        // test merging in STX transfers
        am1.add_stx_transfer(&p1, 21).unwrap();
        am2.add_stx_transfer(&p2, 26).unwrap();

        // test merging in STX burns
        am1.add_stx_burn(&p1, 31).unwrap();
        am2.add_stx_burn(&p2, 36).unwrap();

        am1.commit_other(am2).unwrap();

        let table = am1.to_table();

        // 3 Principals
        assert_eq!(table.len(), 3);

        assert_eq!(table[&p1][&t1], AssetMapEntry::Token(25));
        assert_eq!(table[&p1][&t4], AssetMapEntry::Token(1));

        assert_eq!(table[&p2][&t2], AssetMapEntry::Token(11));

        assert_eq!(
            table[&p2][&t3],
            AssetMapEntry::Asset(vec![
                Value::Int(2),
                Value::Int(5),
                Value::Int(3),
                Value::Int(4)
            ])
        );

        assert_eq!(
            table[&p1][&t3],
            AssetMapEntry::Asset(vec![Value::Int(1), Value::Int(0)])
        );
        assert_eq!(table[&p1][&t5], AssetMapEntry::Asset(vec![Value::Int(0)]));

        assert_eq!(table[&p3][&t3], AssetMapEntry::Asset(vec![Value::Int(10)]));

        assert_eq!(table[&p1][&t6], AssetMapEntry::STX(20 + 21));
        assert_eq!(table[&p2][&t6], AssetMapEntry::STX(25 + 26));

        assert_eq!(table[&p1][&t7], AssetMapEntry::Burn(30 + 31));
        assert_eq!(table[&p2][&t7], AssetMapEntry::Burn(35 + 36));
    }
}<|MERGE_RESOLUTION|>--- conflicted
+++ resolved
@@ -548,16 +548,10 @@
         OwnedEnvironment {
             context: GlobalContext::new(
                 false,
-<<<<<<< HEAD
+                CHAIN_ID_TESTNET,
                 database,
                 LimitedCostTracker::new_free(),
                 StacksEpochId::Epoch2_05,
-=======
-                CHAIN_ID_TESTNET,
-                database,
-                LimitedCostTracker::new_free(),
-                epoch,
->>>>>>> 9407d62e
             ),
             default_contract: ContractContext::new(
                 QualifiedContractIdentifier::transient(),
@@ -579,7 +573,13 @@
             &epoch, &version
         );
         OwnedEnvironment {
-            context: GlobalContext::new(false, database, LimitedCostTracker::new_free(), epoch),
+            context: GlobalContext::new(
+                false,
+                CHAIN_ID_TESTNET,
+                database,
+                LimitedCostTracker::new_free(),
+                epoch,
+            ),
             default_contract: ContractContext::new(
                 QualifiedContractIdentifier::transient(),
                 version,
@@ -594,12 +594,8 @@
         epoch: StacksEpochId,
         use_mainnet: bool,
     ) -> OwnedEnvironment<'a> {
-<<<<<<< HEAD
+        use crate::vm::tests::test_only_mainnet_to_chain_id;
         let version = ClarityVersion::default_for_epoch(epoch);
-=======
-        use crate::vm::tests::test_only_mainnet_to_chain_id;
-
->>>>>>> 9407d62e
         let cost_track = LimitedCostTracker::new_max_limit(&mut database, epoch, use_mainnet)
             .expect("FAIL: problem instantiating cost tracking");
         let chain_id = test_only_mainnet_to_chain_id(use_mainnet);
