#!/usr/bin/env python
# -*- coding: utf-8 -*-
"""
    Blockstack-client
    ~~~~~
    copyright: (c) 2014-2015 by Halfmoon Labs, Inc.
    copyright: (c) 2016 by Blockstack.org

    This file is part of Blockstack-client.

    Blockstack-client is free software: you can redistribute it and/or modify
    it under the terms of the GNU General Public License as published by
    the Free Software Foundation, either version 3 of the License, or
    (at your option) any later version.

    Blockstack-client is distributed in the hope that it will be useful,
    but WITHOUT ANY WARRANTY; without even the implied warranty of
    MERCHANTABILITY or FITNESS FOR A PARTICULAR PURPOSE.  See the
    GNU General Public License for more details.
    You should have received a copy of the GNU General Public License
    along with Blockstack-client. If not, see <http://www.gnu.org/licenses/>.
"""

# this module contains the high-level methods for talking to ancillary storage.

import pybitcoin
import keylib
import bitcoin as pybitcointools
import re
import json
import hashlib
import urllib
import urllib2
import blockstack_zones

import blockstack_profiles

from config import get_logger, CONFIG_PATH
from scripts import is_name_valid
import keys

log = get_logger()

import string

B40_CHARS = string.digits + string.lowercase + '-_.+'
B40_CLASS = '[a-z0-9\-_.+]'
B40_NO_PERIOD_CLASS = '[a-z0-9\-_+]'
B40_REGEX = '^{}*$'.format(B40_CLASS)
URLENCODED_CLASS = '[a-zA-Z0-9\-_.~%]'

# global list of registered data handlers
storage_handlers = []


class UnhandledURLException(Exception):
    def __init__(self, url):
        super(UnhandledURLException, self).__init__()
        self.unhandled_url = url


def is_valid_hash(value):
    """
    Is this string a valid 32-byte hash?
    """
    if not isinstance(value, (str, unicode)):
        return False

    strvalue = str(value)

    if re.match(r'^[a-fA-F0-9]+$', strvalue) is None:
        return False

    return len(strvalue) == 64


def get_data_hash(data_txt):
    """
    Generate a hash over data for immutable storage.
    Return the hex string.
    """
    h = hashlib.sha256()
    h.update(data_txt)

    return h.hexdigest()


def get_zonefile_data_hash(data_txt):
    """
    Generate a hash over a user's zonefile.
    Return the hex string.
    """
    return pybitcoin.hex_hash160(data_txt)


def get_blockchain_compat_hash(data_txt):
    """
    Generate a hash suitable for embedding into
    the blockchain (e.g. for user zonefiles and
    announcements).
    """
    return pybitcoin.hex_hash160(data_txt)


def hash_zonefile(zonefile_json):
    """
    Given a JSON-ized zonefile, calculate its hash
    """
    assert '$origin' in zonefile_json.keys(), 'Missing $origin'
    assert '$ttl' in zonefile_json.keys(), 'Missing $ttl'

    user_zonefile_txt = blockstack_zones.make_zone_file(zonefile_json)
    data_hash = get_zonefile_data_hash(user_zonefile_txt)

    return data_hash


def verify_zonefile(zonefile_str, value_hash):
    """
    Verify that a zonefile hashes to the given value hash
    @zonefile_str must be the zonefile as a serialized string
    """
    zonefile_hash = get_zonefile_data_hash(zonefile_str)

    msg = 'Comparing zonefile hashes: expected {}, got {}'
    log.debug(msg.format(value_hash, zonefile_hash))

    return zonefile_hash == value_hash


def get_storage_handlers():
    """
    Get the list of loaded storage handler instances
    """
    global storage_handlers
    return storage_handlers


def make_mutable_data_urls(data_id, use_only=None):
    """
    Given a data ID for mutable data, get a list of URLs to it
    by asking the storage handlers.
    """
    global storage_handlers

    use_only = [] if use_only is None else use_only

    urls = []
    for handler in storage_handlers:
        if not getattr(handler, 'make_mutable_url', None):
            continue

        if use_only and handler.__name__ not in use_only:
            # not requested
            continue

        new_url = None
        try:
            new_url = handler.make_mutable_url(data_id)
        except Exception as e:
            log.exception(e)
            continue

        if new_url is not None:
            urls.append(new_url)

    return urls


def serialize_mutable_data(data_json, privatekey):
    """
    Generate a serialized mutable data record from the given information.
    Sign it with privatekey.

    Return the serialized data (as a string) on success
    """

    tokenized_data = blockstack_profiles.sign_token_records(
        [data_json], privatekey
    )

    del tokenized_data[0]['decodedToken']

    serialized_data = json.dumps(tokenized_data, sort_keys=True)
    return serialized_data


def parse_mutable_data(mutable_data_json_txt, public_key, public_key_hash=None):
    """
    Given the serialized JSON for a piece of mutable data,
    parse it into a JSON document.  Verify that it was
    signed by public_key's or public_key_hash's private key.

    Try to verify with both keys, if given.

    Return the parsed JSON dict on success
    Return None on error
    """

    assert public_key is not None or public_key_hash is not None, 'Need a public key or public key hash'

    mutable_data_jwt = None
    try:
        mutable_data_jwt = json.loads(mutable_data_json_txt)
        assert isinstance(mutable_data_jwt, (dict, list))
    except:
        # TODO: Check use of catchall exception handler
        log.error('Invalid JSON')
        return None

    mutable_data_json = None

    # try pubkey, if given
    if public_key is not None:
        mutable_data_json = blockstack_profiles.get_profile_from_tokens(
            mutable_data_jwt, public_key
        )

        if len(mutable_data_json) > 0:
            return mutable_data_json

        msg = 'Failed to verify with public key "{}"'
        log.warn(msg.format(public_key))

    # try pubkey address
    if public_key_hash is not None:
        # NOTE: these should always have version byte 0
        public_key_hash_0 = keylib.address_formatting.bin_hash160_to_address(
            keylib.address_formatting.address_to_bin_hash160(
                str(public_key_hash)
            ),
            version_byte=0
        )

        mutable_data_json = blockstack_profiles.get_profile_from_tokens(
            mutable_data_jwt, public_key_hash_0
        )

        if len(mutable_data_json) > 0:
            log.debug('Verified with {}'.format(public_key_hash))
            return mutable_data_json

        msg = 'Failed to verify with public key hash "{}" ("{}")'
        log.warn(msg.format(public_key_hash, public_key_hash_0))

    return None


def register_storage(storage_impl):
    """
    Given a class, module, etc. with the methods,
    register the mutable and immutable data handlers.

    The given argument--storage_impl--must persist for
    as long as the application will be using its methods.

    Return True on success
    Return False on error
    """

    global storage_handlers
    if storage_impl in storage_handlers:
        return True

    storage_handlers.append(storage_impl)

    # sanity check
    expected_methods = [
        'make_mutable_url', 'get_immutable_handler', 'get_mutable_handler',
        'put_immutable_handler', 'put_mutable_handler', 'delete_immutable_handler',
        'delete_mutable_handler'
    ]

    for expected_method in expected_methods:
        if not getattr(storage_impl, expected_method, None):
            msg = 'Storage implementation is missing a "{}" method'
            log.warning(msg.format(expected_method))

    return True


<<<<<<< HEAD
   handlers_to_use = []
   if drivers is not None and len(drivers) > 0:
       # whitelist of drivers to try 
       for d in drivers:
           for h in storage_handlers:
               if h.__name__ == d:
                   handlers_to_use.append(h)
=======
def get_immutable_data(data_hash, data_url=None, hash_func=get_data_hash, fqu=None,
                       data_id=None, zonefile=False, deserialize=True, drivers=None):
    """
    Given the hash of the data, go through the list of
    immutable data handlers and look it up.
>>>>>>> 93bb8dad

    Optionally pass the fully-qualified name (@fqu), human-readable data ID (data_id),
    and whether or not this is a zonefile request (zonefile) as hints to the driver.

    Return the data (as a dict) on success.
    Return None on failure
    """

    global storage_handlers
    if len(storage_handlers) == 0:
        log.debug('No storage handlers registered')
        return None

    handlers_to_use = []
    if drivers is None:
        handlers_to_use = storage_handlers
    else:
        # whitelist of drivers to try
        for d in drivers:
            handlers_to_use.extend(
                h for h in storage_handlers if h.__name__ == d
            )

    log.debug('get_immutable {}'.format(data_hash))

    for handler in [data_url] + handlers_to_use:
        if handler is None:
            continue

        data, data_dict = None, None

        if handler == data_url:
            # url hint
            try:
                # assume it's something we can urlopen
                urlh = urllib2.urlopen(data_url)
                data = urlh.read()
                urlh.close()
            except Exception as e:
                log.exception(e)
                msg = 'Failed to load profile from "{}"'
                log.error(msg.format(data_url))
                continue
        else:
            # handler
            if not getattr(handler, 'get_immutable_handler', None):
                msg = 'No method: {}.get_immutable_handler({})'
                log.debug(msg.format(handler, data_hash))
                continue

            log.debug('Try {} ({})'.format(handler.__name__, data_hash))
            try:
                data = handler.get_immutable_handler(
                    data_hash, data_id=data_id, zonefile=zonefile, fqu=fqu
                )
            except Exception as e:
                log.exception(e)
                msg = 'Method failed: {}.get_immutable_handler({})'
                log.debug(msg.format(handler, data_hash))
                continue

        if data is None:
            msg = 'No data: {}.get_immutable_handler({})'
            log.debug(msg.format(handler.__name__, data_hash))
            continue

        # validate
        dh = hash_func(data)
        if dh != data_hash:
            # nope
            if handler == data_url:
                msg = 'Invalid data hash from "{}"'
                log.error(msg.format(data_url))
            else:
                msg = 'Invalid data hash from {}.get_immutable_handler'
                log.error(msg.format(handler.__name__))

            continue

        if not deserialize:
            data_dict = data
        else:
            # deserialize
            try:
                data_dict = json.loads(data)
            except ValueError:
                log.error('Invalid JSON for {}'.format(data_hash))
                continue

        log.debug('loaded {} with {}'.format(data_hash, handler.__name__))
        return data_dict

    return None


def sign_raw_data(raw_data, privatekey):
    """
    Sign a string of data.
    Return a base64-encoded signature.
    """
    data_hash = get_data_hash(raw_data)

    data_sig_bin = pybitcointools.ecdsa_raw_sign(data_hash, privatekey)

    return pybitcointools.encode_sig(
        data_sig_bin[0], data_sig_bin[1], data_sig_bin[2]
    )


def verify_raw_data(raw_data, pubkey, sigb64):
    """
    Verify the signature over a string, given the public key
    and base64-encode signature.
    Return True on success.
    Return False on error.
    """

    data_hash = get_data_hash(raw_data)

    return pybitcointools.ecdsa_raw_verify(
        data_hash, pybitcointools.decode_sig(sigb64), pubkey
    )


def get_drivers_for_url(url):
    """
    Which drivers can handle this url?
    """
    global storage_drivers
    ret = []

    for h in storage_handlers:
        if not getattr(h, 'handles_url', None):
            continue

        if h.handles_url(url):
            ret.append(h)

    return ret


<<<<<<< HEAD
def get_mutable_data( fq_data_id, data_pubkey, urls=None, data_address=None, owner_address=None, drivers=None, decode=True ):
   """
   Given a mutable data's zonefile, go fetch the data.

   Return a mutable data dict on success
   Return None on error
   """

   global storage_handlers

   fq_data_id = str(fq_data_id)
   assert is_fq_data_id( fq_data_id ) or is_name_valid( fq_data_id ), "Need either a fully-qualified data ID or a blockchain ID: '%s'" % fq_data_id

   fqu = None
   if is_fq_data_id(fq_data_id):
       fqu = fq_data_id.split(":")[0]
   else:
       fqu = fq_data_id

   handlers_to_use = []
   if drivers is not None and len(drivers) > 0:
       # whitelist of drivers to try 
       for d in drivers:
           for h in storage_handlers:
               if h.__name__ == d:
                   handlers_to_use.append(h)

   else:
       handlers_to_use = storage_handlers

   log.debug("get_mutable %s" % fq_data_id)
   for storage_handler in handlers_to_use:

      if not hasattr(storage_handler, "get_mutable_handler"):
         continue

      # which URLs to attempt?
      try_urls = []
      if urls is None:
        
          # make one on-the-fly
          if not hasattr(storage_handler, "make_mutable_url"):
             log.warning("Storage handler %s does not support `make_mutable_url`" % storage_handler.__name__)
             continue

          new_url = None

          try:
              new_url = storage_handler.make_mutable_url( fq_data_id )
          except Exception, e:
              log.exception(e)
              continue
          
          try_urls = [new_url]

      else:
          # find the set that this handler can manage 
          for url in urls:
              if not hasattr(storage_handler, "handles_url"):
                  log.warning("Storage handler %s does not support `handles_url`" % storage_handler.__name__)
                  continue
=======
def get_mutable_data(fq_data_id, data_pubkey, urls=None, data_address=None,
                     owner_address=None, drivers=None, decode=True):
    """
    Given a mutable data's zonefile, go fetch the data.
>>>>>>> 93bb8dad

    Return a mutable data dict on success
    Return None on error
    """

    global storage_handlers

    fq_data_id = str(fq_data_id)
    msg = 'Need either a fully-qualified data ID or a blockchain ID: "{}"'
    assert is_fq_data_id(fq_data_id) or is_name_valid(fq_data_id), msg.format(fq_data_id)

    fqu = None
    if is_fq_data_id(fq_data_id):
        fqu = fq_data_id.split(':')[0]
    else:
        fqu = fq_data_id

    handlers_to_use = []
    if drivers is None:
        handlers_to_use = storage_handlers
    else:
        # whitelist of drivers to try
        for d in drivers:
            handlers_to_use.extend(
                h for h in storage_handlers if h.__name__ == d
            )

    log.debug('get_mutable {}'.format(fq_data_id))
    for storage_handler in handlers_to_use:
        if not getattr(storage_handler, 'get_mutable_handler', None):
            continue

        # which URLs to attempt?
        try_urls = []
        msg = 'Storage handler {} does not support `{}`'
        if urls is None:
            # make one on-the-fly
            if not getattr(storage_handler, 'make_mutable_url', None):
                log.warning(msg.format(storage_handler.__name__, 'make_mutable_url'))
                continue

            new_url = None

            try:
                new_url = storage_handler.make_mutable_url(fq_data_id)
            except Exception as e:
                log.exception(e)
                continue

            try_urls = [new_url]
        else:
            # find the set that this handler can manage
            for url in urls:
                if not getattr(storage_handler, 'handles_url', None):
                    log.warning(msg.format(storage_handler.__name__, 'handles_url'))
                    continue

                if storage_handler.handles_url(url):
                    try_urls.append(url)

        for url in try_urls:
            data_json, data = None, None

            log.debug('Try {} ({})'.format(storage_handler.__name__, url))
            try:
                data_json = storage_handler.get_mutable_handler(url, fqu=fqu)
            except UnhandledURLException as uue:
                # handler doesn't handle this URL
                msg = 'Storage handler {} does not handle URLs like {}'
                log.debug(msg.format(storage_handler.__name__, url))
                continue
            except Exception as e:
                log.exception(e)
                continue

            if data_json is None:
                # no data
                msg = 'No data from {} ({})'
                log.debug(msg.format(storage_handler.__name__, url))
                continue

            # parse it, if desired
            if decode:
                data = parse_mutable_data(
                    data_json, data_pubkey, public_key_hash=data_address
                )

                if data is None:
                    # maybe try owner address?
                    if owner_address is not None:
                        data = parse_mutable_data(
                            data_json, data_pubkey, public_key_hash=owner_address
                        )

                    if data is None:
                        msg = 'Unparseable data from "{}"'
                        log.error(msg.format(url))
                        continue

                msg = 'Loaded "{}" with {}'
                log.debug(msg.format(url, storage_handler.__name__))
            else:
                data = data_json
                msg = 'Fetched (but did not decode) "{}" with "{}"'
                log.debug(msg.format(url, storage_handler.__name__))

            return data

    return None


def serialize_immutable_data(data_json):
    """
    Serialize a piece of immutable data
    """
    msg = 'Invalid immutable data: must be a dict or list(got type {})'
    assert isinstance(data_json, (dict, list)), msg.format(type(data_json))
    return json.dumps(data_json, sort_keys=True)


def put_immutable_data(data_json, txid, data_hash=None, data_text=None, required=None):
    """
    Given a string of data (which can either be data or a zonefile), store it into our immutable data stores.
    Do so in a best-effort manner--this method only fails if *all* storage providers fail.

    Return the hash of the data on success
    Return None on error
    """

    global storage_handlers

    required = [] if required is None else required

    data_checks = (
        (data_hash is None and data_text is None and data_json is not None) or
        (data_hash is not None and data_text is not None)
    )

    assert data_checks, 'Need data hash and text, or just JSON'

    if data_text is None:
        data_text = serialize_immutable_data(data_json)

    if data_hash is None:
        data_hash = get_data_hash(data_text)
    else:
        data_hash = str(data_hash)

    successes = 0
    msg = 'put_immutable_data({}), required={}'
    log.debug(msg.format(data_hash, ','.join(required)))

    for handler in storage_handlers:
        if not getattr(handler, 'put_immutable_handler', None):
            if handler.__name__ not in required:
                continue

            # this one failed. fatal
            msg = 'Failed to replicate to required storage provider "{}"'
            log.debug(msg.format(handler.__name__))
            return None

        rc = False

        try:
            log.debug('Try "{}"'.format(handler.__name__))
            rc = handler.put_immutable_handler(data_hash, data_text, txid)
        except Exception as e:
            log.exception(e)
            if handler.__name__ not in required:
                continue

            # fatal
            msg = 'Failed to replicate to required storage provider "{}"'
            log.debug(msg.format(handler.__name__))
            return None

        if not rc:
            log.debug('Failed to replicate with "{}"'.format(handler.__name__))
        else:
            log.debug('Replication succeeded with "{}"'.format(handler.__name__))
            successes += 1

    # failed everywhere or succeeded somewhere
    return None if not successes else data_hash


def put_mutable_data(fq_data_id, data_json, privatekey, required=None, use_only=None):
    """
    Given the unserialized data, store it into our mutable data stores.
    Do so in a best-effort way.  This method only fails if all storage providers fail.

    @fq_data_id is the fully-qualified data id.  It must be prefixed with the username,
    to avoid collisions in shared mutable storage.

    Return True on success
    Return False on error
    """

    global storage_handlers

    required = [] if required is None else required
    use_only = [] if use_only is None else use_only

    # sanity check: only support single-sig private keys
    if not keys.is_singlesig(privatekey):
        log.error('Only single-signature data private keys are supported')
        return False

    fq_data_id = str(fq_data_id)
    msg = 'Data ID must be fully qualified or must be a valid blockchain ID (got {})'
    assert is_fq_data_id(fq_data_id) or is_name_valid(fq_data_id), msg.format(fq_data_id)
    assert privatekey is not None

    fqu = fq_data_id.split(':')[0] if is_fq_data_id(fq_data_id) else fq_data_id

    serialized_data = serialize_mutable_data(data_json, privatekey)
    successes = 0

    log.debug('put_mutable_data({}), required={}'.format(fq_data_id, ','.join(required)))

    msg = 'Failed to replicate with required storage provider "{}"'
    for handler in storage_handlers:
        if not getattr(handler, 'put_mutable_handler', None):
            if handler.__name__ not in required:
                continue

            log.debug(msg.format(handler.__name__))
            return None

        if use_only and handler.__name__ not in use_only:
            log.debug('Skipping storage driver "{}"'.format(handler.__name__))
            continue

        rc = False

        try:
            log.debug('Try "{}"'.format(handler.__name__))
            rc = handler.put_mutable_handler(fq_data_id, serialized_data, fqu=fqu)
        except Exception as e:
            log.exception(e)
            if handler.__name__ not in required:
                continue

            log.debug(msg.format(handler.__name__))
            return None

        if rc:
            successes += 1
            continue

        if handler.__name__ not in required:
            log.debug('Failed to replicate with "{}"'.format(handler.__name__))
            continue

        log.debug(msg.format(handler.__name__))
        return None

    # failed everywhere or succeeded somewhere
    return bool(successes)


def delete_immutable_data(data_hash, txid, privkey):
    """
    Given the hash of the data, the private key of the user,
    and the txid that deleted the data's hash from the blockchain,
    delete the data from all immutable data stores.
    """

    global storage_handlers

    # sanity check
    if not keys.is_singlesig(privkey):
        log.error('Only single-signature data private keys are supported')
        return False

    data_hash = str(data_hash)
    txid = str(txid)
    sigb64 = sign_raw_data(data_hash + txid, privkey)

    for handler in storage_handlers:
        if not getattr(handler, 'delete_immutable_handler', None):
            continue

        try:
            handler.delete_immutable_handler(data_hash, txid, sigb64)
        except Exception as e:
            log.exception(e)
            return False

    return True


def delete_mutable_data(fq_data_id, privatekey, only_use=None):
    """
    Given the data ID and private key of a user,
    go and delete the associated mutable data.
    """

    global storage_handlers

    only_use = [] if only_use is None else only_use

    # sanity check
    if not keys.is_singlesig(privatekey):
        log.error('Only single-signature data private keys are supported')
        return False

    fq_data_id = str(fq_data_id)
    msg = 'Data ID must be fully qualified or must be a valid blockchain ID (got {})'
    assert is_fq_data_id(fq_data_id) or is_name_valid(fq_data_id), msg.format(fq_data_id)

    sigb64 = sign_raw_data(fq_data_id, privatekey)

    # remove data
    for handler in storage_handlers:
        if not getattr(handler, 'delete_mutable_handler', None):
            continue

        if only_use and handler.__name__ in only_use:
            log.debug('Skip storage driver {}'.format(handler.__name__))
            continue

        try:
            handler.delete_mutable_handler(fq_data_id, sigb64)
        except Exception as e:
            log.exception(e)
            return False

    return True


def get_announcement(announcement_hash):
    """
    Go get an announcement's text, given its hash.
    Use the blockstack client library, so we can get at
    the storage drivers for the storage systems the sender used
    to host it.

    Return the data on success
    """

    data = get_immutable_data(
        announcement_hash, hash_func=get_blockchain_compat_hash, deserialize=False
    )

    if data is None:
        log.error('Failed to get announcement "{}"'.format(announcement_hash))
        return None

    return data


def put_announcement(announcement_text, txid):
    """
    Go put an announcement into back-end storage.
    Use the blockstack client library, so we can get at
    the storage drivers for the storage systems this host
    is configured to use.

    Return the data's hash
    """

    data_hash = get_blockchain_compat_hash(announcement_text)
    res = put_immutable_data(
        None, txid, data_hash=data_hash, data_text=announcement_text
    )

    if res is None:
        log.error('Failed to put announcement "{}"'.format(data_hash))
        return None

    return data_hash


def make_fq_data_id(name, data_id):
    """
    Make a fully-qualified data ID, prefixed by the name.
    """
    return str('{}:{}'.format(name, data_id))


def is_fq_data_id(fq_data_id):
    """
    Is a data ID is fully qualified?
    """
    if len(fq_data_id.split(':')) < 2:
        return False

    # name must be valid
    name = fq_data_id.split(':')[0]

    return is_name_valid(name)


def blockstack_mutable_data_url(blockchain_id, data_id, version):
    """
    Make a blockstack:// URL for mutable data
    """
    if version is None:
        return 'blockstack://{}/{}'.format(
            urllib.quote(blockchain_id), urllib.quote(data_id)
        )

    if not isinstance(version, (int, long)):
        raise ValueError('Verison must be an int or long')

    return 'blockstack://{}/{}#{}'.format(
        urllib.quote(blockchain_id), urllib.quote(data_id), str(version)
    )


def blockstack_immutable_data_url(blockchain_id, data_id, data_hash):
    """
    Make a blockstack:// URL for immutable data
    """
    if data_hash is not None and not is_valid_hash(data_hash):
        raise ValueError('Invalid hash: {}'.format(data_hash))

    if data_hash is not None:
        return 'blockstack://{}.{}/#{}'.format(
            urllib.quote(data_id), urllib.quote(blockchain_id), data_hash
        )

    return 'blockstack://{}.{}'.format(
        urllib.quote(data_id), urllib.quote(blockchain_id)
    )


def blockstack_app_data_url(blockchain_id, service_id, account_id, data_id, version):
    """
    Make a blockstack:// URL for application data
    """
    if version is None:
        return 'blockstack://{}.{}@{}/{}'.format(
            urllib.quote(account_id), urllib.quote(service_id),
            urllib.quote(blockchain_id), urllib.quote(data_id)
        )

    if not isinstance(version, (int, long)):
        raise ValueError('Version must be an int or a long')

    # don't allow periods in the service ID
    service_id = service_id.replace('.', '\\x2e')

    # don't allow '@' in either the service or account IDs
    service_id = service_id.replace('@', '\\x40')
    account_id = account_id.replace('@', '\\x40')

    return 'blockstack://{}.{}@{}/{}#{}'.format(
        urllib.quote(account_id), urllib.quote(service_id),
        urllib.quote(blockchain_id), urllib.quote(data_id), str(version)
    )


def blockstack_mutable_data_url_parse(url):
    """
    Parse a blockstack:// URL for mutable data
    Return (blockchain ID, data ID, data version, account ID, service ID) on success
    * The version may be None if not given (in which case, the latest value is requested).
    * The data ID may be None, in which case, a listing of mutable data is requested.
    * account ID and service ID will be None for mutable data in the profile, but will be defined for app-specific mutable data

    Raise on bad data
    """

    url = str(url)
    mutable_url_data_regex = r'blockstack://({}+)[/]+({}+)(#[0-9]+)?'.format(B40_CLASS, URLENCODED_CLASS)
    app_url_data_regex = r'blockstack://({}+)\.({}+)@({}+)[/]+({}+)(#[0-9]+)?'.format(
        URLENCODED_CLASS, URLENCODED_CLASS, B40_CLASS, URLENCODED_CLASS
    )
    mutable_url_listing_regex = r'blockstack://({}+)[/]+#mutable'.format(B40_CLASS)

    blockchain_id, data_id, version = None, None, None

    # app?
    m = re.match(app_url_data_regex, url)
    if m:
        account_id, service_id, blockchain_id, data_id, version = m.groups()
        if not is_name_valid(blockchain_id):
            raise ValueError('Invalid blockchain ID "{}"'.format(blockchain_id))

        # version?
        if version is not None:
            version = version.strip('#')
            version = int(version)

        return (
            urllib.unquote(blockchain_id), urllib.unquote(data_id),
            version, urllib.unquote(account_id), urllib.unquote(service_id)
        )

    # mutable?
    m = re.match(mutable_url_data_regex, url)
    if m:

        blockchain_id, data_id, version = m.groups()
        if not is_name_valid(blockchain_id):
            raise ValueError('Invalid blockchain ID "{}"'.format(blockchain_id))

        # version?
        if version is not None:
            version = version.strip('#')
            version = int(version)

        return urllib.unquote(blockchain_id), urllib.unquote(data_id), version, None, None
    else:
        # maybe a listing?
        m = re.match(mutable_url_listing_regex, url)
        if not m:
            raise ValueError('Invalid URL: {}'.format(url))

        blockchain_id = m.groups()[0]
        return urllib.unquote(blockchain_id), None, None, None, None

    return [None] * 5


def blockstack_immutable_data_url_parse(url):
    """
    Parse a blockstack:// URL for immutable data
    Return (blockchain ID, data ID, data hash)
    * The hash may be None if not given, in which case, the hash should be looked up from the blockchain ID's profile.
    * The data ID may be None, in which case, the list of immutable data is requested.

    Raise on bad data
    """

    url = str(url)
    immutable_data_regex = r'blockstack://({}+)\.({}+)\.({}+)([/]+#[a-fA-F0-9]+)?'.format(
        URLENCODED_CLASS, B40_NO_PERIOD_CLASS, B40_NO_PERIOD_CLASS
    )
    immutable_listing_regex = r'blockstack://({}+)[/]+#immutable'.format(B40_CLASS)

    m = re.match(immutable_data_regex, url)
    if m:
        data_id, blockchain_name, namespace_id, data_hash = m.groups()
        blockchain_id = '{}.{}'.format(blockchain_name, namespace_id)

        if not is_name_valid(blockchain_id):
            log.debug('Invalid blockstack ID "{}"'.format(blockchain_id))
            raise ValueError('Invalid blockstack ID')

        if data_hash is not None:
            data_hash = data_hash.lower().strip('#/')
            if not is_valid_hash(data_hash):
                log.debug('Invalid data hash "{}"'.format(data_hash))
                raise ValueError('Invalid data hash')

        return urllib.unquote(blockchain_id), urllib.unquote(data_id), data_hash
    else:
        # maybe a listing?
        m = re.match(immutable_listing_regex, url)
        if not m:
            log.debug('Invalid URL "{}"'.format(url))
            raise ValueError('Invalid URL')

        blockchain_id = m.groups()[0]
        return urllib.unquote(blockchain_id), None, None

    return None, None, None


def blockstack_data_url_parse(url):
    """
    Parse a blockstack:// URL
    Return {
        'type': immutable|mutable
        'app': True|False
        'blockchain_id': blockchain ID
        'data_id': data_id
        'fields': { fields }
    } on success
    Fields will be either {'data_hash'} on immutable
    or {'version'} on mutable

    Return None on error
    """

    blockchain_id, data_id, url_type, account_id, service_id = [None] * 5
    fields = {}
    app = False

    try:
        blockchain_id, data_id, data_hash = blockstack_immutable_data_url_parse(url)
        url_type = 'immutable'
        fields.update({'data_hash': data_hash})
    except Exception as e1:
        log.exception(e1)
        try:
            blockchain_id, data_id, version, account_id, service_id = (
                blockstack_mutable_data_url_parse(url)
            )

            url_type = 'mutable'
            fields.update({'version': version})

            app = account_id is not None and service_id is not None

            if account_id is not None:
                fields['account_id'] = account_id

            if service_id is not None:
                fields['service_id'] = service_id
        except Exception as e2:
            log.exception(e2)
            log.debug('Unparseable URL "{}"'.format(url))
            return None

    ret = {
        'type': url_type,
        'app': app,
        'blockchain_id': blockchain_id,
        'data_id': data_id,
        'fields': fields
    }

    return ret


def blockstack_data_url(field_dict):
    """
    Make a blockstack:// URL from constituent fields.
    Takes the output of blockstack_data_url_parse
    Return the URL on success
    Raise on error
    """
    assert 'blockchain_id' in field_dict
    assert 'type' in field_dict
    assert field_dict['type'] in ['mutable', 'immutable']
    assert 'data_id' in field_dict
    assert 'fields' in field_dict
    assert 'data_hash' in field_dict['fields'] or 'version' in field_dict['fields']

    if field_dict['type'] == 'immutable':
        return blockstack_immutable_data_url(
            field_dict['blockchain_id'], field_dict['data_id'], field_dict['fields']['data_hash']
        )

    return blockstack_mutable_data_url(
        field_dict['blockchain_id'], field_dict['data_id'], field_dict['fields']['version']
    )


class BlockstackURLHandle(object):
    """
    A file-like object that handles reads on blockstack URLs
    """

    def __init__(self, url, data=None, full_response=False, config_path=CONFIG_PATH, wallet_keys=None):
        self.name = url
        self.data = data
        self.full_response = full_response
        self.fetched = False
        self.config_path = config_path
        self.wallet_keys = wallet_keys

        self.offset = 0
        self.closed = False
        self.softspace = 0

        if data is None:
            self.newlines = None
        else:
            self.data_len = len(data)
            self.fetched = True
            self.newlines = self.make_newlines(data)

    def make_newlines(self, data):
        """
        Set up newlines
        """

        return tuple(nls for nls in ('\n', '\r', '\r\n') if nls in data)

    def fetch(self):
        """
        Lazily fetch the data on read
        """

        if not self.fetched:
            import data as data_mod
            from .proxy import get_default_proxy

            proxy = get_default_proxy(config_path=self.config_path)
            data = data_mod.blockstack_url_fetch(
                self.name, proxy=proxy, wallet_keys=self.wallet_keys
            )

            if data is None:
                msg = 'Failed to fetch "{}"'
                raise urllib2.URLError(msg.format(self.name))

            if 'error' in data:
                msg = 'Failed to fetch "{}": {}'
                raise urllib2.URLError(msg.format(self.name, data['error']))

            if self.full_response:
                self.data = json.dumps(data)
            else:
                self.data = data['data']
                if not isinstance(self.data, (str, unicode)):
                    self.data = json.dumps(data['data'])

            self.newlines = self.make_newlines(data)
            self.data_len = len(self.data)
            self.fetched = True

    def close(self):
        self.data = None
        self.closed = True

    def flush(self):
        pass

    def __iter__(self):
        return self

    def next(self):
        line = self.readline()
        if len(line) == 0:
            raise StopIteration()
        else:
            return line

    def read(self, numbytes=None):
        self.fetch()
        if self.offset >= self.data_len:
            return ''

        ret = []
        if numbytes is not None:
            ret = self.data[self.offset:min(self.data_len, self.offset + numbytes)]
            self.offset += numbytes
            self.offset = self.data_len if self.offset > self.data_len else self.offset
        else:
            ret = self.data[self.offset:]
            self.offset = self.data_len
            self.data = None

        return ret

    def readline(self, numbytes=None):
        if self.data is None:
            return ''

        next_newline_offset = self.data[self.offset:].find('\n')
        if next_newline_offset < 0:
            # no more newlines
            return self.read()
        else:
            line_data = self.read(next_newline_offset + 1)
            return line_data

    def readlines(self, sizehint=None):
        sizehint = self.data_len if sizehint is None else sizehint

        total_len = 0
        lines = []
        while total_len < sizehint:
            line = self.readline()
            lines.append(line)
            total_len += len(line)

        return lines


class BlockstackHandler(urllib2.BaseHandler):
    """
    URL opener for blockstack:// URLs.
    Usable with urllib2.
    """

    def __init__(self, full_response=False, config_path=CONFIG_PATH):
        self.full_response = full_response
        self.config_path = config_path

    def blockstack_open(self, req):
        """
        Open a blockstack URL
        """
        bh = BlockstackURLHandle(
            req.get_full_url(), full_response=self.full_response,
            config_path=self.config_path
        )

        return bh<|MERGE_RESOLUTION|>--- conflicted
+++ resolved
@@ -279,21 +279,11 @@
     return True
 
 
-<<<<<<< HEAD
-   handlers_to_use = []
-   if drivers is not None and len(drivers) > 0:
-       # whitelist of drivers to try 
-       for d in drivers:
-           for h in storage_handlers:
-               if h.__name__ == d:
-                   handlers_to_use.append(h)
-=======
 def get_immutable_data(data_hash, data_url=None, hash_func=get_data_hash, fqu=None,
                        data_id=None, zonefile=False, deserialize=True, drivers=None):
     """
     Given the hash of the data, go through the list of
     immutable data handlers and look it up.
->>>>>>> 93bb8dad
 
     Optionally pass the fully-qualified name (@fqu), human-readable data ID (data_id),
     and whether or not this is a zonefile request (zonefile) as hints to the driver.
@@ -435,74 +425,10 @@
     return ret
 
 
-<<<<<<< HEAD
-def get_mutable_data( fq_data_id, data_pubkey, urls=None, data_address=None, owner_address=None, drivers=None, decode=True ):
-   """
-   Given a mutable data's zonefile, go fetch the data.
-
-   Return a mutable data dict on success
-   Return None on error
-   """
-
-   global storage_handlers
-
-   fq_data_id = str(fq_data_id)
-   assert is_fq_data_id( fq_data_id ) or is_name_valid( fq_data_id ), "Need either a fully-qualified data ID or a blockchain ID: '%s'" % fq_data_id
-
-   fqu = None
-   if is_fq_data_id(fq_data_id):
-       fqu = fq_data_id.split(":")[0]
-   else:
-       fqu = fq_data_id
-
-   handlers_to_use = []
-   if drivers is not None and len(drivers) > 0:
-       # whitelist of drivers to try 
-       for d in drivers:
-           for h in storage_handlers:
-               if h.__name__ == d:
-                   handlers_to_use.append(h)
-
-   else:
-       handlers_to_use = storage_handlers
-
-   log.debug("get_mutable %s" % fq_data_id)
-   for storage_handler in handlers_to_use:
-
-      if not hasattr(storage_handler, "get_mutable_handler"):
-         continue
-
-      # which URLs to attempt?
-      try_urls = []
-      if urls is None:
-        
-          # make one on-the-fly
-          if not hasattr(storage_handler, "make_mutable_url"):
-             log.warning("Storage handler %s does not support `make_mutable_url`" % storage_handler.__name__)
-             continue
-
-          new_url = None
-
-          try:
-              new_url = storage_handler.make_mutable_url( fq_data_id )
-          except Exception, e:
-              log.exception(e)
-              continue
-          
-          try_urls = [new_url]
-
-      else:
-          # find the set that this handler can manage 
-          for url in urls:
-              if not hasattr(storage_handler, "handles_url"):
-                  log.warning("Storage handler %s does not support `handles_url`" % storage_handler.__name__)
-                  continue
-=======
 def get_mutable_data(fq_data_id, data_pubkey, urls=None, data_address=None,
                      owner_address=None, drivers=None, decode=True):
     """
     Given a mutable data's zonefile, go fetch the data.
->>>>>>> 93bb8dad
 
     Return a mutable data dict on success
     Return None on error
