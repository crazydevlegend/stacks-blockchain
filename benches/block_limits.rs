--- conflicted
+++ resolved
@@ -616,13 +616,9 @@
     let result = match argv[1].as_str() {
         "transfer" => transfer_test(block_build_up, scaling, genesis_size),
         "smart-contract" => smart_contract_test(scaling, block_build_up, genesis_size),
-<<<<<<< HEAD
         "clarity-transfer" => test_via_raw_contract(r#"(stx-transfer? u1 tx-sender 'SZ2J6ZY48GV1EZ5V2V5RB9MP66SW86PYKKQ9H6DPR)"#,
-=======
+                                                    scaling, block_build_up, genesis_size),
         "expensive-contract" => expensive_contract_test(scaling, block_build_up, genesis_size),
-        "clarity-transfer" => test_via_raw_contract("(stx-transfer? u1 tx-sender 'SZ2J6ZY48GV1EZ5V2V5RB9MP66SW86PYKKQ9H6DPR)",
->>>>>>> 0653188b
-                                                    scaling, block_build_up, genesis_size),
         "clarity-verify" => test_via_raw_contract("(secp256k1-verify 0xde5b9eb9e7c5592930eb2e30a01369c36586d872082ed8181ee83d2a0ec20f04
  0x8738487ebe69b93d8e51583be8eee50bb4213fc49c767d329632730cc193b873554428fc936ca3569afc15f1c9365f6591d6251a89fee9c9ac661116824d3a1301
  0x03adb8de4bfb65db2cfd6120d55c6526ae9c52e675db7e47308636534ba7786110)",
