--- conflicted
+++ resolved
@@ -3195,21 +3195,6 @@
         peer_1.process_stacks_epoch_at_tip(&stacks_block, &vec![]);
         peer_2.process_stacks_epoch_at_tip(&stacks_block, &vec![]);
 
-<<<<<<< HEAD
-        // begin microblock section
-        if include_microblocks {
-            // build 1-block microblock stream with the contract-call and the unconfirmed contract
-            let microblock = {
-                let sortdb = peer_1.sortdb.take().unwrap();
-                Relayer::setup_unconfirmed_state(peer_1.chainstate(), &sortdb).unwrap();
-                let mblock = {
-                    let sort_iconn = sortdb.index_conn();
-                    let mut microblock_builder = StacksMicroblockBuilder::new(
-                        stacks_block.block_hash(),
-                        consensus_hash.clone(),
-                        peer_1.chainstate(),
-                        &sort_iconn,
-=======
         // build 1-block microblock stream with the contract-call and the unconfirmed contract
         let microblock = {
             let sortdb = peer_1.sortdb.take().unwrap();
@@ -3231,7 +3216,6 @@
                             (tx_unconfirmed_contract_signed, tx_unconfirmed_contract_len),
                         ],
                         &microblock_privkey,
->>>>>>> daae1f0e
                     )
                     .unwrap();
                     let microblock = microblock_builder
