/*
 copyright: (c) 2013-2019 by Blockstack PBC, a public benefit corporation.

 This file is part of Blockstack.

 Blockstack is free software. You may redistribute or modify
 it under the terms of the GNU General Public License as published by
 the Free Software Foundation, either version 3 of the License or
 (at your option) any later version.

 Blockstack is distributed in the hope that it will be useful,
 but WITHOUT ANY WARRANTY, including without the implied warranty of
 MERCHANTABILITY or FITNESS FOR A PARTICULAR PURPOSE. See the
 GNU General Public License for more details.

 You should have received a copy of the GNU General Public License
 along with Blockstack. If not, see <http://www.gnu.org/licenses/>.
*/


use core::PEER_VERSION;

use net::PeerAddress;
use net::Neighbor;
use net::NeighborKey;
use net::Error as net_error;
use net::db::PeerDB;
use net::asn::ASEntry4;

use net::*;
use net::codec::*;

use net::connection::Connection;
use net::connection::ConnectionOptions;
use net::connection::NetworkReplyHandle;

use net::db::LocalPeer;

use net::p2p::*;

use util::db::Error as db_error;
use util::db::DBConn;

use util::secp256k1::Secp256k1PublicKey;

use std::net::SocketAddr;
use std::cmp;

use std::collections::HashMap;
use std::collections::HashSet;

use burnchains::Address;
use burnchains::PublicKey;
use burnchains::Burnchain;
use burnchains::BurnchainView;

use util::log;
use util::get_epoch_time_secs;
use util::hash::*;

use rand::prelude::*;
use rand::thread_rng;

use rusqlite::Transaction;

#[cfg(test)] pub const NEIGHBOR_MINIMUM_CONTACT_INTERVAL : u64 = 0;
#[cfg(not(test))] pub const NEIGHBOR_MINIMUM_CONTACT_INTERVAL : u64 = 600;      // don't reach out to a frontier neighbor more than once every 10 minutes

pub const NEIGHBOR_REQUEST_TIMEOUT : u64 = 60;

pub const NUM_INITIAL_WALKS : u64 = 10;     // how many unthrottled walks should we do when this peer starts up

pub const MAX_NEIGHBOR_BLOCK_DELAY : u64 = 288;     // maximum delta between our current block height and the neighbor's that we will treat this neighbor as fresh

impl NeighborKey {
    pub fn from_neighbor_address(peer_version: u32, network_id: u32, na: &NeighborAddress) -> NeighborKey {
        NeighborKey {
            peer_version: peer_version,
            network_id: network_id,
            addrbytes: na.addrbytes.clone(),
            port: na.port
        }
    }
}

impl Neighbor {
    pub fn empty(key: &NeighborKey, pubk: &Secp256k1PublicKey, expire_block: u64) -> Neighbor {
        Neighbor {
            addr: key.clone(),
            public_key: pubk.clone(),
            expire_block: expire_block,
            last_contact_time: 0,
            whitelisted: 0,
            blacklisted: 0,
            asn: 0,
            org: 0,
            in_degree: 1,
            out_degree: 1
        }
    }

    /// Update this peer in the DB.
    /// If there's no DB entry for this peer, then do nothing.
    pub fn save_update<'a>(&self, tx: &mut Transaction<'a>) -> Result<(), net_error> {
        PeerDB::update_peer(tx, &self)
            .map_err(|_e| net_error::DBError)
    }

    /// Save to the peer DB, inserting it if it isn't already there.
    /// Return true if saved.
    /// Return false if not saved -- i.e. the frontier is full and we should try evicting neighbors.
    pub fn save<'a>(&self, tx: &mut Transaction<'a>) -> Result<bool, net_error> {
        PeerDB::try_insert_peer(tx, &self)
            .map_err(|_e| net_error::DBError)
    }

    /// Attempt to load a neighbor from our peer DB, given its NeighborAddress reported by another
    /// peer.  Returns a neighbor in the peer DB if it matches the neighbor address and has a fresh public key
    /// (where "fresh" means "the public key hash matches the neighbor address")
    pub fn from_neighbor_address(conn: &DBConn, peer_version: u32, network_id: u32, block_height: u64, neighbor_address: &NeighborAddress) -> Result<Option<Neighbor>, net_error> {
        let peer_opt = PeerDB::get_peer(conn, network_id, &neighbor_address.addrbytes, neighbor_address.port)
            .map_err(|_e| net_error::DBError)?;

        match peer_opt {
            None => {
                Ok(None)       // unkonwn
            },
            Some(peer) => {
                // expired public key?
                if peer.expire_block < block_height {
                    Ok(None)
                }
                else {
                    let pubkey_160 = Hash160::from_data(&peer.public_key.to_bytes_compressed()[..]);
                    if pubkey_160 == neighbor_address.public_key_hash {
                        // we know this neighbor's key
                        Ok(Some(peer))
                    }
                    else {
                        // this neighbor's key may be stale
                        Ok(None)
                    }
                }
            }
        }
    }

    /// Weighted _undirected_ degree estimate.
    /// If this were an undirected peer graph, the lower bound of a peer's degree would be
    /// min(in-degree, out-degree), and the upper bound would be max(in-degree, out-degree).
    /// Considering that "P1 points to P2" is just as likely as "P2 points to P1", this means that
    /// Pr["P1 points to P2" | "P2 points to P1"] == Pr["P2 points to P1" | "P1 points to P2"].
    /// So, we can estimate the undirected degree as being a random value between the lower and
    /// upper bound.
    pub fn degree(&self) -> u64 {
        let mut rng = thread_rng();
        let res = rng.gen_range(self.in_degree, self.out_degree+1) as u64;
        if res == 0 {
            1
        }
        else {
            res
        }
    }
}

/// Struct for capturing the results of a walk.
/// -- reports newly-connected neighbors
/// -- reports neighbors we had trouble talking to.
/// The peer network will use this struct to clean out dead neighbors, and to keep the number of
/// _outgoing_ connections limited to NUM_NEIGHBORS.
#[derive(Clone)]
pub struct NeighborWalkResult {
    pub new_connections: HashSet<NeighborKey>,
    pub broken_connections: HashSet<NeighborKey>,
    pub replaced_neighbors: HashSet<NeighborKey>
}

impl NeighborWalkResult {
    pub fn new() -> NeighborWalkResult {
        NeighborWalkResult {
            new_connections: HashSet::new(),
            broken_connections: HashSet::new(),
            replaced_neighbors: HashSet::new()
        }
    }

    pub fn add_new(&mut self, nk: NeighborKey) -> () {
        self.new_connections.insert(nk);
    }

    pub fn add_broken(&mut self, nk: NeighborKey) -> () {
        self.broken_connections.insert(nk);
    }

    pub fn add_replaced(&mut self, nk: NeighborKey) -> () {
        self.replaced_neighbors.insert(nk);
    }

    pub fn clear(&mut self) -> () {
        self.new_connections.clear();
        self.broken_connections.clear();
        self.replaced_neighbors.clear();
    }
}

#[derive(Debug, PartialEq, Clone)]
pub enum NeighborWalkState {
    HandshakeBegin,
    HandshakeFinish,
    GetNeighborsBegin,
    GetNeighborsFinish,
    GetHandshakesBegin,
    GetHandshakesFinish,
    GetNeighborsNeighborsBegin,
    GetNeighborsNeighborsFinish,
    NeighborsPingBegin,
    NeighborsPingFinish,
    Finished
}

pub struct NeighborWalk {
    pub state: NeighborWalkState,
    pub events: HashSet<usize>,

    prev_neighbor: Option<Neighbor>,
    cur_neighbor: Neighbor,
    next_neighbor: Option<Neighbor>,

    pub frontier: HashMap<NeighborKey, Neighbor>,
    new_frontier: HashMap<NeighborKey, Neighbor>,

    // pending request to cur_neighbor to handshake 
    handshake_request: Option<NetworkReplyHandle>,

    // pending request to cur_neighbor to get _its_ neighbors
    getneighbors_request: Option<NetworkReplyHandle>,

    // outstanding requests to handshake with our cur_neighbor's neighbors.
    resolved_handshake_neighbors: HashMap<NeighborAddress, Neighbor>,
    unresolved_handshake_neighbors: HashMap<NeighborAddress, NetworkReplyHandle>,

    // outstanding requests to get the neighbors of our cur_neighbor's neighbors
    resolved_getneighbors_neighbors: HashMap<NeighborKey, Vec<NeighborAddress>>,
    unresolved_getneighbors_neighbors: HashMap<NeighborKey, NetworkReplyHandle>,

    // outstanding requests to ping existing neighbors to be replaced in the frontier
    neighbor_replacements: HashMap<NeighborKey, Neighbor>,
    replaced_neighbors: HashMap<NeighborKey, u32>,
    unresolved_neighbor_pings: HashMap<NeighborKey, NetworkReplyHandle>,

    // neighbor walk result we build up incrementally 
    result: NeighborWalkResult,

    // time that we started/finished the last walk 
    walk_start_time: u64,
    walk_end_time: u64,

    // walk random-restart parameters
    walk_step_count: u64,           // how many times we've taken a step
    walk_min_duration: u64,         // minimum steps we have to take before reset
    walk_max_duration: u64,         // maximum steps we have to take before reset
    walk_reset_prob: f64            // probability that we do a reset once the minimum duration is met
}

impl NeighborWalk {
    pub fn new(neighbor: &Neighbor) -> NeighborWalk {
        NeighborWalk {
            state: NeighborWalkState::HandshakeBegin,
            events: HashSet::new(),

            prev_neighbor: None,
            cur_neighbor: neighbor.clone(),
            next_neighbor: None,
            
            frontier: HashMap::new(),
            new_frontier: HashMap::new(),
            
            handshake_request: None,
            getneighbors_request: None,

            resolved_handshake_neighbors: HashMap::new(),
            unresolved_handshake_neighbors: HashMap::new(),

            resolved_getneighbors_neighbors: HashMap::new(),
            unresolved_getneighbors_neighbors: HashMap::new(),

            neighbor_replacements: HashMap::new(),
            replaced_neighbors: HashMap::new(),
            unresolved_neighbor_pings: HashMap::new(),

            result: NeighborWalkResult::new(),

            walk_start_time: 0,
            walk_end_time: 0,
            
            walk_step_count: 0,
            walk_min_duration: 20,
            walk_max_duration: 40,
            walk_reset_prob: 0.05,
        }
    }

    /// Reset the walk with a new neighbor.
    /// Give back a report of the walk.
    /// Resets neighbor pointer.
    /// Clears out connections, but preserves state (frontier, result, etc.).
    pub fn reset(&mut self, next_neighbor: &Neighbor) -> NeighborWalkResult {
        test_debug!("Walk reset");
        self.state = NeighborWalkState::HandshakeBegin;

        self.prev_neighbor = Some(self.cur_neighbor.clone());
        self.cur_neighbor = next_neighbor.clone();
        self.next_neighbor = None;

        self.clear_connections();
        self.new_frontier.clear();

        let result = self.result.clone();

        self.walk_end_time = get_epoch_time_secs();
        self.walk_step_count += 1;

        // leave self.frontier and self.result alone until the next walk.
        // (makes it so that at the end of the walk, we can query the result and frontier)
        result
    }

    /// Clear the walk's intermittent state
    pub fn clear_state(&mut self) -> () {
        test_debug!("Walk clear state");
        self.new_frontier.clear();
        self.frontier.clear();
        self.result.clear();
    }

    /// Clear the walk's connection state
    pub fn clear_connections(&mut self) -> () {
        test_debug!("Walk clear connections");
        self.events.clear();
        self.handshake_request = None;
        self.getneighbors_request = None;

        self.resolved_handshake_neighbors.clear();
        self.unresolved_handshake_neighbors.clear();
        
        self.resolved_getneighbors_neighbors.clear();
        self.unresolved_getneighbors_neighbors.clear();

        self.neighbor_replacements.clear();
        self.replaced_neighbors.clear();
        self.unresolved_neighbor_pings.clear();
    }

    /// Update the state of the walk 
    /// (as a separate method for debugging purposes)
    fn set_state(&mut self, local_peer: &LocalPeer, new_state: NeighborWalkState) -> () {
        test_debug!("{:?}: Advance walk state: {:?} --> {:?}", &local_peer, &self.state, &new_state);
        self.state = new_state;
    }

    /// Begin handshaking with our current neighbor 
    pub fn handshake_begin(&mut self, local_peer: &LocalPeer, req: Option<NetworkReplyHandle>) -> () {
        assert!(self.state == NeighborWalkState::HandshakeBegin);

        self.handshake_request = req;

        // next state!
        self.set_state(local_peer, NeighborWalkState::HandshakeFinish);
    }

    /// Finish handshaking with our current neighbor, thereby ensuring that it is connected 
    pub fn handshake_try_finish<'a>(&mut self, tx: &mut Transaction<'a>, local_peer: &LocalPeer, burn_block_height: u64, burn_stable_block_height: u64) -> Result<Option<Neighbor>, net_error> {
        assert!(self.state == NeighborWalkState::HandshakeFinish);

        let req_opt = self.handshake_request.take();
        if req_opt.is_none() {
            return Ok(None);
        }

        let req = req_opt.unwrap();
        let handshake_reply_res = req.try_recv();
        match handshake_reply_res {
            Ok(message) => {
                // only consider this neighbor if it's _not_ bootstrapping
                if message.preamble.burn_stable_block_height + MAX_NEIGHBOR_BLOCK_DELAY < burn_stable_block_height {
                    test_debug!("{:?}: neighbor {:?} is still bootstrapping (on block {})", &local_peer, self.cur_neighbor.addr.clone(), message.preamble.burn_stable_block_height);
                    Err(net_error::StaleNeighbor)
                }
                else {
                    match message.payload {
                        StacksMessageType::HandshakeAccept(ref data) => {
                            // accepted! can proceed to ask for neighbors
                            // save knowledge to the peer DB (NOTE: the neighbor should already be in
                            // the DB, since it's cur_neighbor)
                            test_debug!("{:?}: received HandshakeAccept from {:?}", &local_peer, &message.to_neighbor_key(&data.handshake.addrbytes, data.handshake.port));

                            let neighbor_from_handshake = Neighbor::from_handshake(tx, message.preamble.peer_version, message.preamble.network_id, &data.handshake)?;
                            if neighbor_from_handshake.addr != self.cur_neighbor.addr {
                                // somehow, got a handshake from someone that _isn't_ cur_neighbor
                                debug!("{:?}: got unsolicited HandshakeAccept from {:?} (expected {:?})", &local_peer, &neighbor_from_handshake.addr, &self.cur_neighbor.addr);
                                Err(net_error::PeerNotConnected)
                            }
                            else {
                                // this is indeed cur_neighbor
                                self.cur_neighbor.handshake_update(tx, &data.handshake)?;
                                self.cur_neighbor.save_update(tx)?;
                                
                                self.new_frontier.insert(self.cur_neighbor.addr.clone(), self.cur_neighbor.clone());

                                // advance state!
                                self.set_state(local_peer, NeighborWalkState::GetNeighborsBegin);
                                Ok(Some(self.cur_neighbor.clone()))
                            }
                        },
                        StacksMessageType::HandshakeReject => {
                            // told to bugger off 
                            Err(net_error::PeerNotConnected)
                        },
                        StacksMessageType::Nack(ref data) => {
                            // something's wrong on our end (we're using a new key that they don't yet
                            // know about, or something)
                            Err(net_error::PeerNotConnected)
                        },
                        _ => {
                            // invalid message
                            debug!("{:?}: Got out-of-sequence message from {:?}", &local_peer, &self.cur_neighbor.addr);
                            self.result.add_broken(self.cur_neighbor.addr.clone());
                            Err(net_error::InvalidMessage)
                        }
                    }
                }
            },
            Err(req_res) => {
                match req_res {
                    Ok(same_req) => {
                        // try again
                        self.handshake_request = Some(same_req);
                        Ok(None)
                    },
                    Err(e) => {
                        // disconnected 
                        test_debug!("{:?}: failed to get reply: {:?}", &local_peer, &e);
                        self.result.add_broken(self.cur_neighbor.addr.clone());
                        Err(e)
                    }
                }
            }
        }
    }

    /// Begin refreshing our knowledge of peer in/out degrees
    pub fn getneighbors_begin(&mut self, local_peer: &LocalPeer, req: Option<NetworkReplyHandle>) -> () {
        assert!(self.state == NeighborWalkState::GetNeighborsBegin);
        
        self.resolved_handshake_neighbors.clear();
        self.unresolved_handshake_neighbors.clear();
        
        self.getneighbors_request = req;

        // next state!
        self.set_state(local_peer, NeighborWalkState::GetNeighborsFinish);
    }

    /// Find the neighbor addresses that we need to resolve to neighbors,
    /// and find out the neighbor addresses that we already have fresh neighbor data for.
    /// If we know of a neighbor, and contacted it recently, then consider it resolved _even if_
    /// the reported NeighborAddress public key hash doesn't match our records.
    fn lookup_stale_neighbors(dbconn: &DBConn, peer_version: u32, network_id: u32, block_height: u64, addrs: &Vec<NeighborAddress>) -> Result<(HashMap<NeighborAddress, Neighbor>, Vec<NeighborAddress>), net_error> {
        let mut to_resolve = vec![];
        let mut resolved = HashMap::<NeighborAddress, Neighbor>::new();
        for naddr in addrs {
            let neighbor_opt = Neighbor::from_neighbor_address(dbconn, peer_version, network_id, block_height, naddr)?;
            match neighbor_opt {
                None => {
                    // need to resolve this one, but don't talk to it if we did so recently (even
                    // if we have stale information for it -- the remote node could be trying to trick
                    // us into DDoS'ing this node).
                    let peer_opt = PeerDB::get_peer(dbconn, network_id, &naddr.addrbytes, naddr.port)
                        .map_err(|_e| net_error::DBError)?;

                    match peer_opt {
                        None => {
                            // okay, we really don't know about this neighbor
                            to_resolve.push((*naddr).clone());
                        },
                        Some(n) => {
                            // we know about this neighbor, but its key didn't match the
                            // neighboraddress.  Only try to re-connect with it if we haven't done
                            // so recently, so a rogue neighbor can't force us to DDoS another
                            // peer.
                            if n.last_contact_time + NEIGHBOR_MINIMUM_CONTACT_INTERVAL < get_epoch_time_secs() {
                                to_resolve.push((*naddr).clone());
                            }
                            else {
                                // recently contacted
                                resolved.insert(naddr.clone(), n);
                            }
                        }
                    }
                }
                Some(neighbor) => {
                    if neighbor.last_contact_time + NEIGHBOR_MINIMUM_CONTACT_INTERVAL < get_epoch_time_secs() {
                        // stale 
                        to_resolve.push((*naddr).clone());
                    }
                    else {
                        // our copy is still fresh 
                        resolved.insert(naddr.clone(), neighbor);
                    }
                }
            }
        }
        Ok((resolved, to_resolve))
    }

    /// Try to finish the getneighbors request to cur_neighbor
    /// Returns the list of neighbors we need to resolve
    /// Return None if we're not done yet, or haven't started yet.
    pub fn getneighbors_try_finish(&mut self, dbconn: &DBConn, local_peer: &LocalPeer, block_height: u64) -> Result<Option<Vec<NeighborAddress>>, net_error> {
        assert!(self.state == NeighborWalkState::GetNeighborsFinish);

        let req_opt = self.getneighbors_request.take();
        if req_opt.is_none() {
            return Ok(None);
        }

        let req = req_opt.unwrap();
        let neighbors_reply_res = req.try_recv();
        match neighbors_reply_res {
            Ok(message) => {
                // only consider this neighbor if it's _not_ bootstrapping
                if message.preamble.burn_block_height + MAX_NEIGHBOR_BLOCK_DELAY < block_height {
                    test_debug!("{:?}: neighbor {:?} is still bootstrapping (on block {})", &local_peer, &self.cur_neighbor.addr, message.preamble.burn_block_height);
                    return Err(net_error::StaleNeighbor);
                }
                match message.payload {
                    StacksMessageType::Neighbors(ref data) => {
                        let (mut found, to_resolve) = NeighborWalk::lookup_stale_neighbors(dbconn, message.preamble.peer_version, message.preamble.network_id, block_height, &data.neighbors)?;

                        for (naddr, neighbor) in found.drain() {
                            self.new_frontier.insert(neighbor.addr.clone(), neighbor.clone());
                            self.resolved_handshake_neighbors.insert(naddr, neighbor);
                        }

                        self.set_state(local_peer, NeighborWalkState::GetHandshakesBegin);
                        Ok(Some(to_resolve))
                    },
                    StacksMessageType::Nack(ref data) => {
                        debug!("Neighbor {:?} NACK'ed GetNeighbors with code {:?}", &self.cur_neighbor.addr, data.error_code);
                        self.result.add_broken(self.cur_neighbor.addr.clone());
                        Err(net_error::ConnectionBroken)
                    },
                    _ => {
                        // invalid message
                        debug!("Got out-of-sequence message from {:?}", &self.cur_neighbor.addr);
                        self.result.add_broken(self.cur_neighbor.addr.clone());
                        Err(net_error::InvalidMessage)
                    }
                }
            },
            Err(req_res) => {
                match req_res {
                    Ok(same_req) => {
                        // try again
                        self.getneighbors_request = Some(same_req);
                        Ok(None)
                    },
                    Err(e) => {
                        // disconnected 
                        self.result.add_broken(self.cur_neighbor.addr.clone());
                        Err(e)
                    }
                }
            }
        }
    }

    /// Begin getting the neighors of cur_neighbor's neighbors.
    /// NetworkReplyHandles should be reply handles for Handshake requests.
    pub fn neighbor_handshakes_begin(&mut self, local_peer: &LocalPeer, mut handshake_handles: HashMap<NeighborAddress, NetworkReplyHandle>) -> () {
        assert!(self.state == NeighborWalkState::GetHandshakesBegin);

        // advance state!
        self.unresolved_handshake_neighbors.clear();
        for (naddr, nh) in handshake_handles.drain() {
            self.unresolved_handshake_neighbors.insert(naddr, nh);
        }

        self.set_state(local_peer, NeighborWalkState::GetHandshakesFinish);
    }

    /// Given a neighbor we tried to insert into the peer database, find one of the existing
    /// neighbors it collided with.  Return its slot in the peer db.
    fn find_replaced_neighbor_slot(conn: &DBConn, nk: &NeighborKey) -> Result<Option<u32>, net_error> {
        let mut slots = PeerDB::peer_slots(conn, nk.network_id, &nk.addrbytes, nk.port)
            .map_err(|_e| net_error::DBError)?;

        if slots.len() == 0 {
            // not present
            return Ok(None);
        }

        let mut rng = thread_rng();
        slots.shuffle(&mut rng);
        
        for slot in slots {
            let peer_opt = PeerDB::get_peer_at(conn, nk.network_id, slot)
                .map_err(|_e| net_error::DBError)?;

            match peer_opt {
                None => {
                    continue;
                }
                Some(_) => {
                    return Ok(Some(slot));
                }
            }
        }

        Ok(None)
    }


    /// Try to finish getting handshakes from cur_neighbors' neighbors.
    /// Once all handles resolve, return the list of neighbors that we can contact.
    /// As a side-effect of handshaking with all these peers, our PeerDB instance will be expanded
    /// with the addresses, public keys, public key expiries of these neighbors -- i.e. this method grows
    /// our frontier.
    pub fn neighbor_handshakes_try_finish<'a>(&mut self, tx: &mut Transaction<'a>, local_peer: &LocalPeer, block_height: u64, stable_block_height: u64) -> Result<Option<Vec<NeighborKey>>, net_error> {
        assert!(self.state == NeighborWalkState::GetHandshakesFinish);

        // see if we got any replies 
        let mut new_unresolved_handshakes = HashMap::new();
        for (naddr, rh) in self.unresolved_handshake_neighbors.drain() {
            let res = rh.try_recv();
            let rh_naddr = naddr.clone();       // used below
            let new_rh = match res {
                Ok(message) => {
<<<<<<< HEAD
                    // if the neighbor is still bootstrapping, we're doone
                    if message.preamble.burn_stable_block_height + MAX_NEIGHBOR_BLOCK_DELAY < stable_block_height {
                        test_debug!("Remote neighbor {:?} is still bootstrapping (at block {})", &rh_naddr, message.preamble.burn_stable_block_height);
                    }
                    else {
                        match message.payload {
                            StacksMessageType::HandshakeAccept(ref data) => {
                                // success! do we know about this peer already?
                                let neighbor_from_handshake = Neighbor::from_handshake(tx, message.preamble.peer_version, message.preamble.network_id, &data.handshake)?;
                                let mut neighbor_opt = Neighbor::from_neighbor_address(tx, message.preamble.peer_version, message.preamble.network_id, block_height, &naddr)?;
                                match neighbor_opt {
                                    Some(neighbor) => {
                                        test_debug!("{:?}: already know about {:?}", &local_peer, &neighbor.addr);

                                        // knew about this neighbor already
                                        self.resolved_handshake_neighbors.insert(naddr, neighbor.clone());

                                        // update our frontier as well
                                        self.new_frontier.insert(neighbor.addr.clone(), neighbor);
                                        neighbor_from_handshake.save_update(tx)?;
                                    },
                                    None => {
                                        test_debug!("{:?}: new neighbor {:?}", &local_peer, &neighbor_from_handshake.addr);

                                        // didn't know about this neighbor yet. Try to add it.
                                        let added = neighbor_from_handshake.save(tx)?;
                                        if !added {
                                            // no more room in the db.  See if we can add it by
                                            // evicting an existing neighbor once we're done with this
                                            // walk.
                                            let replaced_neighbor_slot_opt = NeighborWalk::find_replaced_neighbor_slot(tx, &neighbor_from_handshake.addr)?;

                                            match replaced_neighbor_slot_opt {
                                                Some(slot) => {
                                                    // if this peer isn't whitelisted, then consider
                                                    // replacing
                                                    if neighbor_from_handshake.whitelisted > 0 && (neighbor_from_handshake.whitelisted as u64) < get_epoch_time_secs() {
                                                        self.neighbor_replacements.insert(neighbor_from_handshake.addr.clone(), neighbor_from_handshake.clone());
                                                        self.replaced_neighbors.insert(neighbor_from_handshake.addr.clone(), slot);
                                                    }
                                                },
                                                None => {
                                                    // shouldn't happen 
=======
                    match message.payload {
                        StacksMessageType::HandshakeAccept(ref data) => {
                            // success! do we know about this peer already?
                            let neighbor_from_handshake = Neighbor::from_handshake(tx, message.preamble.peer_version, message.preamble.network_id, &data.handshake)?;
                            let neighbor_opt = Neighbor::from_neighbor_address(tx, message.preamble.peer_version, message.preamble.network_id, block_height, &naddr)?;
                            match neighbor_opt {
                                Some(neighbor) => {
                                    test_debug!("{:?}: already know about {:?}", &local_peer, &neighbor.addr);

                                    // knew about this neighbor already
                                    self.resolved_handshake_neighbors.insert(naddr, neighbor.clone());

                                    // update our frontier as well
                                    self.new_frontier.insert(neighbor.addr.clone(), neighbor);
                                    neighbor_from_handshake.save_update(tx)?;
                                },
                                None => {
                                    test_debug!("{:?}: new neighbor {:?}", &local_peer, &neighbor_from_handshake.addr);

                                    // didn't know about this neighbor yet. Try to add it.
                                    let added = neighbor_from_handshake.save(tx)?;
                                    if !added {
                                        // no more room in the db.  See if we can add it by
                                        // evicting an existing neighbor once we're done with this
                                        // walk.
                                        let replaced_neighbor_slot_opt = NeighborWalk::find_replaced_neighbor_slot(tx, &neighbor_from_handshake.addr)?;

                                        match replaced_neighbor_slot_opt {
                                            Some(slot) => {
                                                // if this peer isn't whitelisted, then consider
                                                // replacing
                                                if neighbor_from_handshake.whitelisted > 0 && (neighbor_from_handshake.whitelisted as u64) < get_epoch_time_secs() {
                                                    self.neighbor_replacements.insert(neighbor_from_handshake.addr.clone(), neighbor_from_handshake.clone());
                                                    self.replaced_neighbors.insert(neighbor_from_handshake.addr.clone(), slot);
>>>>>>> 420c9196
                                                }
                                            };
                                        }
                                        self.new_frontier.insert(neighbor_from_handshake.addr.clone(), neighbor_from_handshake);
                                    }
                                };
                            },
                            StacksMessageType::HandshakeReject => {
                                // remote peer doesn't want to talk to us 
                                debug!("Neighbor {:?} rejected our handshake", &naddr);
                                self.result.add_broken(NeighborKey::from_neighbor_address(message.preamble.peer_version, message.preamble.network_id, &naddr));
                            },
                            StacksMessageType::Nack(ref data) => {
                                // remote peer nope'd us
                                debug!("Neighbor {:?} NACK'ed our handshake with error code {:?}", &naddr, data.error_code);
                                self.result.add_broken(NeighborKey::from_neighbor_address(message.preamble.peer_version, message.preamble.network_id, &naddr));
                            }
                            _ => {
                                // remote peer doesn't want to talk to us
                                debug!("Neighbor {:?} replied an out-of-sequence message", &naddr);
                                self.result.add_broken(NeighborKey::from_neighbor_address(message.preamble.peer_version, message.preamble.network_id, &naddr));
                            }
                        };
                    }
                    None
                },
                Err(req_res) => {
                    match req_res {
                        Ok(same_req) => {
                            // try again 
                            Some(same_req)
                        },
                        Err(e) => {
                            // connection broken.
                            // Don't try to contact this node again.
                            debug!("Failed to handshake with {:?}: {:?}", naddr, &e);
                            self.result.add_broken(NeighborKey::from_neighbor_address(PEER_VERSION, local_peer.network_id, &naddr));
                            None
                        }
                    }
                }
            };
            match new_rh {
                Some(rh) => {
                    new_unresolved_handshakes.insert(rh_naddr, rh);
                },
                None => {}
            };
        }

        // save unresolved handshakes for next time 
        for (naddr, rh) in new_unresolved_handshakes.drain() {
            self.unresolved_handshake_neighbors.insert(naddr, rh);
        }

        if self.unresolved_handshake_neighbors.len() == 0 {
            // finished handshaking!  find neighbors that accepted
            let mut neighbor_keys = vec![];
            
            // update our frontier knowledge
            for (nkey, new_neighbor) in self.new_frontier.drain() {
                test_debug!("{:?}: Add to frontier: {:?}", &local_peer, &nkey);
                self.frontier.insert(nkey.clone(), new_neighbor);

                if nkey.addrbytes != self.cur_neighbor.addr.addrbytes || nkey.port != self.cur_neighbor.addr.port {
                    neighbor_keys.push(nkey.clone());
                }
            }

            self.new_frontier.clear();

            // advance state!
            self.set_state(local_peer, NeighborWalkState::GetNeighborsNeighborsBegin);
            Ok(Some(neighbor_keys))
        }
        else {
            // still handshaking 
            Ok(None)
        }
    }

    /// Begin asking remote neighbors for their neighbors in order to estimate cur_neighbor's
    /// in-degree. 
    pub fn getneighbors_neighbors_begin(&mut self, local_peer: &LocalPeer, mut getneighbors_handles: HashMap<NeighborKey, NetworkReplyHandle>) -> () {
        assert!(self.state == NeighborWalkState::GetNeighborsNeighborsBegin);

        // advance state!
        self.unresolved_getneighbors_neighbors.clear();
        for (naddr, nh) in getneighbors_handles.drain() {
            self.unresolved_getneighbors_neighbors.insert(naddr, nh);
        }

        self.set_state(local_peer, NeighborWalkState::GetNeighborsNeighborsFinish);
    }

    /// Try to finish getting the neighbors from cur_neighbors' neighbors 
    /// Once all handles resolve, return the list of new neighbors.
    pub fn getneighbors_neighbors_try_finish<'a>(&mut self, tx: &mut Transaction<'a>, local_peer: &LocalPeer, burn_stable_block_height: u64) -> Result<Option<Neighbor>, net_error> {
        assert!(self.state == NeighborWalkState::GetNeighborsNeighborsFinish);

        // see if we got any replies 
        let mut new_unresolved_neighbors = HashMap::new();
        for (nkey, rh) in self.unresolved_getneighbors_neighbors.drain() {
            let rh_nkey = nkey.clone();     // used below
            let res = rh.try_recv();
            let new_rh = match res {
                Ok(message) => {
                    // only consider this neighbor if it's _not_ bootstrapping
                    if message.preamble.burn_stable_block_height + MAX_NEIGHBOR_BLOCK_DELAY >= burn_stable_block_height {
                        match message.payload {
                            StacksMessageType::Neighbors(ref data) => {
                                self.resolved_getneighbors_neighbors.insert(nkey, data.neighbors.clone());
                            },
                            StacksMessageType::Nack(ref data) => {
                                // not broken; likely because it hasn't gotten to processing our
                                // handshake yet.  We'll just ignore it.
                                debug!("Neighbor {:?} NACKed with code {:?}", &nkey, data.error_code);
                            },
                            _ => {
                                // unexpected reply
                                debug!("Neighbor {:?} replied an out-of-sequence message (type {}); assuming broken", &nkey, message_type_to_id(&message.payload));
                                self.result.add_broken(nkey);
                            }
                        }
                    }
                    None
                },
                Err(req_res) => {
                    match req_res {
                        Ok(nrh) => {
                            // try again 
                            Some(nrh)
                        }
                        Err(e) => {
                            // disconnected from peer 
                            debug!("Failed to get neighbors from {:?}", &nkey);
                            self.result.add_broken(nkey);
                            None
                        }
                    }
                }
            };
            match new_rh {
                Some(rh) => {
                    new_unresolved_neighbors.insert(rh_nkey, rh);
                },
                None => {}
            };
        }

        // try these again 
        for (nkey, rh) in new_unresolved_neighbors.drain() {
            test_debug!("{:?}: still waiting for Neighbors reply from {:?}", &local_peer, &nkey);
            self.unresolved_getneighbors_neighbors.insert(nkey, rh);
        }

        if self.unresolved_getneighbors_neighbors.len() == 0 {
            // finished!  build up frontier's in-degree estimation, plus ourselves
            self.cur_neighbor.in_degree = 1;
            self.cur_neighbor.out_degree = self.frontier.len() as u32;

            for (nkey, neighbor_list) in self.resolved_getneighbors_neighbors.iter() {
                for na in neighbor_list {
                    if na.addrbytes == self.cur_neighbor.addr.addrbytes && na.port == self.cur_neighbor.addr.port {
                        self.cur_neighbor.in_degree += 1;
                    }
                }
            }

            // remember this peer's in/out degree estimates
            test_debug!("{:?}: In/Out degree of {:?} is {}/{}", &local_peer, &self.cur_neighbor.addr, self.cur_neighbor.in_degree, self.cur_neighbor.out_degree);
            self.cur_neighbor.save_update(tx)
                .map_err(|e| net_error::DBError)?;

            // advance state!
            self.set_state(local_peer, NeighborWalkState::NeighborsPingBegin);
            Ok(Some(self.cur_neighbor.clone()))
        }
        else {
            // still working
            Ok(None)
        }
    }

    /// Pick a random neighbor from the frontier, excluding an optional given neighbor 
    fn pick_random_neighbor(frontier: &HashMap<NeighborKey, Neighbor>, exclude: Option<&Neighbor>) -> Option<Neighbor> {
        let mut rnd = thread_rng();

        let sample = rnd.gen_range(0, frontier.len());
        let mut count = 0;

        for (nk, n) in frontier.iter() {
            count += match exclude {
                None => 1,
                Some(ref e) => if (*e).addr == *nk { 0 } else { 1 }
            };
            if count >= sample {
                return Some(n.clone());
            }
        }
        return None;
    }
    
    /// Calculate the "degree ratio" between two neighbors, used to determine the probability of
    /// stepping to a neighbor in MHRWDA.  We estimate each neighbor's undirected degree, and then
    /// measure how represented each neighbor's AS is in the peer graph.  We *bias* the sample so
    /// that peers in under-represented ASs are more likely to be walked to than they otherwise
    /// would be if considering only neighbor degrees.
    fn degree_ratio(peerdb_conn: &DBConn, n1: &Neighbor, n2: &Neighbor) -> f64 {
        let d1 = n1.degree() as f64;
        let d2 = n2.degree() as f64;
        let as_d1 = PeerDB::asn_count(peerdb_conn, n1.asn).unwrap_or(1) as f64;
        let as_d2 = PeerDB::asn_count(peerdb_conn, n2.asn).unwrap_or(1) as f64;
        (d1 * as_d2) / (d2 * as_d1)
    }

    /// Do the MHRWDA step -- try to step from our cur_neighbor to an immediate neighbor, if there
    /// is any neighbor to step to.  Return the new cur_neighbor, if we were able to step.
    /// The caller should call reset() after this, optionally with a newly-selected frontier
    /// neighbor if we were unable to take a step.
    ///
    /// This is a slightly modified MHRWDA algorithm.  The following differences are described:
    /// * The Stacks peer network is a _directed_ graph, whereas MHRWDA is desigend to operate
    /// on _undirected_ graphs.  As such, we calculate a separate peer graph with undirected edges
    /// with the same peers.  We estimate a peer's undirected degree with Neighbor::degree().
    /// * The probability of transitioning to a new peer is proportional not only to the ratio of
    /// the current peer's degree to the new peer's degree, but also to the ratio of the new
    /// peer's AS's node count to the current peer's AS's node count.
    pub fn step(&mut self, peerdb_conn: &DBConn) -> Option<Neighbor> {
        let mut rnd = thread_rng();

        // step to a node in cur_neighbor's frontier, per MHRWDA
        let next_neighbor_opt = 
            if self.frontier.len() == 0 {
                // just started the walk, so stay here for now -- we don't yet know the neighbor's
                // frontier.
                Some(self.cur_neighbor.clone())
            }
            else {
                let next_neighbor = NeighborWalk::pick_random_neighbor(&self.frontier, None).unwrap();     // won't panic since self.frontier.len() > 0
                let walk_prob : f64 = rnd.gen();
                if walk_prob < fmin!(1.0, NeighborWalk::degree_ratio(peerdb_conn, &self.cur_neighbor, &next_neighbor)) {
                    match self.prev_neighbor {
                        Some(ref prev_neighbor) => {
                            // will take a step
                            if prev_neighbor.addr == next_neighbor.addr {
                                // oops, backtracked.  Try to pick a different neighbor, if possible.
                                if self.frontier.len() == 1 {
                                    // no other choices. will need to reset this walk.
                                    None
                                }
                                else {
                                    // have alternative choices, so instead of backtracking, we'll delay
                                    // acceptance by probabilistically deciding to step to an alternative
                                    // instead of backtracking.
                                    let alt_next_neighbor = NeighborWalk::pick_random_neighbor(&self.frontier, Some(&prev_neighbor)).unwrap();
                                    let alt_prob : f64 = rnd.gen();

                                    let cur_to_alt = NeighborWalk::degree_ratio(peerdb_conn, &self.cur_neighbor, &alt_next_neighbor);
                                    let prev_to_cur = NeighborWalk::degree_ratio(peerdb_conn, &prev_neighbor, &self.cur_neighbor);
                                    let trans_prob = fmin!(
                                                        fmin!(1.0, cur_to_alt * cur_to_alt),
                                                        fmax!(1.0, prev_to_cur * prev_to_cur)
                                                     );

                                    if alt_prob < fmin!(1.0, trans_prob) {
                                        // go to alt peer instead
                                        Some(alt_next_neighbor)
                                    }
                                    else {
                                        // backtrack.
                                        Some(next_neighbor)
                                    }
                                }
                            }
                            else {
                                // not backtracking.  Take a step.
                                Some(next_neighbor)
                            }
                        },
                        None => {
                            // not backtracking.  Take a step.
                            Some(next_neighbor)
                        }
                    }
                }
                else {
                    // will not take a step
                    Some(self.cur_neighbor.clone())
                }
            };

        self.next_neighbor = next_neighbor_opt.clone();
        next_neighbor_opt
    }

    // proceed to ping _existing_ neighbors that would be replaced by the discovery of a new
    // neighbor
    pub fn ping_existing_neighbors_begin(&mut self, local_peer: &LocalPeer, mut network_handles: HashMap<NeighborKey, NetworkReplyHandle>) -> () {
        assert!(self.state == NeighborWalkState::NeighborsPingBegin);

        self.unresolved_neighbor_pings.clear();

        for (neighbor_key, ping_handle) in network_handles.drain() {
            self.unresolved_neighbor_pings.insert(neighbor_key, ping_handle);
        }

        // advance state!
        self.set_state(local_peer, NeighborWalkState::NeighborsPingFinish);
    }

    // try to finish pinging/handshaking all exisitng neighbors.
    // if the remote neighbor does _not_ respond to our ping, then replace it.
    // Return the list of _evicted_ neighbors.
    pub fn ping_existing_neighbors_try_finish<'a>(&mut self, tx: &mut Transaction<'a>, local_peer: &LocalPeer, network_id: u32) -> Result<Option<HashSet<NeighborKey>>, net_error> {
        assert!(self.state == NeighborWalkState::NeighborsPingFinish);

        let mut new_unresolved_neighbor_pings = HashMap::new();
        
        for (nkey, rh) in self.unresolved_neighbor_pings.drain() {
            let rh_nkey = nkey.clone();     // used below
            let res = rh.try_recv();
            let new_rh = match res {
                Ok(message) => {
                    match message.payload {
                        StacksMessageType::HandshakeAccept(ref data) => {
                            // this peer is still alive -- will not replace it 
                            // save knowledge to the peer DB (NOTE: the neighbor should already be in
                            // the DB, since it's cur_neighbor)
                            test_debug!("{:?}: received HandshakeAccept from {:?}", &local_peer, &message.to_neighbor_key(&data.handshake.addrbytes, data.handshake.port));

                            let neighbor_from_handshake = Neighbor::from_handshake(tx, message.preamble.peer_version, message.preamble.network_id, &data.handshake)?;
                            neighbor_from_handshake.save_update(tx)?;

                            // not going to replace
                            if self.replaced_neighbors.contains_key(&neighbor_from_handshake.addr) {
                                test_debug!("{:?}: will NOT replace {:?}", &local_peer, &neighbor_from_handshake.addr);
                                self.replaced_neighbors.remove(&neighbor_from_handshake.addr);
                            }
                        },
                        StacksMessageType::Nack(ref data) => {
                            // evict
                            debug!("Neighbor {:?} NACK'ed Handshake with code {:?}; will evict", nkey, data.error_code);
                            self.result.add_broken(nkey.clone());
                        },
                        _ => {
                            // unexpected reply -- this peer is misbehaving and should be replaced
                            debug!("Neighbor {:?} replied an out-of-sequence message (type {}); will replace", &nkey, message_type_to_id(&message.payload));
                            self.result.add_broken(nkey);
                        }
                    };
                    None
                },
                Err(req_res) => {
                    match req_res {
                        Ok(nrh) => {
                            // try again 
                            Some(nrh)
                        }
                        Err(e) => {
                            // disconnected from peer already -- we can replace it
                            debug!("Neighbor {:?} could not be pinged; will replace", &nkey);
                            self.result.add_broken(nkey);
                            None
                        }
                    }
                }
            };
            match new_rh {
                Some(rh) => {
                    // try again next time
                    new_unresolved_neighbor_pings.insert(rh_nkey, rh);
                },
                None => {}
            };
        }

        if new_unresolved_neighbor_pings.len() == 0 {
            // done getting pings.  do our replacements
            for (replaceable_key, slot) in self.replaced_neighbors.iter() {
                let replacement = match self.neighbor_replacements.get(replaceable_key) {
                    Some(n) => n.clone(),
                    None => {
                        continue;
                    }
                };

                let replaced_opt = PeerDB::get_peer_at(tx, network_id, *slot)
                    .map_err(|_e| net_error::DBError)?;

                match replaced_opt {
                    Some(replaced) => {
                        debug!("Replace {:?} with {:?}", &replaced.addr, &replacement.addr);

                        PeerDB::insert_or_replace_peer(tx, &replacement, *slot)
                            .map_err(|_e| net_error::DBError)?;

                        self.result.add_replaced(replaced.addr.clone());
                    },
                    None => {}
                }
            }

            // advance state!
            self.set_state(local_peer, NeighborWalkState::Finished);
            Ok(Some(self.result.replaced_neighbors.clone()))
        }
        else {
            // still have more work to do
            self.unresolved_neighbor_pings = new_unresolved_neighbor_pings;
            Ok(None)
        }
    }
}

impl PeerNetwork {
    /// Get some initial fresh random neighbor(s) to crawl
    pub fn get_random_neighbors(&self, num_neighbors: u64, block_height: u64) -> Result<Vec<Neighbor>, net_error> {
        let neighbors = PeerDB::get_random_walk_neighbors(&self.peerdb.conn(), self.burnchain.network_id, num_neighbors as u32, block_height)
            .map_err(|_e| net_error::DBError)?;

        if neighbors.len() == 0 {
            debug!("No neighbors available!");
            return Err(net_error::NoSuchNeighbor);
        }
        Ok(neighbors)
    }

    /// Connect to a remote peer and begin to handshake with it.
    fn connect_and_handshake(&mut self, walk: &mut NeighborWalk, local_peer: &LocalPeer, chain_view: &BurnchainView, nk: &NeighborKey) -> Result<NetworkReplyHandle, net_error> {
        if !self.is_registered(nk) {
            let con_res = self.connect_peer(&local_peer, chain_view, nk);
            match con_res {
                Ok(event_id) => {
                    // remember this in the walk result
                    walk.result.add_new(nk.clone());

                    // stop the pruner from removing this connection
                    walk.events.insert(event_id);
                },
                Err(e) => {
                    test_debug!("{:?}: Failed to connect to {:?}: {:?}", &local_peer, nk, &e);
                    return Err(net_error::PeerNotConnected);
                }
            }
        }
        else {
            test_debug!("{:?}: already connected to {:?} as event {}", &local_peer, &nk, self.get_event_id(nk).unwrap());
        }

        // so far so good.
        // send handshake.
        let handshake_data = HandshakeData::from_local_peer(local_peer);
        
        test_debug!("{:?}: send Handshake to {:?}", &local_peer, &nk);

        let msg = self.sign_for_peer(local_peer, chain_view, nk, StacksMessageType::Handshake(handshake_data))?;
        let req_res = self.send_message(nk, msg, get_epoch_time_secs() + NEIGHBOR_REQUEST_TIMEOUT);
        match req_res {
            Ok(handle) => {
                Ok(handle)
            },
            Err(e) => {
                debug!("Not connected: {:?} ({:?}", nk, &e);
                walk.result.add_broken(nk.clone());
                Err(net_error::PeerNotConnected)
            }
        }
    }

    /// Instantiate the neighbor walk 
    fn instantiate_walk(&mut self, chain_view: &BurnchainView) -> Result<(), net_error> {
        // pick a random neighbor as a walking point 
        let next_neighbors = self.get_random_neighbors(1, chain_view.burn_block_height)?;
        let mut w = NeighborWalk::new(&next_neighbors[0]);
        w.walk_start_time = get_epoch_time_secs();

        self.walk = Some(w);
        Ok(())
    }


    /// Begin walking the peer graph by reaching out to a neighbor and handshaking with it.
    /// Return an error to reset the walk.
    pub fn walk_handshake_begin(&mut self, local_peer: &LocalPeer, chain_view: &BurnchainView) -> Result<(), net_error> {
        if self.walk.is_none() {
            self.instantiate_walk(chain_view)?;
        }
        
        // We have to jump thru a few hoops to access self and walk mutably.
        // also, we want "try/catch"-like behavior, where we can capture
        // an error returned by the `?` operator.  To do this, we put the
        // body of this method in a closure as follows.
        let mut walk = self.walk.take();
        let res = {
            let mut trycatch = |my_walk: &mut Option<NeighborWalk>| {
                match my_walk {
                    None => unreachable!(),
                    Some(ref mut walk) => {
                        match walk.handshake_request {
                            Some(_) => {
                                // in progress already
                                Ok(())
                            },
                            None => {
                                let my_addr = walk.cur_neighbor.addr.clone();
                                walk.clear_state();

                                let handle = self.connect_and_handshake(walk, local_peer, chain_view, &my_addr)?;
                                walk.handshake_begin(local_peer, Some(handle));
                                Ok(())
                            }
                        }
                    }
                }
            };
            trycatch(&mut walk)
        };

        self.walk = walk;
        res
    }

    /// Try to finish handshaking with our current neighbor
    pub fn walk_handshake_try_finish(&mut self, local_peer: &LocalPeer, chain_view: &BurnchainView) -> Result<Option<Neighbor>, net_error> {
        let mut walk = self.walk.take();
        let res = {
            let mut trycatch = |my_walk: &mut Option<NeighborWalk>| {
                match my_walk {
                    None => {
                        panic!("Invalid neighbor-walk state reached -- cannot finish getting neighbors when the walk state is not instantiated");
                    },
                    Some(ref mut walk) => {
                        let neighbor_opt = {
                            let mut tx = self.peerdb.tx_begin()
                                .map_err(|_e| net_error::DBError)?;

                            let res = walk.handshake_try_finish(&mut tx, local_peer, chain_view.burn_block_height, chain_view.burn_stable_block_height)?;
                            tx.commit()
                                .map_err(|_e| net_error::DBError)?;

                            res
                        };
                        Ok(neighbor_opt)
                    }
                }
            };
            trycatch(&mut walk)
        };

        self.walk = walk;
        res
    }

    /// Begin walking the peer graph by reaching out to a neighbor, connecting to _it's_ neighbors,
    /// asking for their neighbor-sets (in order to get the neighbor's in/out-degree estimates),
    /// and then stepping to one of the neighbor's neighbors.
    /// Return an error to reset the walk.
    pub fn walk_getneighbors_begin(&mut self, local_peer: &LocalPeer, chain_view: &BurnchainView) -> Result<(), net_error> {
        let mut walk = self.walk.take();
        let res = {
            let mut trycatch = |my_walk: &mut Option<NeighborWalk>| {
                match my_walk {
                    None => {
                        panic!("Invalid neighbor-walk state reached -- cannot finish getting our neighbor's neighbors when the walk state is not instantiated");
                    },
                    Some(ref mut walk) => {
                        match walk.getneighbors_request {
                            Some(_) => {
                                Ok(())
                            },
                            None => {
                                test_debug!("{:?}: send GetNeighbors to {:?}", &local_peer, &walk.cur_neighbor);

                                let msg = self.sign_for_peer(local_peer, chain_view, &walk.cur_neighbor.addr, StacksMessageType::GetNeighbors)?;
                                let req_res = self.send_message(&walk.cur_neighbor.addr, msg, get_epoch_time_secs() + NEIGHBOR_REQUEST_TIMEOUT);
                                match req_res {
                                    Ok(handle) => {
                                        walk.getneighbors_begin(local_peer, Some(handle));
                                        Ok(())
                                    },
                                    Err(e) => {
                                        debug!("Not connected: {:?} ({:?}", &walk.cur_neighbor.addr, &e);
                                        Err(e)
                                    }
                                }
                            }
                        }
                    }
                }
            };
            trycatch(&mut walk)
        };

        self.walk = walk;
        res
    }

    /// Make progress completing the pending getneighbor request, and if it completes,
    /// proceed to handshake with all its neighbors that we don't know about.
    /// Return an error to reset the walk.
    pub fn walk_getneighbors_try_finish(&mut self, local_peer: &LocalPeer, chain_view: &BurnchainView) -> Result<(), net_error> {
        let my_pubkey_hash = Hash160::from_data(&Secp256k1PublicKey::from_private(&local_peer.private_key).to_bytes()[..]);

        let mut walk = self.walk.take();
        let res = {
            let mut trycatch = |my_walk: &mut Option<NeighborWalk>| {
                match my_walk {
                    None => {
                        panic!("Invalid neighbor-walk state reached -- cannot finish getting neighbors when the walk state is not instantiated");
                    },
                    Some(ref mut walk) => {
                        let cur_neighbor_pubkey_hash = Hash160::from_data(&walk.cur_neighbor.public_key.to_bytes_compressed()[..]);
                        let neighbor_addrs_opt = walk.getneighbors_try_finish(self.peerdb.conn(), local_peer, chain_view.burn_block_height)?;
                        match neighbor_addrs_opt {
                            None => {
                                // nothing to do -- not done yet
                                Ok(())
                            },
                            Some(neighbor_addrs) => {
                                // got neighbors -- proceed to ask each one for *its* neighbors so we can
                                // estimate cur_neighbor's in-degree and grow our frontier.
                                let mut pending_handshakes = HashMap::new();
                                let now = get_epoch_time_secs();

                                for na in neighbor_addrs {
                                    // don't talk to myself if we're listed as a neighbor of this
                                    // remote peer.
                                    if na.public_key_hash == my_pubkey_hash {
                                        continue;
                                    }

                                    // don't handshake with cur_neighbor, if for some reason it gets listed
                                    // in the neighbors reply
                                    if na.public_key_hash == cur_neighbor_pubkey_hash {
                                        continue;
                                    }

                                    let nk = NeighborKey::from_neighbor_address(self.burnchain.peer_version, self.burnchain.network_id, &na);
                                    let handle_res = self.connect_and_handshake(walk, local_peer, chain_view, &nk);
                                    match handle_res {
                                        Ok(handle) => {
                                            pending_handshakes.insert(na, handle);
                                        }
                                        Err(e) => {
                                            continue;
                                        }
                                    }
                                }

                                walk.neighbor_handshakes_begin(local_peer, pending_handshakes);
                                Ok(())
                            }
                        }
                    }
                }
            };
            trycatch(&mut walk)
        };

        self.walk = walk;
        res
    }

    /// Make progress on completing handshakes with all our neighbors.  If we finish, proceed to
    /// ask them for their neighbors in order to estimate cur_neighbor's in/out degrees.
    /// Return an error to reset the walk.
    pub fn walk_neighbor_handshakes_try_finish(&mut self, local_peer: &LocalPeer, chain_view: &BurnchainView) -> Result<(), net_error> {
        let mut walk = self.walk.take();
        let res = {
            let mut trycatch = |my_walk: &mut Option<NeighborWalk>| {
                match my_walk {
                    None => {
                        panic!("Invalid neighbor-walk state reached -- cannot finish handshaking with neighbor's frontier when the walk state is not instantiated");
                    },
                    Some(ref mut walk) => {
                        let neighbor_keys_opt = {
                            let mut tx = self.peerdb.tx_begin()
                                .map_err(|_e| net_error::DBError)?;

                            let res = walk.neighbor_handshakes_try_finish(&mut tx, local_peer, chain_view.burn_block_height, chain_view.burn_stable_block_height)?;
                            tx.commit()
                                .map_err(|_e| net_error::DBError)?;
                            res
                        };

                        match neighbor_keys_opt {
                            None => {
                                // nothing to do -- still working 
                                Ok(())
                            },
                            Some(neighbor_keys) => {
                                // finished handshaking.  Proceed to estimate cur_neighbor's in-degree
                                let mut pending_getneighbors = HashMap::new();
                                let now = get_epoch_time_secs();

                                for nk in neighbor_keys {
                                    if !self.is_registered(&nk) {
                                        // not connected to this neighbor -- can't ask for neighbors 
                                        warn!("Not connected to {:?}", &nk);
                                        continue;
                                    }

                                    test_debug!("{:?}: send GetNeighbors to {:?}", &local_peer, &nk);

                                    let msg = self.sign_for_peer(local_peer, chain_view, &nk, StacksMessageType::GetNeighbors)?;
                                    let rh_res = self.send_message(&nk, msg, now + NEIGHBOR_REQUEST_TIMEOUT);
                                    match rh_res {
                                        Ok(rh) => {
                                            pending_getneighbors.insert(nk, rh);
                                        }
                                        Err(e) => {
                                            // failed to begin getneighbors 
                                            debug!("Not connected to {:?}: {:?}", &nk, &e);
                                            continue;
                                        }
                                    }
                                }

                                walk.getneighbors_neighbors_begin(local_peer, pending_getneighbors);
                                Ok(())
                            }
                        }
                    }
                }
            };
            trycatch(&mut walk)
        };

        self.walk = walk;
        res
    }

    /// Make progress on completing getneighbors requests to all of cur_neighbor's neighbors.  If
    /// we finish, proceed to update our knowledge of these neighbors and take a step in the peer
    /// graph.
    pub fn walk_getneighbors_neighbors_try_finish(&mut self, local_peer: &LocalPeer, chain_view: &BurnchainView) -> Result<Option<Neighbor>, net_error> {
        let mut walk = self.walk.take();
        let res = {
            let mut trycatch = |my_walk: &mut Option<NeighborWalk>| {
                match my_walk {
                    None => {
                        panic!("Invalid neighbor-walk state reached -- cannot finish gathering neighbor's frontier's GetNeighbors replies when the walk state is not instantiated");
                    },
                    Some(ref mut walk) => {
                        let neighbor_opt = {
                            let mut tx = self.peerdb.tx_begin()
                                .map_err(|_e| net_error::DBError)?;
                            
                            let neighbor_opt = walk.getneighbors_neighbors_try_finish(&mut tx, local_peer, chain_view.burn_stable_block_height)?;
                            tx.commit()
                                .map_err(|_e| net_error::DBError)?;

                            neighbor_opt
                        };

                        match neighbor_opt {
                            None => {
                                // not done yet 
                                Ok(None)
                            },
                            Some(_neighbor) => {
                                // finished calculating this neighbor's in/out degree.
                                // walk to the next neighbor.
                                let next_neighbor_opt = walk.step(self.peerdb.conn());
                                let mut ping_handles = HashMap::new();

                                // proceed to ping/handshake neighbors we need to replace
                                for (nk, slot) in walk.replaced_neighbors.iter() {
                                    test_debug!("{:?}: send Handshake to replaceable neighbor {:?}", &local_peer, nk);

                                    let handshake_data = HandshakeData::from_local_peer(local_peer);
                                    let msg = self.sign_for_peer(local_peer, chain_view, nk, StacksMessageType::Handshake(handshake_data))?;
                                    let req_res = self.send_message(nk, msg, get_epoch_time_secs() + NEIGHBOR_REQUEST_TIMEOUT);
                                    match req_res {
                                        Ok(handle) => {
                                            ping_handles.insert((*nk).clone(), handle);
                                        }
                                        Err(e) => {
                                            debug!("Not connected to {:?}: ({:?}", nk, &e);
                                        }
                                    };
                                }

                                walk.ping_existing_neighbors_begin(local_peer, ping_handles);
                                Ok(next_neighbor_opt)
                            }
                        }
                    }
                }
            };
            trycatch(&mut walk)
        };

        self.walk = walk;
        res
    }

    /// Make progress on completing pings to existing neighbors we'd like to replace.  If we
    /// finish, proceed to update our peer database.
    /// Return the result of the peer walk, and reset the walk state.
    pub fn walk_ping_existing_neighbors_try_finish(&mut self, local_peer: &LocalPeer, chain_view: &BurnchainView) -> Result<Option<NeighborWalkResult>, net_error> {
        let mut walk = self.walk.take();
        let res = {
            let mut trycatch = |my_walk: &mut Option<NeighborWalk>| {
                match my_walk {
                    None => {
                        panic!("Invalid neighbor-walk state reached -- cannot finish pinging stale neighbors when walk state is not instantiated");
                    },
                    Some(ref mut walk) => {
                        let replaced_opt = {
                            let mut tx = self.peerdb.tx_begin()
                                .map_err(|_e| net_error::DBError)?;

                            let res = walk.ping_existing_neighbors_try_finish(&mut tx, local_peer, self.burnchain.network_id)?;
                            tx.commit()
                                .map_err(|_e| net_error::DBError)?;

                            res
                        };

                        match replaced_opt {
                            None => {
                                // still working
                                Ok(None)
                            },
                            Some(_) => {
                                // finished!
                                // extract the walk result
                                let neighbor_walk_result = {
                                    let mut next_neighbor_opt = walk.next_neighbor.take();
                                    match next_neighbor_opt {
                                        Some(ref mut next_neighbor) => {
                                            test_debug!("Stepped to {:?}", &next_neighbor.addr);
                                            walk.reset(&next_neighbor.clone())
                                        }
                                        None => {
                                            // need to select a random new neighbor 
                                            let next_neighbors = self.get_random_neighbors(1, chain_view.burn_block_height)?;
                                            test_debug!("Did not step to any neighbor; resetting walk to {:?}", &next_neighbors[0].addr);
                                            walk.reset(&next_neighbors[0])
                                        }
                                    }
                                };

                                Ok(Some(neighbor_walk_result))
                            }
                        }
                    }
                }
            };
            trycatch(&mut walk)
        };

        self.walk = walk;
        res
    }

    /// Update the state of our peer graph walk.
    /// If we complete a walk, give back a walk result.
    /// Mask errors by restarting the graph walk.
    pub fn walk_peer_graph(&mut self, local_peer: &LocalPeer, chain_view: &BurnchainView) -> Option<NeighborWalkResult> {
        if self.walk.is_none() {
            // time to do a walk yet?
            if self.walk_count > NUM_INITIAL_WALKS && self.walk_deadline > get_epoch_time_secs() {
                // we've done enough walks for an initial mixing,
                // so throttle ourselves down until the walk deadline passes.
                return None;
            }
        }

        let walk_state =
            match self.walk {
                None => {
                    NeighborWalkState::HandshakeBegin
                },
                Some(ref walk) => {
                    walk.state.clone()
                }
            };

        test_debug!("{:?}: {:?}", &local_peer, walk_state);

        let res = match walk_state {
            NeighborWalkState::HandshakeBegin => {
                self.walk_handshake_begin(local_peer, chain_view)
                    .and_then(|_r| Ok(None))
            },
            NeighborWalkState::HandshakeFinish => {
                self.walk_handshake_try_finish(local_peer, chain_view)
                    .and_then(|_r| Ok(None))
            },
            NeighborWalkState::GetNeighborsBegin => {
                self.walk_getneighbors_begin(local_peer, chain_view)
                    .and_then(|_r| Ok(None))
            },
            NeighborWalkState::GetNeighborsFinish => {
                self.walk_getneighbors_try_finish(local_peer, chain_view)
                    .and_then(|_r| Ok(None))
            },
            NeighborWalkState::GetHandshakesFinish => {
                self.walk_neighbor_handshakes_try_finish(local_peer, chain_view)
                    .and_then(|r| Ok(None))
            },
            NeighborWalkState::GetNeighborsNeighborsFinish => {
                self.walk_getneighbors_neighbors_try_finish(local_peer, chain_view)
                    .and_then(|r| Ok(None))
            },
            NeighborWalkState::NeighborsPingFinish => {
                self.walk_ping_existing_neighbors_try_finish(local_peer, chain_view)
            }
            _ => {
                panic!("Reached invalid walk state {:?}", walk_state);
            }
        };

        match res {
            Ok(walk_opt) => {
                // finished a walk.
                self.walk_count += 1;
                self.walk_deadline = self.connection_opts.walk_interval + get_epoch_time_secs();

                // Randomly restart it if we have done enough walks
                let reset = match self.walk {
                    Some(ref walk) => {
                        test_debug!("{:?}: walk has taken {} steps", &local_peer, walk.walk_step_count);
                        if self.walk_count > NUM_INITIAL_WALKS && walk.walk_step_count >= walk.walk_min_duration {
                            let mut rng = thread_rng();
                            let sample : f64 = rng.gen();
                            if walk.walk_step_count >= walk.walk_max_duration || sample < walk.walk_reset_prob {
                                true
                            }
                            else {
                                false
                            }
                        }
                        else {
                            false
                        }
                    },
                    None => false
                };

                if reset {
                    test_debug!("{:?}: random walk restart", &local_peer);
                    self.walk = None;
                }
                
                walk_opt
            },
            Err(e) => {
                test_debug!("{:?}: Restarting neighbor with new random neighbors: {:?} => {:?}", &local_peer, walk_state, &e);
                self.walk = None;
                None
            }
        }
    }
}

#[cfg(test)]
mod test {
    use super::*;
    use net::asn::*;
    use net::chat::*;
    use net::db::*;
    use net::test::*;
    use util::hash::*;

    const TEST_IN_OUT_DEGREES : u64 = 0x1;

    #[test]
    fn test_walk_1_neighbor() {
        let mut peer_1_config = TestPeerConfig::from_port(32000);
        let peer_2_config = TestPeerConfig::from_port(32001);

        // peer 1 crawls peer 2
        peer_1_config.add_neighbor(&peer_2_config.to_neighbor());

        let mut peer_1 = TestPeer::new(&peer_1_config);
        let mut peer_2 = TestPeer::new(&peer_2_config);

        for i in 0..10 {
            let unhandled_1 = peer_1.step();
            let unhandled_2 = peer_2.step();

            let walk_1_end_time = match peer_1.network.walk {
                Some(ref w) => {
                    w.walk_end_time
                }
                None => {
                    0
                }
            };

            let walk_2_end_time = match peer_2.network.walk {
                Some(ref w) => {
                    w.walk_end_time
                }
                None => {
                    0
                }
            };

            if walk_1_end_time > 0 {
                test_debug!("Completed walk in {} step(s)", i);
                break;
            }
        }

        // peer 1 contacted peer 2
        let stats_1 = peer_1.network.get_neighbor_stats(&peer_2.to_neighbor().addr).unwrap();
        assert!(stats_1.last_contact_time > 0);
        assert!(stats_1.last_handshake_time > 0);
        assert!(stats_1.last_send_time > 0);
        assert!(stats_1.last_recv_time > 0);
        assert!(stats_1.bytes_rx > 0);
        assert!(stats_1.bytes_tx > 0);

        let neighbor_2 = peer_2.to_neighbor();

        let (frontier_1, walk_result_1) = match peer_1.network.walk {
            Some(ref walk) => {
                (walk.frontier.clone(), walk.result.clone())
            },
            None => {
                panic!("no walk state for peer 1");
            }
        };

        // peer 2 was added to the frontier
        assert_eq!(frontier_1.len(), 1);
        assert!(frontier_1.get(&neighbor_2.addr).is_some());
        assert_eq!(to_hex(&frontier_1.get(&neighbor_2.addr).unwrap().public_key.to_bytes_compressed()), to_hex(&peer_2.get_public_key().to_bytes_compressed()));

        // peer 2 was new 
        assert_eq!(walk_result_1.new_connections.len(), 1);
        assert!(walk_result_1.new_connections.get(&neighbor_2.addr).is_some());

        // nothing broken or replaced
        assert_eq!(walk_result_1.broken_connections.len(), 0);
        assert_eq!(walk_result_1.replaced_neighbors.len(), 0);
    }
    
    #[test]
    fn test_walk_1_neighbor_bootstrapping() {
        let mut peer_1_config = TestPeerConfig::from_port(32000);
        let peer_2_config = TestPeerConfig::from_port(32001);

        // peer 1 crawls peer 2, but peer 1 doesn't add peer 2 to its frontier becuase peer 2 is
        // too far behind.
        peer_1_config.add_neighbor(&peer_2_config.to_neighbor());

        let mut peer_1 = TestPeer::new(&peer_1_config);
        let mut peer_2 = TestPeer::new(&peer_2_config);

        // advance peer 1
        for i in 0..MAX_NEIGHBOR_BLOCK_DELAY+1 {
            peer_1.add_empty_burnchain_block();
        }

        for i in 0..10 {
            let unhandled_1 = peer_1.step();
            let unhandled_2 = peer_2.step();

            let walk_1_end_time = match peer_1.network.walk {
                Some(ref w) => {
                    w.walk_end_time
                }
                None => {
                    0
                }
            };

            let walk_2_end_time = match peer_2.network.walk {
                Some(ref w) => {
                    w.walk_end_time
                }
                None => {
                    0
                }
            };

            if walk_1_end_time > 0 {
                test_debug!("Completed walk in {} step(s)", i);
                break;
            }
        }

        // peer 1 contacted peer 2
        let stats_1 = peer_1.network.get_neighbor_stats(&peer_2.to_neighbor().addr).unwrap();
        assert!(stats_1.last_contact_time > 0);
        assert!(stats_1.last_handshake_time > 0);
        assert!(stats_1.last_send_time > 0);
        assert!(stats_1.last_recv_time > 0);
        assert!(stats_1.bytes_rx > 0);
        assert!(stats_1.bytes_tx > 0);

        let neighbor_2 = peer_2.to_neighbor();

        let (frontier_1, walk_result_1) = match peer_1.network.walk {
            Some(ref walk) => {
                (walk.frontier.clone(), walk.result.clone())
            },
            None => {
                panic!("no walk state for peer 1");
            }
        };
        
        // peer 2 was NOT added to peer 1's frontier
        assert_eq!(frontier_1.len(), 0);

        // nothing broken or replaced
        assert_eq!(walk_result_1.broken_connections.len(), 0);
        assert_eq!(walk_result_1.replaced_neighbors.len(), 0);
    }
   
    #[test]
    fn test_walk_1_neighbor_behind() {
        let mut peer_1_config = TestPeerConfig::from_port(32000);
        let peer_2_config = TestPeerConfig::from_port(32001);

        // peer 1 crawls peer 2, and peer 1 adds peer 2 to its frontier even though peer 2 does
        // not, because peer 2 is too far ahead
        peer_1_config.add_neighbor(&peer_2_config.to_neighbor());

        let mut peer_1 = TestPeer::new(&peer_1_config);
        let mut peer_2 = TestPeer::new(&peer_2_config);

        // advance peer 2
        for i in 0..MAX_NEIGHBOR_BLOCK_DELAY+1 {
            peer_2.add_empty_burnchain_block();
        }

        for i in 0..10 {
            let unhandled_1 = peer_1.step();
            let unhandled_2 = peer_2.step();

            let walk_1_end_time = match peer_1.network.walk {
                Some(ref w) => {
                    w.walk_end_time
                }
                None => {
                    0
                }
            };

            let walk_2_end_time = match peer_2.network.walk {
                Some(ref w) => {
                    w.walk_end_time
                }
                None => {
                    0
                }
            };

            if walk_1_end_time > 0 {
                test_debug!("Completed walk in {} step(s)", i);
                break;
            }
        }

        // peer 1 contacted peer 2
        let stats_1 = peer_1.network.get_neighbor_stats(&peer_2.to_neighbor().addr).unwrap();
        assert!(stats_1.last_contact_time > 0);
        assert!(stats_1.last_handshake_time > 0);
        assert!(stats_1.last_send_time > 0);
        assert!(stats_1.last_recv_time > 0);
        assert!(stats_1.bytes_rx > 0);
        assert!(stats_1.bytes_tx > 0);

        let neighbor_2 = peer_2.to_neighbor();

        let (frontier_1, walk_result_1) = match peer_1.network.walk {
            Some(ref walk) => {
                (walk.frontier.clone(), walk.result.clone())
            },
            None => {
                panic!("no walk state for peer 1");
            }
        };

        // peer 2 was added to the frontier of peer 1, even though peer 1 is very behind peer 2
        assert_eq!(frontier_1.len(), 1);
        assert!(frontier_1.get(&neighbor_2.addr).is_some());
        assert_eq!(to_hex(&frontier_1.get(&neighbor_2.addr).unwrap().public_key.to_bytes_compressed()), to_hex(&peer_2.get_public_key().to_bytes_compressed()));

        // peer 2 was new 
        assert_eq!(walk_result_1.new_connections.len(), 1);
        assert!(walk_result_1.new_connections.get(&neighbor_2.addr).is_some());

        // nothing broken or replaced
        assert_eq!(walk_result_1.broken_connections.len(), 0);
        assert_eq!(walk_result_1.replaced_neighbors.len(), 0);
    }

    #[test]
    fn test_walk_10_neighbors_of_neighbor() {
        // peer 1 has peer 2 as its neighbor.
        // peer 2 has 10 other neighbors.
        // Goal: peer 1 learns about the 10 other neighbors.
        let mut peer_1_config = TestPeerConfig::from_port(32000);
        let mut peer_2_config = TestPeerConfig::from_port(32001);
        let mut peer_2_neighbors = vec![];
        for i in 0..10 {
            let n = TestPeerConfig::from_port(i + 2 + 32000);
            peer_2_config.add_neighbor(&n.to_neighbor());

            let p = TestPeer::new(&n);
            peer_2_neighbors.push(p);
        }

        // peer 1 crawls peer 2
        peer_1_config.add_neighbor(&peer_2_config.to_neighbor());

        let mut peer_1 = TestPeer::new(&peer_1_config);
        let mut peer_2 = TestPeer::new(&peer_2_config);
        
        // next, make peer 1 discover peer 2's neighbors and peer 2's in/out degree
        for i in 0..20 {
            let unhandled_1 = peer_1.step();
            let unhandled_2 = peer_2.step();
            for j in 0..10 {
                let _ = peer_2_neighbors[j].step();
            }
        }
        
        // peer 1 contacted peer 2
        let stats_1 = peer_1.network.get_neighbor_stats(&peer_2.to_neighbor().addr).unwrap();
        assert!(stats_1.last_contact_time > 0);
        assert!(stats_1.last_handshake_time > 0);
        assert!(stats_1.last_send_time > 0);
        assert!(stats_1.last_recv_time > 0);
        assert!(stats_1.bytes_rx > 0);
        assert!(stats_1.bytes_tx > 0);

        // peer 1 handshaked with all of peer 2's neighbors
        let peer_1_dbconn = peer_1.get_peerdb_conn();
        for peer in &peer_2_neighbors {
            let n = peer.to_neighbor();
            let p_opt = PeerDB::get_peer(peer_1_dbconn, n.addr.network_id, &n.addr.addrbytes, n.addr.port).unwrap();
            match p_opt {
                None => {
                    test_debug!("no such peer: {:?}", &n.addr);
                    assert!(false);
                },
                Some(p) => {
                    assert_eq!(p.public_key, n.public_key);
                    assert_eq!(p.expire_block, n.expire_block);
                }
            }
        }
        
        // peer 1 learned that peer 2 has an out-degree of 10 (10 neighbors) and an in-degree of 1 
        let n2 = peer_2.to_neighbor();
        let p2_opt = PeerDB::get_peer(peer_1_dbconn, n2.addr.network_id, &n2.addr.addrbytes, n2.addr.port).unwrap();
        match p2_opt {
            None => {
                test_debug!("no peer 2");
                assert!(false);
            },
            Some(p2) => {
                assert_eq!(p2.out_degree, 11);
                assert_eq!(p2.in_degree, 1);        // just peer 1
            }
        }
    }
    
    #[test]
    fn test_walk_10_neighbors_of_neighbor_bootstrapping() {
        // peer 1 has peer 2 as its neighbor.
        // peer 2 has 10 other neighbors, 5 of which are too far behind peer 1.
        // Goal: peer 1 learns about the 5 fresher neighbors.
        let mut peer_1_config = TestPeerConfig::from_port(32000);
        let mut peer_2_config = TestPeerConfig::from_port(32001);
        let mut peer_2_neighbors = vec![];
        for i in 0..10 {
            let n = TestPeerConfig::from_port(i + 2 + 32000);
            peer_2_config.add_neighbor(&n.to_neighbor());

            let p = TestPeer::new(&n);
            peer_2_neighbors.push(p);
        }

        // peer 1 crawls peer 2
        peer_1_config.add_neighbor(&peer_2_config.to_neighbor());

        let mut peer_1 = TestPeer::new(&peer_1_config);
        let mut peer_2 = TestPeer::new(&peer_2_config);

        // advance peer 1 and peer 2, and some of peer 2's neighbors
        for i in 0..MAX_NEIGHBOR_BLOCK_DELAY+1 {
            peer_1.add_empty_burnchain_block();
            peer_2.add_empty_burnchain_block();
            for i in 0..5 {
                peer_2_neighbors[i].add_empty_burnchain_block();
            }
        }
        
        // next, make peer 1 discover peer 2's neighbors and peer 2's in/out degree
        for i in 0..20 {
            let unhandled_1 = peer_1.step();
            let unhandled_2 = peer_2.step();
            for j in 0..10 {
                let _ = peer_2_neighbors[j].step();
            }
        }
        
        // peer 1 contacted peer 2
        let stats_1 = peer_1.network.get_neighbor_stats(&peer_2.to_neighbor().addr).unwrap();
        assert!(stats_1.last_contact_time > 0);
        assert!(stats_1.last_handshake_time > 0);
        assert!(stats_1.last_send_time > 0);
        assert!(stats_1.last_recv_time > 0);
        assert!(stats_1.bytes_rx > 0);
        assert!(stats_1.bytes_tx > 0);

        // peer 1 handshaked with all of peer 2's _fresh_ neighbors
        let peer_1_dbconn = peer_1.get_peerdb_conn();
        for i in 0..5 {
            let peer = &peer_2_neighbors[i];
            let n = peer.to_neighbor();
            let p_opt = PeerDB::get_peer(peer_1_dbconn, n.addr.network_id, &n.addr.addrbytes, n.addr.port).unwrap();
            match p_opt {
                None => {
                    test_debug!("no such peer: {:?}", &n.addr);
                    assert!(false);
                },
                Some(p) => {
                    assert_eq!(p.public_key, n.public_key);
                    assert_eq!(p.expire_block, n.expire_block);
                }
            }

            let stale_peer = &peer_2_neighbors[i+5];
            let stale_n = stale_peer.to_neighbor();
            let stale_peer_opt = PeerDB::get_peer(peer_1_dbconn, stale_n.addr.network_id, &stale_n.addr.addrbytes, stale_n.addr.port).unwrap();
            match stale_peer_opt {
                None => {},
                Some(_) => {
                    test_debug!("stale peer contacted: {:?}", &stale_n.addr);
                    assert!(false);
                }
            }
        }
        
        // peer 1 learned that peer 2 has an out-degree of 5 (5 fresh neighbors) and an in-degree of 1 
        let n2 = peer_2.to_neighbor();
        let p2_opt = PeerDB::get_peer(peer_1_dbconn, n2.addr.network_id, &n2.addr.addrbytes, n2.addr.port).unwrap();
        match p2_opt {
            None => {
                test_debug!("no peer 2");
                assert!(false);
            },
            Some(p2) => {
                assert_eq!(p2.out_degree, 6);
                assert_eq!(p2.in_degree, 1);        // just peer 1
            }
        }
    }

    #[test]
    fn test_walk_2_neighbors() {
        let mut peer_1_config = TestPeerConfig::from_port(32000);
        let mut peer_2_config = TestPeerConfig::from_port(32001);

        peer_1_config.whitelisted = -1;
        peer_2_config.whitelisted = -1;

        // peer 1 crawls peer 2, and peer 2 crawls peer 1
        peer_1_config.add_neighbor(&peer_2_config.to_neighbor());
        peer_2_config.add_neighbor(&peer_1_config.to_neighbor());

        let mut peer_1 = TestPeer::new(&peer_1_config);
        let mut peer_2 = TestPeer::new(&peer_2_config);

        for i in 0..20 {
            let unhandled_1 = peer_1.step();
            let unhandled_2 = peer_2.step();

            let walk_1_end_time = match peer_1.network.walk {
                Some(ref w) => {
                    w.walk_end_time
                }
                None => {
                    0
                }
            };

            let walk_2_end_time = match peer_2.network.walk {
                Some(ref w) => {
                    w.walk_end_time
                }
                None => {
                    0
                }
            };

            if walk_1_end_time > 0 || walk_2_end_time > 0 {
                // walks end at the same time
                assert!(walk_1_end_time > 0);
                assert!(walk_2_end_time > 0);
                break;
            }
        }

        // peer 1 contacted peer 2
        let stats_1 = peer_1.network.get_neighbor_stats(&peer_2.to_neighbor().addr).unwrap();
        assert!(stats_1.last_contact_time > 0);
        assert!(stats_1.last_handshake_time > 0);
        assert!(stats_1.last_send_time > 0);
        assert!(stats_1.last_recv_time > 0);
        assert!(stats_1.bytes_rx > 0);
        assert!(stats_1.bytes_tx > 0);
        
        // peer 2 contacted peer 1
        let stats_2 = peer_2.network.get_neighbor_stats(&peer_1.to_neighbor().addr).unwrap();
        assert!(stats_2.last_contact_time > 0);
        assert!(stats_2.last_handshake_time > 0);
        assert!(stats_2.last_send_time > 0);
        assert!(stats_2.last_recv_time > 0);
        assert!(stats_2.bytes_rx > 0);
        assert!(stats_2.bytes_tx > 0);

        let neighbor_1 = peer_1.to_neighbor();
        let neighbor_2 = peer_2.to_neighbor();

        let (frontier_1, walk_result_1) = match peer_1.network.walk {
            Some(ref walk) => {
                (walk.frontier.clone(), walk.result.clone())
            },
            None => {
                panic!("no walk state for peer 1");
            }
        };
        
        let (frontier_2, walk_result_2) = match peer_2.network.walk {
            Some(ref walk) => {
                (walk.frontier.clone(), walk.result.clone())
            },
            None => {
                panic!("no walk state for peer 2");
            }
        };
        
        // peer 1 was added to the frontier of peer 2
        assert_eq!(frontier_1.len(), 1);
        assert!(frontier_1.get(&neighbor_2.addr).is_some());
        assert_eq!(to_hex(&frontier_1.get(&neighbor_2.addr).unwrap().public_key.to_bytes_compressed()), to_hex(&peer_2.get_public_key().to_bytes_compressed()));

        // peer 2 was added to the frontier of peer 1
        assert_eq!(frontier_2.len(), 1);
        assert!(frontier_2.get(&neighbor_1.addr).is_some());
        assert_eq!(to_hex(&frontier_2.get(&neighbor_1.addr).unwrap().public_key.to_bytes_compressed()), to_hex(&peer_1.get_public_key().to_bytes_compressed()));

        // peer 1 was new to peer 2
        assert_eq!(walk_result_2.new_connections.len(), 1);
        assert!(walk_result_2.new_connections.get(&neighbor_1.addr).is_some());

        // peer 2 was new to peer 1
        assert_eq!(walk_result_1.new_connections.len(), 1);
        assert!(walk_result_1.new_connections.get(&neighbor_2.addr).is_some());

        // nothing broken or replaced
        assert_eq!(walk_result_1.broken_connections.len(), 0);
        assert_eq!(walk_result_1.replaced_neighbors.len(), 0);
        assert_eq!(walk_result_2.broken_connections.len(), 0);
        assert_eq!(walk_result_2.replaced_neighbors.len(), 0);
    }

    #[test]
    fn test_walk_2_neighbors_rekey() {
        let mut peer_1_config = TestPeerConfig::from_port(32000);
        let mut peer_2_config = TestPeerConfig::from_port(32001);

        peer_1_config.whitelisted = -1;
        peer_2_config.whitelisted = -1;
        
        let first_block_height = peer_1_config.current_block + 1; // peer_1_config.burnchain.first_block_height + 1;

        // make keys expire soon
        peer_1_config.private_key_expire = first_block_height + 3;
        peer_2_config.private_key_expire = first_block_height + 4;

        peer_1_config.connection_opts.private_key_lifetime = 5;
        peer_2_config.connection_opts.private_key_lifetime = 5;

        // peer 1 crawls peer 2, and peer 2 crawls peer 1
        peer_1_config.add_neighbor(&peer_2_config.to_neighbor());
        peer_2_config.add_neighbor(&peer_1_config.to_neighbor());

        let mut peer_1 = TestPeer::new(&peer_1_config);
        let mut peer_2 = TestPeer::new(&peer_2_config);

        let initial_public_key_1 = peer_1.get_public_key();
        let initial_public_key_2 = peer_2.get_public_key();

        let mut frontier_1_opt = None;
        let mut walk_result_1_opt = None;
        let mut frontier_2_opt = None;
        let mut walk_result_2_opt = None;

        // walk for a bit
        for i in 0..10 {
            for j in 0..5 {
                let unhandled_1 = peer_1.step();
                let unhandled_2 = peer_2.step();

                let walk_1_end_time = match peer_1.network.walk {
                    Some(ref w) => {
                        w.walk_end_time
                    }
                    None => {
                        0
                    }
                };

                let walk_2_end_time = match peer_2.network.walk {
                    Some(ref w) => {
                        w.walk_end_time
                    }
                    None => {
                        0
                    }
                };
                
                match peer_1.network.walk {
                    Some(ref walk) => {
                        frontier_1_opt = Some(walk.frontier.clone());
                        walk_result_1_opt = Some(walk.result.clone());
                    },
                    None => {}
                };
                
                match peer_2.network.walk {
                    Some(ref walk) => {
                        frontier_2_opt = Some(walk.frontier.clone());
                        walk_result_2_opt = Some(walk.result.clone());
                    },
                    None => {}
                };
            }

            let empty_block_1 = peer_1.empty_burnchain_block(i + first_block_height - 1);
            let empty_block_2 = peer_2.empty_burnchain_block(i + first_block_height - 1);

            peer_1.next_burnchain_block(&empty_block_1);
            peer_2.next_burnchain_block(&empty_block_2);
        }

        let frontier_1 = frontier_1_opt.unwrap();
        let frontier_2 = frontier_2_opt.unwrap();
        let walk_result_1 = walk_result_1_opt.unwrap();
        let walk_result_2 = walk_result_2_opt.unwrap();

        // peer 1 contacted peer 2
        let stats_1 = peer_1.network.get_neighbor_stats(&peer_2.to_neighbor().addr).unwrap();
        assert!(stats_1.last_contact_time > 0);
        assert!(stats_1.last_handshake_time > 0);
        assert!(stats_1.last_send_time > 0);
        assert!(stats_1.last_recv_time > 0);
        assert!(stats_1.bytes_rx > 0);
        assert!(stats_1.bytes_tx > 0);
        
        // peer 2 contacted peer 1
        let stats_2 = peer_2.network.get_neighbor_stats(&peer_1.to_neighbor().addr).unwrap();
        assert!(stats_2.last_contact_time > 0);
        assert!(stats_2.last_handshake_time > 0);
        assert!(stats_2.last_send_time > 0);
        assert!(stats_2.last_recv_time > 0);
        assert!(stats_2.bytes_rx > 0);
        assert!(stats_2.bytes_tx > 0);

        let neighbor_1 = peer_1.to_neighbor();
        let neighbor_2 = peer_2.to_neighbor();

        // peer 1 was added to the peer DB of peer 2
        assert!(PeerDB::get_peer(peer_1.network.peerdb.conn(), neighbor_2.addr.network_id, &neighbor_2.addr.addrbytes, neighbor_2.addr.port).unwrap().is_some());
        
        // peer 2 was added to the peer DB of peer 1
        assert!(PeerDB::get_peer(peer_2.network.peerdb.conn(), neighbor_1.addr.network_id, &neighbor_1.addr.addrbytes, neighbor_1.addr.port).unwrap().is_some());
        
        // nothing broken or replaced
        assert_eq!(walk_result_1.broken_connections.len(), 0);
        assert_eq!(walk_result_1.replaced_neighbors.len(), 0);
        assert_eq!(walk_result_2.broken_connections.len(), 0);
        assert_eq!(walk_result_2.replaced_neighbors.len(), 0);

        // new keys
        assert!(peer_1.get_public_key() != initial_public_key_1);
        assert!(peer_2.get_public_key() != initial_public_key_2);
    }
    
    #[test]
    fn test_walk_2_neighbors_different_networks() {
        // peer 1 and 2 try to handshake but never succeed since they have different network IDs
        let mut peer_1_config = TestPeerConfig::from_port(32000);
        let mut peer_2_config = TestPeerConfig::from_port(32001);

        // peer 1 crawls peer 2, and peer 2 crawls peer 1
        peer_1_config.add_neighbor(&peer_2_config.to_neighbor());
        
        // peer 2 thinks peer 1 has the same network ID that it does
        peer_1_config.burnchain.network_id = peer_1_config.burnchain.network_id + 1;
        peer_2_config.add_neighbor(&peer_1_config.to_neighbor());
        peer_1_config.burnchain.network_id = peer_1_config.burnchain.network_id - 1;
        
        // different network IDs
        peer_2_config.burnchain.network_id = peer_1_config.burnchain.network_id + 1;

        let mut peer_1 = TestPeer::new(&peer_1_config);
        let mut peer_2 = TestPeer::new(&peer_2_config);

        let mut frontier_1_opt = None;
        let mut walk_result_1_opt = None;
        let mut frontier_2_opt = None;
        let mut walk_result_2_opt = None;

        for i in 0..20 {
            let unhandled_1 = peer_1.step();
            let unhandled_2 = peer_2.step();

            match peer_1.network.walk {
                Some(ref walk) => {
                    frontier_1_opt = Some(walk.frontier.clone());
                    walk_result_1_opt = Some(walk.result.clone());
                },
                None => {}
            };
            
            match peer_2.network.walk {
                Some(ref walk) => {
                    frontier_2_opt = Some(walk.frontier.clone());
                    walk_result_2_opt = Some(walk.result.clone());
                },
                None => {}
            };

            let walk_1_end_time = match peer_1.network.walk {
                Some(ref w) => {
                    w.walk_end_time
                }
                None => {
                    0
                }
            };

            let walk_2_end_time = match peer_2.network.walk {
                Some(ref w) => {
                    w.walk_end_time
                }
                None => {
                    0
                }
            };

            if walk_1_end_time > 0 || walk_2_end_time > 0 {
                // walks end at the same time
                assert!(walk_1_end_time > 0);
                assert!(walk_2_end_time > 0);
                break;
            }
        }

        // peer 1 did NOT contact peer 2
        let stats_1 = peer_1.network.get_neighbor_stats(&peer_2.to_neighbor().addr);
        assert!(stats_1.is_none());
        
        // peer 2 did NOT contact peer 1
        let stats_2 = peer_2.network.get_neighbor_stats(&peer_1.to_neighbor().addr);
        assert!(stats_2.is_none());

        let neighbor_1 = peer_1.to_neighbor();
        let neighbor_2 = peer_2.to_neighbor();

        let frontier_1 = frontier_1_opt.unwrap();
        let walk_result_1 = walk_result_1_opt.unwrap();
        let frontier_2 = frontier_2_opt.unwrap();
        let walk_result_2 = walk_result_2_opt.unwrap();
        
        // frontiers remain empty
        assert_eq!(frontier_1.len(), 0);
        assert_eq!(frontier_2.len(), 0);
        
        // no new connections
        assert_eq!(walk_result_2.new_connections.len(), 0);
        assert_eq!(walk_result_1.new_connections.len(), 0);

        // nothing broken or replaced
        assert_eq!(walk_result_1.broken_connections.len(), 0);
        assert_eq!(walk_result_1.replaced_neighbors.len(), 0);
        assert_eq!(walk_result_2.broken_connections.len(), 0);
        assert_eq!(walk_result_2.replaced_neighbors.len(), 0);
    }
    
    fn setup_peer_config(i: usize, neighbor_count: usize, peer_count: usize) -> TestPeerConfig {
        let mut conf = TestPeerConfig::from_port(32000 + (i as u16));
        conf.connection_opts.num_neighbors = neighbor_count as u64;
        conf.connection_opts.soft_num_neighbors = neighbor_count as u64;

        conf.connection_opts.num_clients = 256;
        conf.connection_opts.soft_num_clients = 128;

        conf.connection_opts.max_clients_per_host = MAX_NEIGHBORS_DATA_LEN as u64;
        conf.connection_opts.soft_max_clients_per_host = peer_count as u64;

        conf.connection_opts.max_neighbors_per_host = MAX_NEIGHBORS_DATA_LEN as u64;
        conf.connection_opts.soft_max_neighbors_per_host = (neighbor_count/2) as u64;
        conf.connection_opts.soft_max_neighbors_per_org = (neighbor_count/2) as u64;

        conf.connection_opts.walk_interval = 0;

        let j = i as u32;
        conf.burnchain.peer_version = PEER_VERSION | (j << 16) | (j << 8) | j;     // different non-major versions for each peer
        conf
    }

    #[test]
    fn test_walk_ring_whitelist_20() {
        // all initial peers are whitelisted
        let mut peer_configs = vec![];
        let PEER_COUNT : usize = 20;
        let NEIGHBOR_COUNT : usize = 5;

        for i in 0..PEER_COUNT {
            let mut conf = setup_peer_config(i, NEIGHBOR_COUNT, PEER_COUNT);

            conf.whitelisted = -1;      // always whitelisted
            conf.blacklisted = 0;

            peer_configs.push(conf);
        }

        test_walk_ring(&mut peer_configs, NEIGHBOR_COUNT);
    }
    
    #[test]
    fn test_walk_ring_20() {
        // initial peers are neither white- nor blacklisted
        let mut peer_configs = vec![];
        let PEER_COUNT : usize = 20;
        let NEIGHBOR_COUNT : usize = 5;

        for i in 0..PEER_COUNT {
            let mut conf = setup_peer_config(i, NEIGHBOR_COUNT, PEER_COUNT);

            conf.whitelisted = 0;
            conf.blacklisted = 0;

            peer_configs.push(conf);
        }

        test_walk_ring(&mut peer_configs, NEIGHBOR_COUNT);
    }

    #[test]
    fn test_walk_ring_20_org_biased() {
        // one outlier peer has a different org than the others.
        use std::env;

        // ::32000 is in AS 1
        env::set_var("BLOCKSTACK_NEIGHBOR_TEST_32000", "1");

        let mut peer_configs = vec![];
        let PEER_COUNT : usize = 20;
        let NEIGHBOR_COUNT : usize = 5;
        for i in 0..PEER_COUNT {
            let mut conf = setup_peer_config(i, NEIGHBOR_COUNT, PEER_COUNT);

            conf.whitelisted = 0;
            conf.blacklisted = 0;
            if i == 0 {
                conf.asn = 1;
                conf.org = 1;
            }
            else {
                conf.asn = 0;
                conf.org = 0;
            }

            peer_configs.push(conf);
        }

        let peers = test_walk_ring(&mut peer_configs, NEIGHBOR_COUNT);

        // all peers see peer ::32000 as having ASN and Org ID 1
        let peer_0 = peer_configs[0].to_neighbor();
        for i in 1..PEER_COUNT {
            match PeerDB::get_peer(peers[i].network.peerdb.conn(), peer_0.addr.network_id, &peer_0.addr.addrbytes, peer_0.addr.port).unwrap() {
                Some(p) => {
                    assert_eq!(p.asn, 1);
                    assert_eq!(p.org, 1);
                },
                None => {}
            }
        }

        // no peer pruned peer ::32000
        for i in 1..PEER_COUNT {
            match peers[i].network.prune_inbound_counts.get(&peer_0.addr) {
                None => {},
                Some(count) => {
                    assert_eq!(*count, 0);
                }
            }
        }
    }

    fn test_walk_ring(peer_configs: &mut Vec<TestPeerConfig>, neighbor_count: usize) -> Vec<TestPeer> {
        // arrange neighbors into a "ring" topology, where
        // neighbor N is connected to neighbor (N-1)%NUM_NEIGHBORS and (N+1)%NUM_NEIGHBORS.
        let mut peers = vec![];

        let PEER_COUNT = peer_configs.len();
        let NEIGHBOR_COUNT = neighbor_count;

        for i in 0..PEER_COUNT {
            let n = (i + 1) % PEER_COUNT;
            let neighbor = peer_configs[n].to_neighbor();
            peer_configs[i].add_neighbor(&neighbor);
        }
        for i in 1..PEER_COUNT+1 {
            let p = i - 1;
            let neighbor = peer_configs[p].to_neighbor();
            peer_configs[i % PEER_COUNT].add_neighbor(&neighbor);
        }

        for i in 0..PEER_COUNT {
            let p = TestPeer::new(&peer_configs[i]);
            peers.push(p);
        }

        run_topology_test(&mut peers, NEIGHBOR_COUNT, TEST_IN_OUT_DEGREES);

        // no nacks or handshake-rejects
        for i in 0..PEER_COUNT {
            for (_, convo) in peers[i].network.peers.iter() {
                assert!(*convo.stats.msg_rx_counts.get(&StacksMessageID::Nack).unwrap_or(&0) == 0);
                assert!(*convo.stats.msg_rx_counts.get(&StacksMessageID::HandshakeReject).unwrap_or(&0) == 0);
            }
        }

        peers
    }
    
    #[test]
    fn test_walk_line_whitelisted_20() {
        // initial peers are neither white- nor blacklisted
        let mut peer_configs = vec![];
        let PEER_COUNT : usize = 20;
        let NEIGHBOR_COUNT : usize = 5;

        for i in 0..PEER_COUNT {
            let mut conf = setup_peer_config(i, NEIGHBOR_COUNT, PEER_COUNT);

            conf.whitelisted = -1;
            conf.blacklisted = 0;

            peer_configs.push(conf);
        }

        test_walk_line(&mut peer_configs, NEIGHBOR_COUNT, TEST_IN_OUT_DEGREES);
    }
    
    #[test]
    fn test_walk_line_20() {
        // initial peers are neither white- nor blacklisted
        let mut peer_configs = vec![];
        let PEER_COUNT : usize = 20;
        let NEIGHBOR_COUNT : usize = 5;

        for i in 0..PEER_COUNT {
            let mut conf = setup_peer_config(i, NEIGHBOR_COUNT, PEER_COUNT);

            conf.whitelisted = 0;
            conf.blacklisted = 0;

            peer_configs.push(conf);
        }

        test_walk_line(&mut peer_configs, NEIGHBOR_COUNT, TEST_IN_OUT_DEGREES);
    }

    #[test]
    fn test_walk_line_20_org_biased() {
        // one outlier peer has a different org than the others.
        use std::env;

        // ::32000 is in AS 1
        env::set_var("BLOCKSTACK_NEIGHBOR_TEST_32000", "1");

        let mut peer_configs = vec![];
        let PEER_COUNT : usize = 20;
        let NEIGHBOR_COUNT : usize = 6;     // make this a little bigger to speed this test up
        for i in 0..PEER_COUNT {
            let mut conf = setup_peer_config(i, NEIGHBOR_COUNT, PEER_COUNT);

            conf.whitelisted = 0;
            conf.blacklisted = 0;
            if i == 0 {
                conf.asn = 1;
                conf.org = 1;
            }
            else {
                conf.asn = 0;
                conf.org = 0;
            }

            peer_configs.push(conf);
        }

        let peers = test_walk_line(&mut peer_configs, NEIGHBOR_COUNT, 0);

        // all peers see peer ::32000 as having ASN and Org ID 1
        let peer_0 = peer_configs[0].to_neighbor();
        for i in 1..PEER_COUNT {
            match PeerDB::get_peer(peers[i].network.peerdb.conn(), peer_0.addr.network_id, &peer_0.addr.addrbytes, peer_0.addr.port).unwrap() {
                Some(p) => {
                    assert_eq!(p.asn, 1);
                    assert_eq!(p.org, 1);
                },
                None => {}
            }
        }

        // no peer pruned peer ::32000
        for i in 1..PEER_COUNT {
            match peers[i].network.prune_inbound_counts.get(&peer_0.addr) {
                None => {},
                Some(count) => {
                    assert_eq!(*count, 0);
                }
            }
        }
    }

    fn test_walk_line(peer_configs: &mut Vec<TestPeerConfig>, neighbor_count: usize, tests: u64) -> Vec<TestPeer> {
        // arrange neighbors into a "line" topology, where
        // neighbor N is connected to neighbor (N-1)%NUM_NEIGHBORS and (N+1)%NUM_NEIGHBORS
        // except for neighbors 0 and 19 (which each only have one neighbor).
        // all initial peers are whitelisted
        let mut peers = vec![];

        let PEER_COUNT = peer_configs.len();
        let NEIGHBOR_COUNT = neighbor_count;
        for i in 0..PEER_COUNT-1 {
            let n = i + 1;
            let neighbor = peer_configs[n].to_neighbor();
            peer_configs[i].add_neighbor(&neighbor);
        }
        for i in 1..PEER_COUNT {
            let p = i - 1;
            let neighbor = peer_configs[p].to_neighbor();
            peer_configs[i].add_neighbor(&neighbor);
        }

        for i in 0..PEER_COUNT {
            let p = TestPeer::new(&peer_configs[i]);
            peers.push(p);
        }

        run_topology_test(&mut peers, NEIGHBOR_COUNT, tests);

        // no nacks or handshake-rejects
        for i in 0..PEER_COUNT {
            for (_, convo) in peers[i].network.peers.iter() {
                assert!(*convo.stats.msg_rx_counts.get(&StacksMessageID::Nack).unwrap_or(&0) == 0);
                assert!(*convo.stats.msg_rx_counts.get(&StacksMessageID::HandshakeReject).unwrap_or(&0) == 0);
            }
        }

        peers
    }

    #[test]
    fn test_walk_star_whitelisted_20() {
        let mut peer_configs = vec![];
        let PEER_COUNT : usize = 20;
        let NEIGHBOR_COUNT : usize = 5;
        for i in 0..PEER_COUNT {
            let mut conf = setup_peer_config(i, NEIGHBOR_COUNT, PEER_COUNT);

            conf.whitelisted = -1;      // always whitelisted
            conf.blacklisted = 0;

            peer_configs.push(conf);
        }

        test_walk_star(&mut peer_configs, NEIGHBOR_COUNT);
    }
    
    #[test]
    fn test_walk_star_20() {
        let mut peer_configs = vec![];
        let PEER_COUNT : usize = 20;
        let NEIGHBOR_COUNT : usize = 5;
        for i in 0..PEER_COUNT {
            let mut conf = setup_peer_config(i, NEIGHBOR_COUNT, PEER_COUNT);

            conf.whitelisted = 0;
            conf.blacklisted = 0;

            peer_configs.push(conf);
        }

        test_walk_star(&mut peer_configs, NEIGHBOR_COUNT);
    }
    
    #[test]
    fn test_walk_star_20_org_biased() {
        // one outlier peer has a different org than the others.
        use std::env;

        // ::32000 is in AS 1
        env::set_var("BLOCKSTACK_NEIGHBOR_TEST_32000", "1");

        let mut peer_configs = vec![];
        let PEER_COUNT : usize = 20;
        let NEIGHBOR_COUNT : usize = 5;
        for i in 0..PEER_COUNT {
            let mut conf = setup_peer_config(i, NEIGHBOR_COUNT, PEER_COUNT);

            conf.whitelisted = 0;
            conf.blacklisted = 0;
            if i == 0 {
                conf.asn = 1;
                conf.org = 1;
            }
            else {
                conf.asn = 0;
                conf.org = 0;
            }

            peer_configs.push(conf);
        }

        let peers = test_walk_star(&mut peer_configs, NEIGHBOR_COUNT);

        // all peers see peer ::32000 as having ASN and Org ID 1
        let peer_0 = peer_configs[0].to_neighbor();
        for i in 1..PEER_COUNT {
            match PeerDB::get_peer(peers[i].network.peerdb.conn(), peer_0.addr.network_id, &peer_0.addr.addrbytes, peer_0.addr.port).unwrap() {
                Some(p) => {
                    assert_eq!(p.asn, 1);
                    assert_eq!(p.org, 1);
                },
                None => {}
            }
        }

        // no peer pruned peer ::32000
        for i in 1..PEER_COUNT {
            match peers[i].network.prune_inbound_counts.get(&peer_0.addr) {
                None => {},
                Some(count) => {
                    assert_eq!(*count, 0);
                }
            }
        }
    }

    fn test_walk_star(peer_configs: &mut Vec<TestPeerConfig>, neighbor_count: usize) -> Vec<TestPeer> {
        // arrange neighbors into a "star" topology, where
        // neighbor 0 is connected to all neighbors N > 0.
        // all initial peers are whitelisted.
        let mut peers = vec![];
        let PEER_COUNT = peer_configs.len();
        let NEIGHBOR_COUNT = neighbor_count;

        for i in 1..PEER_COUNT {
            let neighbor = peer_configs[i].to_neighbor();
            let hub = peer_configs[0].to_neighbor();
            peer_configs[0].add_neighbor(&neighbor);
            peer_configs[i].add_neighbor(&hub);
        }

        for i in 0..PEER_COUNT {
            let p = TestPeer::new(&peer_configs[i]);
            peers.push(p);
        }

        run_topology_test(&mut peers, NEIGHBOR_COUNT, 0);

        // no nacks or handshake-rejects
        for i in 0..PEER_COUNT {
            for (_, convo) in peers[i].network.peers.iter() {
                assert!(*convo.stats.msg_rx_counts.get(&StacksMessageID::Nack).unwrap_or(&0) == 0);
                assert!(*convo.stats.msg_rx_counts.get(&StacksMessageID::HandshakeReject).unwrap_or(&0) == 0);
            }
        }

        peers
    }
    
    fn dump_peers(peers: &Vec<TestPeer>) -> () {
        for i in 0..peers.len() {
            let mut neighbor_index = vec![];
            let mut outbound_neighbor_index = vec![];
            for j in 0..peers.len() {
                let stats_opt = peers[i].network.get_neighbor_stats(&peers[j].to_neighbor().addr);
                match stats_opt {
                    Some(stats) => {
                        neighbor_index.push(j);
                        if stats.outbound {
                            outbound_neighbor_index.push(j);
                        }
                    },
                    None => {}
                }
            }

            let all_neighbors = PeerDB::get_all_peers(peers[i].network.peerdb.conn()).unwrap();
            let num_whitelisted = all_neighbors.iter().fold(0, |mut sum, ref n2| {sum += if n2.whitelisted < 0 { 1 } else { 0 }; sum});
            test_debug!("Neighbor {} (all={}, outbound={}) (total neighbors = {}, total whitelisted = {}): outbound={:?} all={:?}", i, neighbor_index.len(), outbound_neighbor_index.len(), all_neighbors.len(), num_whitelisted, &outbound_neighbor_index, &neighbor_index);
        }
    }

    fn dump_peer_histograms(peers: &Vec<TestPeer>) -> () {
        let mut outbound_hist : HashMap<usize, usize> = HashMap::new();
        let mut inbound_hist : HashMap<usize, usize> = HashMap::new();
        let mut all_hist : HashMap<usize, usize> = HashMap::new();
        for i in 0..peers.len() {
            let mut neighbor_index = vec![];
            let mut inbound_neighbor_index = vec![];
            let mut outbound_neighbor_index = vec![];
            for j in 0..peers.len() {
                let stats_opt = peers[i].network.get_neighbor_stats(&peers[j].to_neighbor().addr);
                match stats_opt {
                    Some(stats) => {
                        neighbor_index.push(j);
                        if stats.outbound {
                            outbound_neighbor_index.push(j);
                        }
                        else {
                            inbound_neighbor_index.push(j);
                        }
                    },
                    None => {}
                }
            }
            for inbound in inbound_neighbor_index.iter() {
                if inbound_hist.contains_key(inbound) {
                    let c = inbound_hist.get(inbound).unwrap().to_owned();
                    inbound_hist.insert(*inbound, c + 1);
                }
                else {
                    inbound_hist.insert(*inbound, 1);
                }
            }
            for outbound in outbound_neighbor_index.iter() {
                if outbound_hist.contains_key(outbound) {
                    let c = outbound_hist.get(outbound).unwrap().to_owned();
                    outbound_hist.insert(*outbound, c + 1);
                }
                else {
                    outbound_hist.insert(*outbound, 1);
                }
            }
            for n in neighbor_index.iter() {
                if all_hist.contains_key(n) {
                    let c = all_hist.get(n).unwrap().to_owned();
                    all_hist.insert(*n, c + 1);
                }
                else {
                    all_hist.insert(*n, 1);
                }
            }
        }
        for i in 0..peers.len() {
            test_debug!("Neighbor {}: #in={} #out={} #all={}", i, inbound_hist.get(&i).unwrap_or(&0), outbound_hist.get(&i).unwrap_or(&0), all_hist.get(&i).unwrap_or(&0));
        }
    }

    fn run_topology_test(peers: &mut Vec<TestPeer>, neighbor_count: usize, test_bits: u64) -> () {
        let PEER_COUNT = peers.len();

        let mut initial_whitelisted : HashMap<NeighborKey, Vec<NeighborKey>> = HashMap::new();
        let mut initial_blacklisted : HashMap<NeighborKey, Vec<NeighborKey>> = HashMap::new();

        for i in 0..PEER_COUNT {
            let nk = peers[i].config.to_neighbor().addr.clone();
            for j in 0..peers[i].config.initial_neighbors.len() {
                let initial = &peers[i].config.initial_neighbors[j];
                if initial.whitelisted < 0 {
                    if !initial_whitelisted.contains_key(&nk) {
                        initial_whitelisted.insert(nk.clone(), vec![]);
                    }
                    initial_whitelisted.get_mut(&nk).unwrap().push(initial.addr.clone());
                }
                if initial.blacklisted < 0 {
                    if !initial_blacklisted.contains_key(&nk) {
                        initial_blacklisted.insert(nk.clone(), vec![]);
                    }
                    initial_blacklisted.get_mut(&nk).unwrap().push(initial.addr.clone());
                }
            }
        }

        for i in 0..PEER_COUNT {
            peers[i].connect_initial().unwrap();
        }

        // go until each neighbor knows about each other neighbor 
        let mut finished = false;
        while !finished {
            finished = true;
            for i in 0..PEER_COUNT {
                let _ = peers[i].step();
                let nk = peers[i].config.to_neighbor().addr;
                
                // whitelisted peers are still connected 
                match initial_whitelisted.get(&nk) {
                    Some(ref peer_list) => {
                        for pnk in peer_list.iter() {
                            if !peers[i].network.events.contains_key(&pnk.clone()) {
                                error!("{:?}: Perma-whitelisted peer {:?} not connected anymore", &nk, &pnk);
                                assert!(false);
                            }
                        }
                    },
                    None => {}
                };

                // blacklisted peers are never connected 
                match initial_blacklisted.get(&nk) {
                    Some(ref peer_list) => {
                        for pnk in peer_list.iter() {
                            if peers[i].network.events.contains_key(&pnk.clone()) {
                                error!("{:?}: Perma-blacklisted peer {:?} connected", &nk, &pnk);
                                assert!(false);
                            }
                        }
                    }
                    None => {}
                };

                // done?
                let all_neighbors = PeerDB::get_all_peers(peers[i].network.peerdb.conn()).unwrap();
                if (all_neighbors.len() as u64) < ((PEER_COUNT - 1) as u64) {
                    let nk = peers[i].config.to_neighbor().addr;
                    test_debug!("waiting for {:?} to fill up its frontier: {}", &nk, all_neighbors.len());
                    finished = false;
                }
            }
            if finished {
                break;
            }

            dump_peers(&peers);
            dump_peer_histograms(&peers);
        }

        dump_peers(&peers);
        dump_peer_histograms(&peers);
    }
}<|MERGE_RESOLUTION|>--- conflicted
+++ resolved
@@ -637,7 +637,6 @@
             let rh_naddr = naddr.clone();       // used below
             let new_rh = match res {
                 Ok(message) => {
-<<<<<<< HEAD
                     // if the neighbor is still bootstrapping, we're doone
                     if message.preamble.burn_stable_block_height + MAX_NEIGHBOR_BLOCK_DELAY < stable_block_height {
                         test_debug!("Remote neighbor {:?} is still bootstrapping (at block {})", &rh_naddr, message.preamble.burn_stable_block_height);
@@ -647,7 +646,7 @@
                             StacksMessageType::HandshakeAccept(ref data) => {
                                 // success! do we know about this peer already?
                                 let neighbor_from_handshake = Neighbor::from_handshake(tx, message.preamble.peer_version, message.preamble.network_id, &data.handshake)?;
-                                let mut neighbor_opt = Neighbor::from_neighbor_address(tx, message.preamble.peer_version, message.preamble.network_id, block_height, &naddr)?;
+                                let neighbor_opt = Neighbor::from_neighbor_address(tx, message.preamble.peer_version, message.preamble.network_id, block_height, &naddr)?;
                                 match neighbor_opt {
                                     Some(neighbor) => {
                                         test_debug!("{:?}: already know about {:?}", &local_peer, &neighbor.addr);
@@ -681,42 +680,6 @@
                                                 },
                                                 None => {
                                                     // shouldn't happen 
-=======
-                    match message.payload {
-                        StacksMessageType::HandshakeAccept(ref data) => {
-                            // success! do we know about this peer already?
-                            let neighbor_from_handshake = Neighbor::from_handshake(tx, message.preamble.peer_version, message.preamble.network_id, &data.handshake)?;
-                            let neighbor_opt = Neighbor::from_neighbor_address(tx, message.preamble.peer_version, message.preamble.network_id, block_height, &naddr)?;
-                            match neighbor_opt {
-                                Some(neighbor) => {
-                                    test_debug!("{:?}: already know about {:?}", &local_peer, &neighbor.addr);
-
-                                    // knew about this neighbor already
-                                    self.resolved_handshake_neighbors.insert(naddr, neighbor.clone());
-
-                                    // update our frontier as well
-                                    self.new_frontier.insert(neighbor.addr.clone(), neighbor);
-                                    neighbor_from_handshake.save_update(tx)?;
-                                },
-                                None => {
-                                    test_debug!("{:?}: new neighbor {:?}", &local_peer, &neighbor_from_handshake.addr);
-
-                                    // didn't know about this neighbor yet. Try to add it.
-                                    let added = neighbor_from_handshake.save(tx)?;
-                                    if !added {
-                                        // no more room in the db.  See if we can add it by
-                                        // evicting an existing neighbor once we're done with this
-                                        // walk.
-                                        let replaced_neighbor_slot_opt = NeighborWalk::find_replaced_neighbor_slot(tx, &neighbor_from_handshake.addr)?;
-
-                                        match replaced_neighbor_slot_opt {
-                                            Some(slot) => {
-                                                // if this peer isn't whitelisted, then consider
-                                                // replacing
-                                                if neighbor_from_handshake.whitelisted > 0 && (neighbor_from_handshake.whitelisted as u64) < get_epoch_time_secs() {
-                                                    self.neighbor_replacements.insert(neighbor_from_handshake.addr.clone(), neighbor_from_handshake.clone());
-                                                    self.replaced_neighbors.insert(neighbor_from_handshake.addr.clone(), slot);
->>>>>>> 420c9196
                                                 }
                                             };
                                         }
