--- conflicted
+++ resolved
@@ -211,17 +211,10 @@
                                     return Ok(());
                                 }
                             }
-<<<<<<< HEAD
-                        }
-                        // NOTE: can use ClarityVersion::latest() here only as long as NO NEW FUNCTIONS are special cased
-                        // in the definition sorter.
-                        else if let Some(native_function) =
-=======
                         } else if
                         // NOTE: We can use ClarityVersion::latest() here only as long as NO NEW FUNCTIONS are special cased
                         // in the definition sorter.
                         let Some(native_function) =
->>>>>>> 3ebf9e40
                             NativeFunctions::lookup_by_name_at_version(
                                 function_name,
                                 &ClarityVersion::latest(),
