// Copyright (C) 2013-2020 Blockstack PBC, a public benefit corporation
// Copyright (C) 2020 Stacks Open Internet Foundation
//
// This program is free software: you can redistribute it and/or modify
// it under the terms of the GNU General Public License as published by
// the Free Software Foundation, either version 3 of the License, or
// (at your option) any later version.
//
// This program is distributed in the hope that it will be useful,
// but WITHOUT ANY WARRANTY; without even the implied warranty of
// MERCHANTABILITY or FITNESS FOR A PARTICULAR PURPOSE.  See the
// GNU General Public License for more details.
//
// You should have received a copy of the GNU General Public License
// along with this program.  If not, see <http://www.gnu.org/licenses/>.

pub mod accounts;
pub mod blocks;
pub mod contracts;
pub mod headers;
pub mod transactions;
pub mod unconfirmed;

use rusqlite::types::ToSql;
use rusqlite::Connection;
use rusqlite::OpenFlags;
use rusqlite::Row;
use rusqlite::Transaction;
use rusqlite::NO_PARAMS;

use std::collections::{btree_map::Entry, BTreeMap};
use std::fmt;
use std::fs;
use std::io;
use std::io::prelude::*;

use std::ops::{Deref, DerefMut};

use core::*;

use burnchains::{Address, Burnchain, BurnchainParameters};

use chainstate::burn::db::sortdb::{SortitionDB, SortitionDBConn};
use chainstate::burn::ConsensusHash;

use chainstate::stacks::db::accounts::*;
use chainstate::stacks::db::blocks::*;
use chainstate::stacks::events::*;
use chainstate::stacks::index::marf::{
    MarfConnection, BLOCK_HASH_TO_HEIGHT_MAPPING_KEY, BLOCK_HEIGHT_TO_HASH_MAPPING_KEY, MARF,
};
use chainstate::stacks::index::{MARFValue, MarfTrieId, TrieHash};
use chainstate::stacks::Error;
use chainstate::stacks::*;

use chainstate::stacks::index::storage::TrieFileStorage;

use chainstate::burn::db::sortdb::BlockHeaderCache;

use std::path::{Path, PathBuf};

use util::db::Error as db_error;
use util::db::{
    db_mkdirs, query_count, query_row, tx_begin_immediate, tx_busy_handler, DBConn, DBTx,
    FromColumn, FromRow, IndexDBConn, IndexDBTx,
};

use util::hash::to_hex;

use chainstate::burn::db::sortdb::*;

use chainstate::stacks::boot::*;

use net::atlas::BNS_CHARS_REGEX;
use net::Error as net_error;

use vm::analysis::analysis_db::AnalysisDatabase;
use vm::analysis::run_analysis;
use vm::ast::build_ast;
use vm::clarity::{
    ClarityBlockConnection, ClarityConnection, ClarityInstance, ClarityReadOnlyConnection,
    Error as clarity_error,
};
use vm::contexts::OwnedEnvironment;
use vm::costs::{ExecutionCost, LimitedCostTracker};
use vm::database::marf::MarfedKV;
use vm::database::{
    BurnStateDB, ClarityDatabase, HeadersDB, STXBalance, SqliteConnection, NULL_BURN_STATE_DB,
};
use vm::representations::ClarityName;
use vm::representations::ContractName;
use vm::types::TupleData;

use core::CHAINSTATE_VERSION;

use chainstate::stacks::db::unconfirmed::UnconfirmedState;

use crate::burnchains::bitcoin::address::BitcoinAddress;

pub struct StacksChainState {
    pub mainnet: bool,
    pub chain_id: u32,
    pub clarity_state: ClarityInstance,
    pub state_index: MARF<StacksBlockId>,
    pub blocks_path: String,
    pub clarity_state_index_path: String, // path to clarity MARF
    pub clarity_state_index_root: String, // path to dir containing clarity MARF and side-store
    pub root_path: String,
    pub block_limit: ExecutionCost,
    pub unconfirmed_state: Option<UnconfirmedState>,
}

#[derive(Debug, Clone, PartialEq)]
pub struct StacksAccount {
    pub principal: PrincipalData,
    pub nonce: u64,
    pub stx_balance: STXBalance,
}

#[derive(Debug, Clone, PartialEq)]
pub struct MinerPaymentSchedule {
    pub address: StacksAddress,
    pub block_hash: BlockHeaderHash,
    pub consensus_hash: ConsensusHash,
    pub parent_block_hash: BlockHeaderHash,
    pub parent_consensus_hash: ConsensusHash,
    pub coinbase: u128,
    pub tx_fees_anchored: u128,
    pub tx_fees_streamed: u128,
    pub stx_burns: u128,
    pub burnchain_commit_burn: u64,
    pub burnchain_sortition_burn: u64,
    pub miner: bool, // is this a schedule payment for the block's miner?
    pub stacks_block_height: u64,
    pub vtxindex: u32,
}

#[derive(Debug, Clone, PartialEq)]
pub struct StacksHeaderInfo {
    pub anchored_header: StacksBlockHeader,
    pub microblock_tail: Option<StacksMicroblockHeader>,
    pub block_height: u64,
    pub index_root: TrieHash,
    pub consensus_hash: ConsensusHash,
    pub burn_header_hash: BurnchainHeaderHash,
    pub burn_header_height: u32,
    pub burn_header_timestamp: u64,
    pub anchored_block_size: u64,
}

#[derive(Debug, Clone, PartialEq)]
pub struct MinerRewardInfo {
    pub from_block_consensus_hash: ConsensusHash,
    pub from_stacks_block_hash: BlockHeaderHash,
}

#[derive(Debug, Clone, PartialEq)]
pub struct StacksEpochReceipt {
    pub header: StacksHeaderInfo,
    pub tx_receipts: Vec<StacksTransactionReceipt>,
    pub matured_rewards: Vec<MinerReward>,
    pub matured_rewards_info: Option<MinerRewardInfo>,
    pub parent_microblocks_cost: ExecutionCost,
    pub anchored_block_cost: ExecutionCost,
}

#[derive(Debug, Clone, PartialEq)]
pub struct DBConfig {
    pub version: String,
    pub mainnet: bool,
    pub chain_id: u32,
}

impl StacksHeaderInfo {
    pub fn index_block_hash(&self) -> StacksBlockId {
        self.anchored_header.index_block_hash(&self.consensus_hash)
    }

    pub fn regtest_genesis() -> StacksHeaderInfo {
        let burnchain_params = BurnchainParameters::bitcoin_regtest();
        StacksHeaderInfo {
            anchored_header: StacksBlockHeader::genesis_block_header(),
            microblock_tail: None,
            block_height: 0,
            index_root: TrieHash([0u8; 32]),
            burn_header_hash: burnchain_params.first_block_hash.clone(),
            burn_header_height: burnchain_params.first_block_height as u32,
            consensus_hash: ConsensusHash::empty(),
            burn_header_timestamp: 0,
            anchored_block_size: 0,
        }
    }

    pub fn genesis(
        root_hash: TrieHash,
        first_burnchain_block_hash: &BurnchainHeaderHash,
        first_burnchain_block_height: u32,
        first_burnchain_block_timestamp: u64,
    ) -> StacksHeaderInfo {
        StacksHeaderInfo {
            anchored_header: StacksBlockHeader::genesis_block_header(),
            microblock_tail: None,
            block_height: 0,
            index_root: root_hash,
            burn_header_hash: first_burnchain_block_hash.clone(),
            burn_header_height: first_burnchain_block_height,
            consensus_hash: FIRST_BURNCHAIN_CONSENSUS_HASH.clone(),
            burn_header_timestamp: first_burnchain_block_timestamp,
            anchored_block_size: 0,
        }
    }

    pub fn is_first_mined(&self) -> bool {
        self.anchored_header.is_first_mined()
    }
}

impl FromRow<DBConfig> for DBConfig {
    fn from_row<'a>(row: &'a Row) -> Result<DBConfig, db_error> {
        let version: String = row.get("version");
        let mainnet_i64: i64 = row.get("mainnet");
        let chain_id_i64: i64 = row.get("chain_id");

        let mainnet = mainnet_i64 != 0;
        let chain_id = chain_id_i64 as u32;

        Ok(DBConfig {
            version,
            mainnet,
            chain_id,
        })
    }
}

impl FromRow<StacksHeaderInfo> for StacksHeaderInfo {
    fn from_row<'a>(row: &'a Row) -> Result<StacksHeaderInfo, db_error> {
        let block_height = u64::from_column(row, "block_height")?;
        let index_root = TrieHash::from_column(row, "index_root")?;
        let consensus_hash = ConsensusHash::from_column(row, "consensus_hash")?;
        let burn_header_hash = BurnchainHeaderHash::from_column(row, "burn_header_hash")?;
        let burn_header_height = u64::from_column(row, "burn_header_height")? as u32;
        let burn_header_timestamp = u64::from_column(row, "burn_header_timestamp")?;
        let stacks_header = StacksBlockHeader::from_row(row)?;
        let anchored_block_size_str: String = row.get("block_size");
        let anchored_block_size = anchored_block_size_str
            .parse::<u64>()
            .map_err(|_| db_error::ParseError)?;

        if block_height != stacks_header.total_work.work {
            return Err(db_error::ParseError);
        }

        Ok(StacksHeaderInfo {
            anchored_header: stacks_header,
            microblock_tail: None,
            block_height: block_height,
            index_root: index_root,
            consensus_hash: consensus_hash,
            burn_header_hash: burn_header_hash,
            burn_header_height: burn_header_height,
            burn_header_timestamp: burn_header_timestamp,
            anchored_block_size: anchored_block_size,
        })
    }
}

pub type StacksDBTx<'a> = IndexDBTx<'a, (), StacksBlockId>;
pub type StacksDBConn<'a> = IndexDBConn<'a, (), StacksBlockId>;

pub struct ClarityTx<'a> {
    block: ClarityBlockConnection<'a>,
    pub config: DBConfig,
}

impl ClarityConnection for ClarityTx<'_> {
    fn with_clarity_db_readonly_owned<F, R>(&mut self, to_do: F) -> R
    where
        F: FnOnce(ClarityDatabase) -> (R, ClarityDatabase),
    {
        ClarityConnection::with_clarity_db_readonly_owned(&mut self.block, to_do)
    }

    fn with_analysis_db_readonly<F, R>(&mut self, to_do: F) -> R
    where
        F: FnOnce(&mut AnalysisDatabase) -> R,
    {
        self.block.with_analysis_db_readonly(to_do)
    }
}

impl<'a> ClarityTx<'a> {
    pub fn get_root_hash(&mut self) -> TrieHash {
        self.block.get_root_hash()
    }

    pub fn cost_so_far(&self) -> ExecutionCost {
        self.block.cost_so_far()
    }

    /// Set the ClarityTx's cost tracker.
    /// Returns the replaced cost tracker.
    fn set_cost_tracker(&mut self, new_tracker: LimitedCostTracker) -> LimitedCostTracker {
        self.block.set_cost_tracker(new_tracker)
    }

    /// Run `todo` in this ClarityTx with `new_tracker`.
    /// Returns the result of `todo` and the `new_tracker`
    pub fn with_temporary_cost_tracker<F, R>(
        &mut self,
        new_tracker: LimitedCostTracker,
        todo: F,
    ) -> (R, LimitedCostTracker)
    where
        F: FnOnce(&mut ClarityTx) -> R,
    {
        let original_tracker = self.set_cost_tracker(new_tracker);
        let result = todo(self);
        let new_tracker = self.set_cost_tracker(original_tracker);
        (result, new_tracker)
    }

    #[cfg(test)]
    pub fn commit_block(self) -> () {
        self.block.commit_block();
    }

    pub fn commit_mined_block(self, block_hash: &StacksBlockId) -> ExecutionCost {
        self.block.commit_mined_block(block_hash).get_total()
    }

    pub fn commit_to_block(
        self,
        consensus_hash: &ConsensusHash,
        block_hash: &BlockHeaderHash,
    ) -> () {
        let index_block_hash = StacksBlockHeader::make_index_block_hash(consensus_hash, block_hash);
        self.block.commit_to_block(&index_block_hash);
    }

    pub fn commit_unconfirmed(self) -> () {
        self.block.commit_unconfirmed();
    }

    pub fn rollback_block(self) -> () {
        self.block.rollback_block()
    }

    pub fn rollback_unconfirmed(self) -> () {
        self.block.rollback_unconfirmed()
    }

    pub fn reset_cost(&mut self, cost: ExecutionCost) -> () {
        self.block.reset_block_cost(cost);
    }

    pub fn connection(&mut self) -> &mut ClarityBlockConnection<'a> {
        &mut self.block
    }

    pub fn increment_ustx_liquid_supply(&mut self, incr_by: u128) {
        self.connection()
            .as_transaction(|tx| {
                tx.with_clarity_db(|db| {
                    db.increment_ustx_liquid_supply(incr_by)
                        .map_err(|e| e.into())
                })
            })
            .expect("FATAL: `ust-liquid-supply` overflowed");
    }
}

pub struct ChainstateTx<'a> {
    pub config: DBConfig,
    pub blocks_path: String,
    pub tx: StacksDBTx<'a>,
}

impl<'a> ChainstateTx<'a> {
    pub fn new(tx: StacksDBTx<'a>, blocks_path: String, config: DBConfig) -> ChainstateTx<'a> {
        ChainstateTx {
            config,
            blocks_path,
            tx,
        }
    }

    pub fn get_blocks_path(&self) -> &String {
        &self.blocks_path
    }

    pub fn commit(self) -> Result<(), db_error> {
        self.tx.commit()
    }

    pub fn get_config(&self) -> &DBConfig {
        &self.config
    }

    #[cfg(feature = "tx_log")]
    pub fn log_transactions_processed(
        &self,
        block_id: &StacksBlockId,
        events: &[StacksTransactionReceipt],
    ) {
        let insert =
            "INSERT INTO transactions (txid, index_block_hash, tx_hex, result) VALUES (?, ?, ?, ?)";
        for tx_event in events.iter() {
            let txid = tx_event.transaction.txid();
            let tx_hex = to_hex(&tx_event.transaction.serialize_to_vec());
            let result = tx_event.result.to_string();
            let params: &[&dyn ToSql] = &[&txid, block_id, &tx_hex, &result];
            if let Err(e) = self.tx.tx().execute(insert, params) {
                warn!("Failed to log TX: {}", e);
            }
        }
    }

    #[cfg(not(feature = "tx_log"))]
    pub fn log_transactions_processed(
        &self,
        _block_id: &StacksBlockId,
        _events: &[StacksTransactionReceipt],
    ) {
    }
}

impl<'a> Deref for ChainstateTx<'a> {
    type Target = StacksDBTx<'a>;
    fn deref(&self) -> &StacksDBTx<'a> {
        &self.tx
    }
}

impl<'a> DerefMut for ChainstateTx<'a> {
    fn deref_mut(&mut self) -> &mut StacksDBTx<'a> {
        &mut self.tx
    }
}

/// Opaque structure for streaming block and microblock data from disk
#[derive(Debug, PartialEq, Clone)]
pub struct BlockStreamData {
    index_block_hash: StacksBlockId, // index block hash of the block to download
    rowid: Option<i64>,              // used when reading a blob out of staging
    offset: u64, // offset into whatever is being read (the blob, or the file in the chunk store)
    total_bytes: u64, // total number of bytes read.

    // used only for microblocks
    is_microblock: bool,
    microblock_hash: BlockHeaderHash,
    parent_index_block_hash: StacksBlockId,
    seq: u16, // only used for unconfirmed microblocks
    unconfirmed: bool,
    num_mblocks_buf: [u8; 4],
    num_mblocks_ptr: usize,
}

const STACKS_CHAIN_STATE_SQL: &'static [&'static str] = &[
    "PRAGMA foreign_keys = ON;",
    r#"
    -- Anchored stacks block headers
    CREATE TABLE block_headers(
        version INTEGER NOT NULL,
        total_burn TEXT NOT NULL,       -- converted to/from u64
        total_work TEXT NOT NULL,       -- converted to/from u64 -- TODO: rename to total_length
        proof TEXT NOT NULL,
        parent_block TEXT NOT NULL,             -- hash of parent Stacks block
        parent_microblock TEXT NOT NULL,
        parent_microblock_sequence INTEGER NOT NULL,
        tx_merkle_root TEXT NOT NULL,
        state_index_root TEXT NOT NULL,
        microblock_pubkey_hash TEXT NOT NULL,
        
        block_hash TEXT NOT NULL,                   -- NOTE: this is *not* unique, since two burn chain forks can commit to the same Stacks block.
        index_block_hash TEXT UNIQUE NOT NULL,      -- NOTE: this is the hash of the block hash and consensus hash of the burn block that selected it, 
                                                    -- and is guaranteed to be globally unique (across all Stacks forks and across all PoX forks).
                                                    -- index_block_hash is the block hash fed into the MARF index.

        -- internal use only
        block_height INTEGER NOT NULL,
        index_root TEXT NOT NULL,                    -- root hash of the internal, not-consensus-critical MARF that allows us to track chainstate /fork metadata
        consensus_hash TEXT UNIQUE NOT NULL,         -- all consensus hashes are guaranteed to be unique
        burn_header_hash TEXT NOT NULL,              -- burn header hash corresponding to the consensus hash (NOT guaranteed to be unique, since we can have 2+ blocks per burn block if there's a PoX fork)
        burn_header_height INT NOT NULL,             -- height of the burnchain block header that generated this consensus hash
        burn_header_timestamp INT NOT NULL,          -- timestamp from burnchain block header that generated this consensus hash
        parent_block_id TEXT NOT NULL,               -- NOTE: this is the parent index_block_hash

        cost TEXT NOT NULL,
        block_size TEXT NOT NULL,       -- converted to/from u64

        PRIMARY KEY(consensus_hash,block_hash)
    );
    CREATE UNIQUE INDEX index_block_hash_to_primary_key(index_block_hash,consensus_hash,block_hash);
    "#,
    #[cfg(feature = "tx_log")]
    r#"
    CREATE TABLE transactions(
        id INTEGER PRIMARY KEY,
        txid TEXT NOT NULL,
        index_block_hash TEXT NOT NULL,
        tx_hex TEXT NOT NULL,
        result TEXT NOT NULL,
        UNIQUE (txid,index_block_hash)
    );
    CREATE INDEX txid_tx_index ON transactions(txid);
    CREATE INDEX index_block_hash_tx_index ON transactions(index_block_hash);
    "#,
    r#"
    CREATE INDEX block_headers_hash_index ON block_headers(block_hash,block_height);
    CREATE INDEX block_index_hash_index ON block_headers(index_block_hash,consensus_hash,block_hash);
    "#,
    r#"
    -- scheduled payments
    -- no designated primary key since there can be duplicate entries
    CREATE TABLE payments(
        address TEXT NOT NULL,              -- miner that produced this block and microblock stream
        block_hash TEXT NOT NULL,
        consensus_hash TEXT NOT NULL,
        parent_block_hash TEXT NOT NULL,
        parent_consensus_hash TEXT NOT NULL,
        coinbase TEXT NOT NULL,             -- encodes u128
        tx_fees_anchored TEXT NOT NULL,     -- encodes u128
        tx_fees_streamed TEXT NOT NULL,     -- encodes u128
        stx_burns TEXT NOT NULL,            -- encodes u128
        burnchain_commit_burn INT NOT NULL,
        burnchain_sortition_burn INT NOT NULL,
        miner INT NOT NULL,
        
        -- internal use
        stacks_block_height INTEGER NOT NULL,
        index_block_hash TEXT NOT NULL,     -- NOTE: can't enforce UNIQUE here, because there will be multiple entries per block
        vtxindex INT NOT NULL               -- user burn support vtxindex
    );
    "#,
    r#"
    -- users who supported miners
    CREATE TABLE user_supporters(
        address TEXT NOT NULL,
        support_burn INT NOT NULL,
        block_hash TEXT NOT NULL,
        consensus_hash TEXT NOT NULL,

        PRIMARY KEY(address,block_hash,consensus_hash)
    );
    "#,
    r#"
    CREATE TABLE db_config(
        version TEXT NOT NULL,
        mainnet INTEGER NOT NULL,
        chain_id INTEGER NOT NULL
    )"#,
    r#"
    -- Staging microblocks -- preprocessed microblocks queued up for subsequent processing and inclusion in the chunk store.
    CREATE TABLE staging_microblocks(anchored_block_hash TEXT NOT NULL,     -- this is the hash of the parent anchored block
                                     consensus_hash TEXT NOT NULL,          -- this is the hash of the burn chain block that holds the parent anchored block's block-commit
                                     index_block_hash TEXT NOT NULL,        -- this is the anchored block's index hash
                                     microblock_hash TEXT NOT NULL,
                                     parent_hash TEXT NOT NULL,             -- previous microblock
                                     index_microblock_hash TEXT NOT NULL,   -- this is the hash of consensus_hash and microblock_hash
                                     sequence INT NOT NULL,
                                     processed INT NOT NULL,
                                     orphaned INT NOT NULL,
                                     PRIMARY KEY(anchored_block_hash,consensus_hash,microblock_hash)
    );
    "#,
    r#"
    -- Staging microblocks data
    CREATE TABLE staging_microblocks_data(block_hash TEXT NOT NULL,
                                          block_data BLOB NOT NULL,
                                          PRIMARY KEY(block_hash)
    );
    "#,
    r#"
    -- Staging blocks -- preprocessed blocks queued up for subsequent processing and inclusion in the chunk store.
    CREATE TABLE staging_blocks(anchored_block_hash TEXT NOT NULL,
                                parent_anchored_block_hash TEXT NOT NULL,
                                consensus_hash TEXT NOT NULL,
                                -- parent_consensus_hash is the consensus hash of the parent sortition of the sortition that chose this block
                                parent_consensus_hash TEXT NOT NULL,
                                parent_microblock_hash TEXT NOT NULL,
                                parent_microblock_seq INT NOT NULL,
                                microblock_pubkey_hash TEXT NOT NULL,
                                height INT NOT NULL,
                                attachable INT NOT NULL,           -- set to 1 if this block's parent is processed; 0 if not
                                orphaned INT NOT NULL,              -- set to 1 if this block can never be attached
                                processed INT NOT NULL,
                                commit_burn INT NOT NULL,
                                sortition_burn INT NOT NULL,
                                index_block_hash TEXT NOT NULL,           -- used internally; hash of consensus hash and block header
                                download_time INT NOT NULL,               -- how long the block was in-flight
                                arrival_time INT NOT NULL,                -- when this block was stored
                                processed_time INT NOT NULL,              -- when this block was processed
                                PRIMARY KEY(anchored_block_hash,consensus_hash)
    );
    CREATE INDEX processed_stacks_blocks ON staging_blocks(processed,anchored_blcok_hash,consensus_hash);
    CREATE INDEX orphaned_stacks_blocks ON staging_blocks(orphaned,anchored_block_hash,consensus_hash);
    "#,
    r#"
    -- users who burned in support of a block
    CREATE TABLE staging_user_burn_support(anchored_block_hash TEXT NOT NULL,
                                           consensus_hash TEXT NOT NULL,
                                           address TEXT NOT NULL,
                                           burn_amount INT NOT NULL,
                                           vtxindex INT NOT NULL
    );
    "#,
];

#[cfg(test)]
pub const MINER_REWARD_MATURITY: u64 = 2; // small for testing purposes

#[cfg(not(test))]
pub const MINER_REWARD_MATURITY: u64 = 100;

pub const MINER_FEE_MINIMUM_BLOCK_USAGE: u64 = 80; // miner must share the first F% of the anchored block tx fees, and gets 100% - F% exclusively

pub const MINER_FEE_WINDOW: u64 = 24; // number of blocks (B) used to smooth over the fraction of tx fees they share from anchored blocks

// fraction (out of 100) of the coinbase a user will receive for reporting a microblock stream fork
pub const POISON_MICROBLOCK_COMMISSION_FRACTION: u128 = 5;

#[derive(Debug, Clone)]
pub struct ChainstateAccountBalance {
    pub address: String,
    pub amount: u64,
}

#[derive(Debug, Clone)]
pub struct ChainstateAccountLockup {
    pub address: String,
    pub amount: u64,
    pub block_height: u64,
}

#[derive(Debug, Clone)]
pub struct ChainstateBNSNamespace {
    pub namespace_id: String,
    pub importer: String,
    pub buckets: String,
    pub base: u64,
    pub coeff: u64,
    pub nonalpha_discount: u64,
    pub no_vowel_discount: u64,
    pub lifetime: u64,
}

#[derive(Debug, Clone)]
pub struct ChainstateBNSName {
    pub fully_qualified_name: String,
    pub owner: String,
    pub zonefile_hash: String,
}

impl ChainstateAccountLockup {
    pub fn new(address: StacksAddress, amount: u64, block_height: u64) -> ChainstateAccountLockup {
        ChainstateAccountLockup {
            address: address.to_string(),
            amount,
            block_height,
        }
    }
}

pub struct ChainStateBootData {
    pub first_burnchain_block_hash: BurnchainHeaderHash,
    pub first_burnchain_block_height: u32,
    pub first_burnchain_block_timestamp: u32,
    pub initial_balances: Vec<(PrincipalData, u64)>,
    pub post_flight_callback: Option<Box<dyn FnOnce(&mut ClarityTx) -> ()>>,
    pub get_bulk_initial_lockups:
        Option<Box<dyn FnOnce() -> Box<dyn Iterator<Item = ChainstateAccountLockup>>>>,
    pub get_bulk_initial_balances:
        Option<Box<dyn FnOnce() -> Box<dyn Iterator<Item = ChainstateAccountBalance>>>>,
    pub get_bulk_initial_namespaces:
        Option<Box<dyn FnOnce() -> Box<dyn Iterator<Item = ChainstateBNSNamespace>>>>,
    pub get_bulk_initial_names:
        Option<Box<dyn FnOnce() -> Box<dyn Iterator<Item = ChainstateBNSName>>>>,
}

impl ChainStateBootData {
    pub fn new(
        burnchain: &Burnchain,
        initial_balances: Vec<(PrincipalData, u64)>,
        post_flight_callback: Option<Box<dyn FnOnce(&mut ClarityTx) -> ()>>,
    ) -> ChainStateBootData {
        ChainStateBootData {
            first_burnchain_block_hash: burnchain.first_block_hash.clone(),
            first_burnchain_block_height: burnchain.first_block_height as u32,
            first_burnchain_block_timestamp: burnchain.first_block_timestamp,
            initial_balances,
            post_flight_callback,
            get_bulk_initial_lockups: None,
            get_bulk_initial_balances: None,
            get_bulk_initial_namespaces: None,
            get_bulk_initial_names: None,
        }
    }
}

impl StacksChainState {
    fn instantiate_db(
        mainnet: bool,
        chain_id: u32,
        marf_path: &str,
    ) -> Result<MARF<StacksBlockId>, Error> {
        let mut marf = StacksChainState::open_index(marf_path)?;
        let mut dbtx = StacksDBTx::new(&mut marf, ());

        {
            let tx = dbtx.tx();

            for cmd in STACKS_CHAIN_STATE_SQL {
                tx.execute(cmd, NO_PARAMS)?;
            }

            tx.execute(
                "INSERT INTO db_config (version,mainnet,chain_id) VALUES (?1,?2,?3)",
                &[
                    &CHAINSTATE_VERSION,
                    &(if mainnet { 1 } else { 0 }) as &dyn ToSql,
                    &chain_id as &dyn ToSql,
                ],
            )?;
        }

        dbtx.instantiate_index()?;
        dbtx.commit()?;
        Ok(marf)
    }

    fn open_db(
        mainnet: bool,
        chain_id: u32,
        index_path: &str,
    ) -> Result<MARF<StacksBlockId>, Error> {
        let create_flag = fs::metadata(index_path).is_err();

        if create_flag {
            // instantiate!
            StacksChainState::instantiate_db(mainnet, chain_id, index_path)
        } else {
            let marf = StacksChainState::open_index(index_path)?;
            // sanity check
            let db_config = query_row::<DBConfig, _>(
                marf.sqlite_conn(),
                &"SELECT * FROM db_config LIMIT 1".to_string(),
                NO_PARAMS,
            )?
            .expect("CORRUPTION: no db_config found");

            if db_config.mainnet != mainnet {
                error!(
                    "Invalid chain state database: expected mainnet = {}, got {}",
                    mainnet, db_config.mainnet
                );
                return Err(Error::InvalidChainstateDB);
            }

            if db_config.version != CHAINSTATE_VERSION {
                error!(
                    "Invalid chain state database: expected version = {}, got {}",
                    CHAINSTATE_VERSION, db_config.version
                );
                return Err(Error::InvalidChainstateDB);
            }

            if db_config.chain_id != chain_id {
                error!(
                    "Invalid chain ID: expected {}, got {}",
                    chain_id, db_config.chain_id
                );
                return Err(Error::InvalidChainstateDB);
            }

            Ok(marf)
        }
    }

    pub fn open_index(marf_path: &str) -> Result<MARF<StacksBlockId>, Error> {
        test_debug!("Open MARF index at {}", marf_path);
        let marf =
            MARF::from_path(marf_path).map_err(|e| Error::DBError(db_error::IndexError(e)))?;
        Ok(marf)
    }

    /// Idempotent `mkdir -p`
    fn mkdirs(path: &PathBuf) -> Result<String, Error> {
        match fs::metadata(path) {
            Ok(md) => {
                if !md.is_dir() {
                    error!("Not a directory: {:?}", path);
                    return Err(Error::DBError(db_error::ExistsError));
                }
            }
            Err(e) => {
                if e.kind() != io::ErrorKind::NotFound {
                    return Err(Error::DBError(db_error::IOError(e)));
                }
                fs::create_dir_all(path).map_err(|e| Error::DBError(db_error::IOError(e)))?;
            }
        }

        let path_str = path
            .to_str()
            .ok_or_else(|| Error::DBError(db_error::ParseError))?
            .to_string();
        Ok(path_str)
    }

    fn parse_genesis_address(addr: &str, mainnet: bool) -> PrincipalData {
        // Typical entries are BTC encoded addresses that need converted to STX
        let mut stacks_address = match BitcoinAddress::from_b58(&addr) {
            Ok(addr) => StacksAddress::from_bitcoin_address(&addr),
            // A few addresses (from legacy placeholder accounts) are already STX addresses
            _ => match StacksAddress::from_string(addr) {
                Some(addr) => addr,
                None => panic!("Failed to parsed genesis address {}", addr),
            },
        };
        // Convert a given address to the currently running network mode (mainnet vs testnet).
        // All addresses from the Stacks 1.0 import data should be mainnet, but we'll handle either case.
        stacks_address.version = if mainnet {
            match stacks_address.version {
                C32_ADDRESS_VERSION_TESTNET_SINGLESIG => C32_ADDRESS_VERSION_MAINNET_SINGLESIG,
                C32_ADDRESS_VERSION_TESTNET_MULTISIG => C32_ADDRESS_VERSION_MAINNET_MULTISIG,
                _ => stacks_address.version,
            }
        } else {
            match stacks_address.version {
                C32_ADDRESS_VERSION_MAINNET_SINGLESIG => C32_ADDRESS_VERSION_TESTNET_SINGLESIG,
                C32_ADDRESS_VERSION_MAINNET_MULTISIG => C32_ADDRESS_VERSION_TESTNET_MULTISIG,
                _ => stacks_address.version,
            }
        };
        let principal: PrincipalData = stacks_address.into();
        return principal;
    }

    /// Install the boot code into the chain history.
    fn install_boot_code(
        chainstate: &mut StacksChainState,
        mainnet: bool,
        boot_data: &mut ChainStateBootData,
    ) -> Result<Vec<StacksTransactionReceipt>, Error> {
        debug!("Begin install boot code");

        let tx_version = if mainnet {
            TransactionVersion::Mainnet
        } else {
            TransactionVersion::Testnet
        };

        let boot_code_address = STACKS_BOOT_CODE_CONTRACT_ADDRESS.clone();
        let boot_code_auth = TransactionAuth::Standard(TransactionSpendingCondition::Singlesig(
            SinglesigSpendingCondition {
                signer: boot_code_address.bytes.clone(),
                hash_mode: SinglesigHashMode::P2PKH,
                key_encoding: TransactionPublicKeyEncoding::Uncompressed,
                nonce: 0,
                tx_fee: 0,
                signature: MessageSignature::empty(),
            },
        ));

        let mut boot_code_account = StacksAccount {
            principal: PrincipalData::Standard(boot_code_address.into()),
            nonce: 0,
            stx_balance: STXBalance::zero(),
        };

        let mut initial_liquid_ustx = 0u128;
        let mut receipts = vec![];

        {
            let mut clarity_tx = chainstate.genesis_block_begin(
                &NULL_BURN_STATE_DB,
                &BURNCHAIN_BOOT_CONSENSUS_HASH,
                &BOOT_BLOCK_HASH,
                &FIRST_BURNCHAIN_CONSENSUS_HASH,
                &FIRST_STACKS_BLOCK_HASH,
            );
            let boot_code = if mainnet {
                *boot::STACKS_BOOT_CODE_MAINNET
            } else {
                *boot::STACKS_BOOT_CODE_TESTNET
            };
            for (boot_code_name, boot_code_contract) in boot_code.iter() {
                debug!(
                    "Instantiate boot code contract '{}.{}' ({} bytes)...",
                    &STACKS_BOOT_CODE_CONTRACT_ADDRESS_STR,
                    boot_code_name,
                    boot_code_contract.len()
                );

                let smart_contract = TransactionPayload::SmartContract(TransactionSmartContract {
                    name: ContractName::try_from(boot_code_name.to_string())
                        .expect("FATAL: invalid boot-code contract name"),
                    code_body: StacksString::from_str(boot_code_contract)
                        .expect("FATAL: invalid boot code body"),
                });

                let boot_code_smart_contract = StacksTransaction::new(
                    tx_version.clone(),
                    boot_code_auth.clone(),
                    smart_contract,
                );

                let tx_receipt = clarity_tx.connection().as_transaction(|clarity| {
                    StacksChainState::process_transaction_payload(
                        clarity,
                        &boot_code_smart_contract,
                        &boot_code_account,
                    )
                })?;
                receipts.push(tx_receipt);

                boot_code_account.nonce += 1;
            }

            let mut allocation_events: Vec<StacksTransactionEvent> = vec![];
            warn!(
                "Seeding {} balances coming from the config",
                boot_data.initial_balances.len()
            );
            for (address, amount) in boot_data.initial_balances.iter() {
                clarity_tx.connection().as_transaction(|clarity| {
                    StacksChainState::account_genesis_credit(clarity, address, (*amount).into())
                });
                initial_liquid_ustx = initial_liquid_ustx
                    .checked_add(*amount as u128)
                    .expect("FATAL: liquid STX overflow");
                let mint_event = StacksTransactionEvent::STXEvent(STXEventType::STXMintEvent(
                    STXMintEventData {
                        recipient: address.clone(),
                        amount: *amount as u128,
                    },
                ));
                allocation_events.push(mint_event);
            }

            clarity_tx.connection().as_transaction(|clarity| {
                // Balances
                if let Some(get_balances) = boot_data.get_bulk_initial_balances.take() {
                    info!("Importing accounts from Stacks 1.0");
                    let mut balances_count = 0;
                    let initial_balances = get_balances();
                    for balance in initial_balances {
                        balances_count = balances_count + 1;
                        let stx_address =
                            StacksChainState::parse_genesis_address(&balance.address, mainnet);
                        StacksChainState::account_genesis_credit(
                            clarity,
                            &stx_address,
                            balance.amount.into(),
                        );
                        initial_liquid_ustx = initial_liquid_ustx
                            .checked_add(balance.amount as u128)
                            .expect("FATAL: liquid STX overflow");
                        let mint_event = StacksTransactionEvent::STXEvent(
                            STXEventType::STXMintEvent(STXMintEventData {
                                recipient: stx_address,
                                amount: balance.amount.into(),
                            }),
                        );
                        allocation_events.push(mint_event);
                    }
                    info!("Seeding {} balances coming from chain dump", balances_count);
                }

                // Lockups
                if let Some(get_schedules) = boot_data.get_bulk_initial_lockups.take() {
                    info!("Initializing chain with lockups");
                    let mut lockups_per_block: BTreeMap<u64, Vec<Value>> = BTreeMap::new();
                    let initial_lockups = get_schedules();
                    for schedule in initial_lockups {
                        let stx_address =
                            StacksChainState::parse_genesis_address(&schedule.address, mainnet);
                        let value = Value::Tuple(
                            TupleData::from_data(vec![
                                ("recipient".into(), Value::Principal(stx_address)),
                                ("amount".into(), Value::UInt(schedule.amount.into())),
                            ])
                            .unwrap(),
                        );
                        match lockups_per_block.entry(schedule.block_height) {
                            Entry::Occupied(schedules) => {
                                schedules.into_mut().push(value);
                            }
                            Entry::Vacant(entry) => {
                                let schedules = vec![value];
                                entry.insert(schedules);
                            }
                        };
                    }

                    let lockup_contract_id = boot_code_id("lockup");
                    clarity
                        .with_clarity_db(|db| {
                            for (block_height, schedule) in lockups_per_block.into_iter() {
                                let key = Value::UInt(block_height.into());
                                let value = Value::list_from(schedule).unwrap();
                                db.insert_entry_unknown_descriptor(
                                    &lockup_contract_id,
                                    "lockups",
                                    key,
                                    value,
                                )?;
                            }
                            Ok(())
                        })
                        .unwrap();
                }

                // BNS Namespace
                let bns_contract_id = boot_code_id("bns");
                if let Some(get_namespaces) = boot_data.get_bulk_initial_namespaces.take() {
                    info!("Initializing chain with namespaces");
                    clarity
                        .with_clarity_db(|db| {
                            let initial_namespaces = get_namespaces();
                            for entry in initial_namespaces {
                                let namespace = {
                                    if !BNS_CHARS_REGEX.is_match(&entry.namespace_id) {
                                        panic!("Invalid namespace characters");
                                    }
                                    let buffer = entry.namespace_id.as_bytes();
                                    Value::buff_from(buffer.to_vec()).expect("Invalid namespace")
                                };

                                let importer = {
                                    let address = StacksChainState::parse_genesis_address(
                                        &entry.importer,
                                        mainnet,
                                    );
                                    Value::Principal(address)
                                };

                                let revealed_at = Value::UInt(0);
                                let launched_at = Value::UInt(0);
                                let lifetime = Value::UInt(entry.lifetime.into());
                                let price_function = {
                                    let base = Value::UInt(entry.base.into());
                                    let coeff = Value::UInt(entry.coeff.into());
                                    let nonalpha_discount =
                                        Value::UInt(entry.nonalpha_discount.into());
                                    let no_vowel_discount =
                                        Value::UInt(entry.no_vowel_discount.into());
                                    let buckets: Vec<_> = entry
                                        .buckets
                                        .split(";")
                                        .map(|e| Value::UInt(e.parse::<u64>().unwrap().into()))
                                        .collect();
                                    assert_eq!(buckets.len(), 16);

                                    TupleData::from_data(vec![
                                        ("buckets".into(), Value::list_from(buckets).unwrap()),
                                        ("base".into(), base),
                                        ("coeff".into(), coeff),
                                        ("nonalpha-discount".into(), nonalpha_discount),
                                        ("no-vowel-discount".into(), no_vowel_discount),
                                    ])
                                    .unwrap()
                                };

                                let namespace_props = Value::Tuple(
                                    TupleData::from_data(vec![
                                        ("revealed-at".into(), revealed_at),
                                        ("launched-at".into(), Value::some(launched_at).unwrap()),
                                        ("lifetime".into(), lifetime),
                                        ("namespace-import".into(), importer),
                                        ("can-update-price-function".into(), Value::Bool(true)),
                                        ("price-function".into(), Value::Tuple(price_function)),
                                    ])
                                    .unwrap(),
                                );

                                db.insert_entry_unknown_descriptor(
                                    &bns_contract_id,
                                    "namespaces",
                                    namespace,
                                    namespace_props,
                                )?;
                            }
                            Ok(())
                        })
                        .unwrap();
                }

                // BNS Names
                if let Some(get_names) = boot_data.get_bulk_initial_names.take() {
                    info!("Initializing chain with names");
                    clarity
                        .with_clarity_db(|db| {
                            let initial_names = get_names();
                            for entry in initial_names {
                                let components: Vec<_> =
                                    entry.fully_qualified_name.split(".").collect();
                                assert_eq!(components.len(), 2);

                                let namespace = {
                                    let namespace_str = components[1];
                                    if !BNS_CHARS_REGEX.is_match(&namespace_str) {
                                        panic!("Invalid namespace characters");
                                    }
                                    let buffer = namespace_str.as_bytes();
                                    Value::buff_from(buffer.to_vec()).expect("Invalid namespace")
                                };

                                let name = {
                                    let name_str = components[0].to_string();
                                    if !BNS_CHARS_REGEX.is_match(&name_str) {
                                        panic!("Invalid name characters");
                                    }
                                    let buffer = name_str.as_bytes();
                                    Value::buff_from(buffer.to_vec()).expect("Invalid name")
                                };

                                let fqn = Value::Tuple(
                                    TupleData::from_data(vec![
                                        ("namespace".into(), namespace),
                                        ("name".into(), name),
                                    ])
                                    .unwrap(),
                                );

                                let owner_address =
                                    StacksChainState::parse_genesis_address(&entry.owner, mainnet);

                                let zonefile_hash = {
                                    if entry.zonefile_hash.len() == 0 {
                                        Value::buff_from(vec![]).unwrap()
                                    } else {
                                        let buffer = Hash160::from_hex(&entry.zonefile_hash)
                                            .expect("Invalid zonefile_hash");
                                        Value::buff_from(buffer.to_bytes().to_vec()).unwrap()
                                    }
                                };

                                let expected_asset_type =
                                    db.get_nft_key_type(&bns_contract_id, "names")?;
                                db.set_nft_owner(
                                    &bns_contract_id,
                                    "names",
                                    &fqn,
                                    &owner_address,
                                    &expected_asset_type,
                                )?;

                                let registered_at = Value::UInt(0);
                                let name_props = Value::Tuple(
                                    TupleData::from_data(vec![
                                        (
                                            "registered-at".into(),
                                            Value::some(registered_at).unwrap(),
                                        ),
                                        ("imported-at".into(), Value::none()),
                                        ("revoked-at".into(), Value::none()),
                                        ("zonefile-hash".into(), zonefile_hash),
                                    ])
                                    .unwrap(),
                                );

                                db.insert_entry_unknown_descriptor(
                                    &bns_contract_id,
                                    "name-properties",
                                    fqn.clone(),
                                    name_props,
                                )?;

                                db.insert_entry_unknown_descriptor(
                                    &bns_contract_id,
                                    "owner-name",
                                    Value::Principal(owner_address),
                                    fqn,
                                )?;
                            }
                            Ok(())
                        })
                        .unwrap();
                }
            });

            let allocations_tx = StacksTransaction::new(
                tx_version.clone(),
                boot_code_auth.clone(),
                TransactionPayload::TokenTransfer(
                    PrincipalData::Standard(boot_code_address.into()),
                    0,
                    TokenTransferMemo([0u8; 34]),
                ),
            );
            let allocations_receipt = StacksTransactionReceipt::from_stx_transfer(
                allocations_tx,
                allocation_events,
                Value::okay_true(),
                ExecutionCost::zero(),
            );
            receipts.push(allocations_receipt);

            if let Some(callback) = boot_data.post_flight_callback.take() {
                callback(&mut clarity_tx);
            }

<<<<<<< HEAD
            info!("Committing Genesis transaction. This could take a while");
=======
            clarity_tx
                .connection()
                .as_transaction(|tx| {
                    tx.with_clarity_db(|db| {
                        db.increment_ustx_liquid_supply(initial_liquid_ustx)
                            .map_err(|e| e.into())
                    })
                })
                .expect("FATAL: `ust-liquid-supply` overflowed");

>>>>>>> 444e71f7
            clarity_tx.commit_to_block(&FIRST_BURNCHAIN_CONSENSUS_HASH, &FIRST_STACKS_BLOCK_HASH);
        }

        {
            // add a block header entry for the boot code
            let mut tx = chainstate.index_tx_begin()?;
            let parent_hash = StacksBlockId::sentinel();
            let first_index_hash = StacksBlockHeader::make_index_block_hash(
                &FIRST_BURNCHAIN_CONSENSUS_HASH,
                &FIRST_STACKS_BLOCK_HASH,
            );

            test_debug!(
                "Boot code headers index_put_begin {}-{}",
                &parent_hash,
                &first_index_hash
            );

            tx.put_indexed_begin(&parent_hash, &first_index_hash)?;
            let first_root_hash = tx.put_indexed_all(&vec![], &vec![])?;

            test_debug!(
                "Boot code headers index_commit {}-{}",
                &parent_hash,
                &first_index_hash
            );

            let first_tip_info = StacksHeaderInfo::genesis(
                first_root_hash,
                &boot_data.first_burnchain_block_hash,
                boot_data.first_burnchain_block_height,
                boot_data.first_burnchain_block_timestamp as u64,
            );

            StacksChainState::insert_stacks_block_header(
                &mut tx,
                &parent_hash,
                &first_tip_info,
                &ExecutionCost::zero(),
            )?;
            tx.commit()?;
        }

        debug!("Finish install boot code");
        Ok(receipts)
    }

    pub fn open(
        mainnet: bool,
        chain_id: u32,
        path_str: &str,
    ) -> Result<(StacksChainState, Vec<StacksTransactionReceipt>), Error> {
        StacksChainState::open_and_exec(
            mainnet,
            chain_id,
            path_str,
            None,
            ExecutionCost::max_value(),
        )
    }

    /// Re-open the chainstate -- i.e. to get a new handle to it using an existing chain state's
    /// parameters
    pub fn reopen(&self) -> Result<(StacksChainState, Vec<StacksTransactionReceipt>), Error> {
        StacksChainState::open(self.mainnet, self.chain_id, &self.root_path)
    }

    /// Re-open the chainstate -- i.e. to get a new handle to it using an existing chain state's
    /// parameters, but with a block limit
    pub fn reopen_limited(
        &self,
        budget: ExecutionCost,
    ) -> Result<(StacksChainState, Vec<StacksTransactionReceipt>), Error> {
        StacksChainState::open_and_exec(self.mainnet, self.chain_id, &self.root_path, None, budget)
    }

    pub fn open_testnet<F>(
        chain_id: u32,
        path_str: &str,
        boot_data: Option<&mut ChainStateBootData>,
        block_limit: ExecutionCost,
    ) -> Result<(StacksChainState, Vec<StacksTransactionReceipt>), Error> {
        StacksChainState::open_and_exec(false, chain_id, path_str, boot_data, block_limit)
    }

    pub fn open_with_block_limit(
        mainnet: bool,
        chain_id: u32,
        path_str: &str,
        block_limit: ExecutionCost,
    ) -> Result<(StacksChainState, Vec<StacksTransactionReceipt>), Error> {
        StacksChainState::open_and_exec(mainnet, chain_id, path_str, None, block_limit)
    }

    pub fn open_and_exec(
        mainnet: bool,
        chain_id: u32,
        path_str: &str,
        boot_data: Option<&mut ChainStateBootData>,
        block_limit: ExecutionCost,
    ) -> Result<(StacksChainState, Vec<StacksTransactionReceipt>), Error> {
        let mut path = PathBuf::from(path_str);

        let chain_id_str = if mainnet {
            format!("chain-{}-mainnet", &to_hex(&chain_id.to_le_bytes()))
        } else {
            format!("chain-{}-testnet", &to_hex(&chain_id.to_le_bytes()))
        };

        path.push(chain_id_str);
        StacksChainState::mkdirs(&path)?;

        let mut blocks_path = path.clone();

        blocks_path.push("blocks");
        StacksChainState::mkdirs(&blocks_path)?;

        let blocks_path_root = blocks_path
            .to_str()
            .ok_or_else(|| Error::DBError(db_error::ParseError))?
            .to_string();

        let mut state_path = path.clone();

        state_path.push("vm");
        StacksChainState::mkdirs(&state_path)?;

        state_path.push("clarity");
        let clarity_state_index_root = state_path
            .to_str()
            .ok_or_else(|| Error::DBError(db_error::ParseError))?
            .to_string();

        state_path.push("marf");
        let clarity_state_index_marf = state_path
            .to_str()
            .ok_or_else(|| Error::DBError(db_error::ParseError))?
            .to_string();

        state_path.pop();
        state_path.pop();

        state_path.push("index");
        let header_index_root = state_path
            .to_str()
            .ok_or_else(|| Error::DBError(db_error::ParseError))?
            .to_string();

        let init_required = match fs::metadata(&clarity_state_index_marf) {
            Ok(_) => false,
            Err(_) => true,
        };

        let state_index = StacksChainState::open_db(mainnet, chain_id, &header_index_root)?;

        let vm_state = MarfedKV::open(
            &clarity_state_index_root,
            Some(&StacksBlockHeader::make_index_block_hash(
                &MINER_BLOCK_CONSENSUS_HASH,
                &MINER_BLOCK_HEADER_HASH,
            )),
        )
        .map_err(|e| Error::ClarityError(e.into()))?;

        let clarity_state = ClarityInstance::new(vm_state, block_limit.clone());

        let mut chainstate = StacksChainState {
            mainnet: mainnet,
            chain_id: chain_id,
            clarity_state: clarity_state,
            state_index: state_index,
            blocks_path: blocks_path_root,
            clarity_state_index_path: clarity_state_index_marf,
            clarity_state_index_root: clarity_state_index_root,
            root_path: path_str.to_string(),
            block_limit: block_limit,
            unconfirmed_state: None,
        };

        let mut receipts = vec![];
        match (init_required, boot_data) {
            (true, Some(boot_data)) => {
                let mut res =
                    StacksChainState::install_boot_code(&mut chainstate, mainnet, boot_data)?;
                receipts.append(&mut res);
            }
            (true, None) => {
                panic!(
                    "StacksChainState initialization is required, but boot_data was not passed."
                );
            }
            (false, _) => {}
        }

        Ok((chainstate, receipts))
    }

    pub fn config(&self) -> DBConfig {
        DBConfig {
            mainnet: self.mainnet,
            chain_id: self.chain_id,
            version: CHAINSTATE_VERSION.to_string(),
        }
    }

    /// Begin a transaction against the (indexed) stacks chainstate DB.
    /// Does not create a Clarity instance.
    pub fn index_tx_begin<'a>(&'a mut self) -> Result<StacksDBTx<'a>, Error> {
        Ok(StacksDBTx::new(&mut self.state_index, ()))
    }

    pub fn index_conn<'a>(&'a self) -> Result<StacksDBConn<'a>, Error> {
        Ok(StacksDBConn::new(&self.state_index, ()))
    }

    /// Begin a transaction against the underlying DB
    /// Does not create a Clarity instance, and does not affect the MARF.
    pub fn db_tx_begin<'a>(&'a mut self) -> Result<DBTx<'a>, Error> {
        self.state_index.storage_tx().map_err(Error::DBError)
    }

    /// Simultaneously begin a transaction against both the headers and blocks.
    /// Used when considering a new block to append the chain state.
    pub fn chainstate_tx_begin<'a>(
        &'a mut self,
    ) -> Result<(ChainstateTx<'a>, &'a mut ClarityInstance), Error> {
        let config = self.config();
        let blocks_path = self.blocks_path.clone();
        let clarity_instance = &mut self.clarity_state;
        let inner_tx = StacksDBTx::new(&mut self.state_index, ());

        let chainstate_tx = ChainstateTx::new(inner_tx, blocks_path, config);

        Ok((chainstate_tx, clarity_instance))
    }

    // NOTE: used for testing in the stacks testnet code.
    // DO NOT CALL FROM PRODUCTION
    pub fn clarity_eval_read_only(
        &mut self,
        burn_dbconn: &dyn BurnStateDB,
        parent_id_bhh: &StacksBlockId,
        contract: &QualifiedContractIdentifier,
        code: &str,
    ) -> Value {
        let result = self.clarity_state.eval_read_only(
            parent_id_bhh,
            self.state_index.sqlite_conn(),
            burn_dbconn,
            contract,
            code,
        );
        result.unwrap()
    }

    pub fn clarity_eval_read_only_checked(
        &mut self,
        burn_dbconn: &dyn BurnStateDB,
        parent_id_bhh: &StacksBlockId,
        contract: &QualifiedContractIdentifier,
        code: &str,
    ) -> Result<Value, Error> {
        self.clarity_state
            .eval_read_only(
                parent_id_bhh,
                self.state_index.sqlite_conn(),
                burn_dbconn,
                contract,
                code,
            )
            .map_err(Error::ClarityError)
    }

    pub fn db(&self) -> &DBConn {
        self.state_index.sqlite_conn()
    }

    /// Begin processing an epoch's transactions within the context of a chainstate transaction
    pub fn chainstate_block_begin<'a>(
        chainstate_tx: &'a ChainstateTx<'a>,
        clarity_instance: &'a mut ClarityInstance,
        burn_dbconn: &'a dyn BurnStateDB,
        parent_consensus_hash: &ConsensusHash,
        parent_block: &BlockHeaderHash,
        new_consensus_hash: &ConsensusHash,
        new_block: &BlockHeaderHash,
    ) -> ClarityTx<'a> {
        let conf = chainstate_tx.config.clone();
        StacksChainState::inner_clarity_tx_begin(
            conf,
            chainstate_tx.deref().deref(),
            clarity_instance,
            burn_dbconn,
            parent_consensus_hash,
            parent_block,
            new_consensus_hash,
            new_block,
        )
    }

    /// Begin a transaction against the Clarity VM, _outside of_ the context of a chainstate
    /// transaction.  Used by the miner for producing blocks.
    pub fn block_begin<'a>(
        &'a mut self,
        burn_dbconn: &'a dyn BurnStateDB,
        parent_consensus_hash: &ConsensusHash,
        parent_block: &BlockHeaderHash,
        new_consensus_hash: &ConsensusHash,
        new_block: &BlockHeaderHash,
    ) -> ClarityTx<'a> {
        let conf = self.config();
        StacksChainState::inner_clarity_tx_begin(
            conf,
            self.state_index.sqlite_conn(),
            &mut self.clarity_state,
            burn_dbconn,
            parent_consensus_hash,
            parent_block,
            new_consensus_hash,
            new_block,
        )
    }

    /// Begin a transaction against the Clarity VM for initiating the genesis block
    ///  the genesis block is special cased because it must be evaluated _before_ the
    ///  cost contract is loaded in the boot code.
    pub fn genesis_block_begin<'a>(
        &'a mut self,
        burn_dbconn: &'a dyn BurnStateDB,
        parent_consensus_hash: &ConsensusHash,
        parent_block: &BlockHeaderHash,
        new_consensus_hash: &ConsensusHash,
        new_block: &BlockHeaderHash,
    ) -> ClarityTx<'a> {
        let conf = self.config();
        let db = self.state_index.sqlite_conn();
        let clarity_instance = &mut self.clarity_state;

        // mix burn header hash and stacks block header hash together, since the stacks block hash
        // it not guaranteed to be globally unique (but the burn header hash _is_).
        let parent_index_block =
            StacksChainState::get_parent_index_block(parent_consensus_hash, parent_block);

        let new_index_block =
            StacksBlockHeader::make_index_block_hash(new_consensus_hash, new_block);

        test_debug!(
            "Begin processing genesis Stacks block off of {}/{}",
            parent_consensus_hash,
            parent_block
        );
        test_debug!(
            "Child MARF index root:  {} = {} + {}",
            new_index_block,
            new_consensus_hash,
            new_block
        );
        test_debug!(
            "Parent MARF index root: {} = {} + {}",
            parent_index_block,
            parent_consensus_hash,
            parent_block
        );

        let inner_clarity_tx = clarity_instance.begin_genesis_block(
            &parent_index_block,
            &new_index_block,
            db,
            burn_dbconn,
        );

        test_debug!("Got clarity TX!");
        ClarityTx {
            block: inner_clarity_tx,
            config: conf,
        }
    }

    pub fn with_clarity_marf<F, R>(&mut self, f: F) -> R
    where
        F: FnOnce(&mut MARF<StacksBlockId>) -> R,
    {
        self.clarity_state.with_marf(f)
    }

    fn begin_read_only_clarity_tx<'a>(
        &'a mut self,
        burn_dbconn: &'a dyn BurnStateDB,
        index_block: &StacksBlockId,
    ) -> ClarityReadOnlyConnection<'a> {
        self.clarity_state.read_only_connection(
            &index_block,
            self.state_index.sqlite_conn(),
            burn_dbconn,
        )
    }

    /// Run to_do on the state of the Clarity VM at the given chain tip.
    /// Returns Some(x: R) if the given parent_tip exists.
    /// Returns None if not
    pub fn with_read_only_clarity_tx<F, R>(
        &mut self,
        burn_dbconn: &dyn BurnStateDB,
        parent_tip: &StacksBlockId,
        to_do: F,
    ) -> Option<R>
    where
        F: FnOnce(&mut ClarityReadOnlyConnection) -> R,
    {
        match StacksChainState::has_stacks_block(self.db(), parent_tip) {
            Ok(true) => {}
            Ok(false) => {
                return None;
            }
            Err(e) => {
                warn!("Failed to query for {}: {:?}", parent_tip, &e);
                return None;
            }
        }
        let mut conn = self.begin_read_only_clarity_tx(burn_dbconn, parent_tip);
        let result = to_do(&mut conn);
        Some(result)
    }

    /// Run to_do on the unconfirmed Clarity VM state
    pub fn with_read_only_unconfirmed_clarity_tx<F, R>(
        &mut self,
        burn_dbconn: &dyn BurnStateDB,
        to_do: F,
    ) -> Result<Option<R>, Error>
    where
        F: FnOnce(&mut ClarityReadOnlyConnection) -> R,
    {
        if let Some(ref unconfirmed) = self.unconfirmed_state.as_ref() {
            if !unconfirmed.is_readable() {
                return Ok(None);
            }
        }

        let mut unconfirmed_state_opt = self.unconfirmed_state.take();
        let res = if let Some(ref mut unconfirmed_state) = unconfirmed_state_opt {
            let mut conn = unconfirmed_state
                .clarity_inst
                .read_only_connection_checked(
                    &unconfirmed_state.unconfirmed_chain_tip,
                    self.db(),
                    burn_dbconn,
                )?;
            let result = to_do(&mut conn);
            Some(result)
        } else {
            None
        };
        self.unconfirmed_state = unconfirmed_state_opt;
        Ok(res)
    }

    /// Run to_do on the unconfirmed Clarity VM state if the tip refers to the unconfirmed state;
    /// otherwise run to_do on the confirmed state of the Clarity VM. If the tip doesn't exist,
    /// then return None.
    pub fn maybe_read_only_clarity_tx<F, R>(
        &mut self,
        burn_dbconn: &dyn BurnStateDB,
        parent_tip: &StacksBlockId,
        to_do: F,
    ) -> Result<Option<R>, Error>
    where
        F: FnOnce(&mut ClarityReadOnlyConnection) -> R,
    {
        let unconfirmed = if let Some(ref unconfirmed_state) = self.unconfirmed_state {
            *parent_tip == unconfirmed_state.unconfirmed_chain_tip
                && unconfirmed_state.is_readable()
        } else {
            false
        };

        if unconfirmed {
            self.with_read_only_unconfirmed_clarity_tx(burn_dbconn, to_do)
        } else {
            Ok(self.with_read_only_clarity_tx(burn_dbconn, parent_tip, to_do))
        }
    }

    fn get_parent_index_block(
        parent_consensus_hash: &ConsensusHash,
        parent_block: &BlockHeaderHash,
    ) -> StacksBlockId {
        if *parent_block == BOOT_BLOCK_HASH {
            // begin boot block
            StacksBlockId::sentinel()
        } else if *parent_block == FIRST_STACKS_BLOCK_HASH {
            // begin first-ever block
            StacksBlockHeader::make_index_block_hash(
                &FIRST_BURNCHAIN_CONSENSUS_HASH,
                &FIRST_STACKS_BLOCK_HASH,
            )
        } else {
            // subsequent block
            StacksBlockHeader::make_index_block_hash(parent_consensus_hash, parent_block)
        }
    }

    /// Begin an unconfirmed VM transaction, if there's no other open transaction for it.
    pub fn chainstate_begin_unconfirmed<'a>(
        conf: DBConfig,
        headers_db: &'a dyn HeadersDB,
        clarity_instance: &'a mut ClarityInstance,
        burn_dbconn: &'a dyn BurnStateDB,
        tip: &StacksBlockId,
    ) -> ClarityTx<'a> {
        let inner_clarity_tx = clarity_instance.begin_unconfirmed(tip, headers_db, burn_dbconn);
        ClarityTx {
            block: inner_clarity_tx,
            config: conf,
        }
    }

    /// Open a Clarity transaction against this chainstate's unconfirmed state, if it exists.
    pub fn begin_unconfirmed<'a>(
        &'a mut self,
        burn_dbconn: &'a dyn BurnStateDB,
    ) -> Option<ClarityTx<'a>> {
        let conf = self.config();
        if let Some(ref mut unconfirmed) = self.unconfirmed_state {
            if !unconfirmed.is_writable() {
                debug!("Unconfirmed state is not writable; cannot begin unconfirmed Clarity Tx");
                return None;
            }

            Some(StacksChainState::chainstate_begin_unconfirmed(
                conf,
                self.state_index.sqlite_conn(),
                &mut unconfirmed.clarity_inst,
                burn_dbconn,
                &unconfirmed.confirmed_chain_tip,
            ))
        } else {
            debug!("Unconfirmed state is not instantiated; cannot begin unconfirmed Clarity Tx");
            None
        }
    }

    /// Create a Clarity VM database transaction
    fn inner_clarity_tx_begin<'a>(
        conf: DBConfig,
        headers_db: &'a Connection,
        clarity_instance: &'a mut ClarityInstance,
        burn_dbconn: &'a dyn BurnStateDB,
        parent_consensus_hash: &ConsensusHash,
        parent_block: &BlockHeaderHash,
        new_consensus_hash: &ConsensusHash,
        new_block: &BlockHeaderHash,
    ) -> ClarityTx<'a> {
        // mix consensus hash and stacks block header hash together, since the stacks block hash
        // it not guaranteed to be globally unique (but the pair is)
        let parent_index_block =
            StacksChainState::get_parent_index_block(parent_consensus_hash, parent_block);

        let new_index_block =
            StacksBlockHeader::make_index_block_hash(new_consensus_hash, new_block);

        test_debug!(
            "Begin processing Stacks block off of {}/{}",
            parent_consensus_hash,
            parent_block
        );
        test_debug!(
            "Child MARF index root:  {} = {} + {}",
            new_index_block,
            new_consensus_hash,
            new_block
        );
        test_debug!(
            "Parent MARF index root: {} = {} + {}",
            parent_index_block,
            parent_consensus_hash,
            parent_block
        );

        let inner_clarity_tx = clarity_instance.begin_block(
            &parent_index_block,
            &new_index_block,
            headers_db,
            burn_dbconn,
        );

        test_debug!("Got clarity TX!");
        ClarityTx {
            block: inner_clarity_tx,
            config: conf,
        }
    }

    /// Get the appropriate MARF index hash to use to identify a chain tip, given a block header
    pub fn get_index_hash(
        consensus_hash: &ConsensusHash,
        header: &StacksBlockHeader,
    ) -> StacksBlockId {
        if consensus_hash == &FIRST_BURNCHAIN_CONSENSUS_HASH {
            StacksBlockHeader::make_index_block_hash(
                &FIRST_BURNCHAIN_CONSENSUS_HASH,
                &FIRST_STACKS_BLOCK_HASH,
            )
        } else {
            header.index_block_hash(consensus_hash)
        }
    }

    /// Record the microblock public key hash for a block into the MARF'ed Clarity DB
    pub fn insert_microblock_pubkey_hash(
        clarity_tx: &mut ClarityTx,
        height: u32,
        mblock_pubkey_hash: &Hash160,
    ) -> Result<(), Error> {
        clarity_tx
            .connection()
            .as_transaction(|tx| {
                tx.with_clarity_db(|ref mut db| {
                    db.insert_microblock_pubkey_hash_height(mblock_pubkey_hash, height)
                        .expect("FATAL: failed to store microblock public key hash to Clarity DB");
                    Ok(())
                })
            })
            .expect("FATAL: failed to store microblock public key hash");
        Ok(())
    }

    /// Get the block height at which a microblock public key hash was used, if any
    pub fn has_microblock_pubkey_hash(
        clarity_tx: &mut ClarityTx,
        mblock_pubkey_hash: &Hash160,
    ) -> Result<Option<u32>, Error> {
        let height_opt = clarity_tx
            .connection()
            .with_clarity_db_readonly::<_, Result<_, ()>>(|ref mut db| {
                let height_opt = db.get_microblock_pubkey_hash_height(mblock_pubkey_hash);
                Ok(height_opt)
            })
            .expect("FATAL: failed to query microblock public key hash");
        Ok(height_opt)
    }

    /// Append a Stacks block to an existing Stacks block, and grant the miner the block reward.
    /// Return the new Stacks header info.
    pub fn advance_tip<'a>(
        headers_tx: &mut StacksDBTx<'a>,
        parent_tip: &StacksBlockHeader,
        parent_consensus_hash: &ConsensusHash,
        new_tip: &StacksBlockHeader,
        new_consensus_hash: &ConsensusHash,
        new_burn_header_hash: &BurnchainHeaderHash,
        new_burnchain_height: u32,
        new_burnchain_timestamp: u64,
        microblock_tail_opt: Option<StacksMicroblockHeader>,
        block_reward: &MinerPaymentSchedule,
        user_burns: &Vec<StagingUserBurnSupport>,
        anchor_block_cost: &ExecutionCost,
        anchor_block_size: u64,
    ) -> Result<StacksHeaderInfo, Error> {
        if new_tip.parent_block != FIRST_STACKS_BLOCK_HASH {
            // not the first-ever block, so linkage must occur
            assert_eq!(new_tip.parent_block, parent_tip.block_hash());
        }

        assert_eq!(
            parent_tip
                .total_work
                .work
                .checked_add(1)
                .expect("Block height overflow"),
            new_tip.total_work.work
        );

        let parent_hash = StacksChainState::get_index_hash(parent_consensus_hash, parent_tip);

        // store each indexed field
        test_debug!(
            "Headers index_put_begin {}-{}",
            &parent_hash,
            &new_tip.index_block_hash(new_consensus_hash)
        );
        headers_tx
            .put_indexed_begin(&parent_hash, &new_tip.index_block_hash(new_consensus_hash))?;
        let root_hash = headers_tx.put_indexed_all(&vec![], &vec![])?;
        test_debug!(
            "Headers index_indexed_all finished {}-{}",
            &parent_hash,
            &new_tip.index_block_hash(new_consensus_hash)
        );

        let new_tip_info = StacksHeaderInfo {
            anchored_header: new_tip.clone(),
            microblock_tail: microblock_tail_opt,
            index_root: root_hash,
            block_height: new_tip.total_work.work,
            consensus_hash: new_consensus_hash.clone(),
            burn_header_hash: new_burn_header_hash.clone(),
            burn_header_height: new_burnchain_height,
            burn_header_timestamp: new_burnchain_timestamp,
            anchored_block_size: anchor_block_size,
        };

        StacksChainState::insert_stacks_block_header(
            headers_tx,
            &parent_hash,
            &new_tip_info,
            anchor_block_cost,
        )?;
        StacksChainState::insert_miner_payment_schedule(headers_tx, block_reward, user_burns)?;

        debug!(
            "Advanced to new tip! {}/{}",
            new_consensus_hash,
            new_tip.block_hash()
        );
        Ok(new_tip_info)
    }
}

#[cfg(test)]
pub mod test {
    use super::*;

    use chainstate::stacks::db::*;
    use chainstate::stacks::*;
    use std::fs;

    use stx_genesis::GenesisData;
    use vm::database::NULL_BURN_STATE_DB;

    pub fn instantiate_chainstate(
        mainnet: bool,
        chain_id: u32,
        test_name: &str,
    ) -> StacksChainState {
        instantiate_chainstate_with_balances(mainnet, chain_id, test_name, vec![])
    }

    pub fn instantiate_chainstate_with_balances(
        mainnet: bool,
        chain_id: u32,
        test_name: &str,
        balances: Vec<(StacksAddress, u64)>,
    ) -> StacksChainState {
        let path = chainstate_path(test_name);
        match fs::metadata(&path) {
            Ok(_) => {
                fs::remove_dir_all(&path).unwrap();
            }
            Err(_) => {}
        };

        let initial_balances = balances
            .into_iter()
            .map(|(addr, balance)| (PrincipalData::from(addr), balance))
            .collect();

        let mut boot_data = ChainStateBootData {
            initial_balances,
            post_flight_callback: None,
            first_burnchain_block_hash: BurnchainHeaderHash::zero(),
            first_burnchain_block_height: 0,
            first_burnchain_block_timestamp: 0,
            get_bulk_initial_lockups: None,
            get_bulk_initial_balances: None,
            get_bulk_initial_names: None,
            get_bulk_initial_namespaces: None,
        };

        StacksChainState::open_and_exec(
            mainnet,
            chain_id,
            &path,
            Some(&mut boot_data),
            ExecutionCost::max_value(),
        )
        .unwrap()
        .0
    }

    pub fn open_chainstate(mainnet: bool, chain_id: u32, test_name: &str) -> StacksChainState {
        let path = chainstate_path(test_name);
        StacksChainState::open(mainnet, chain_id, &path).unwrap().0
    }

    pub fn chainstate_path(test_name: &str) -> String {
        format!("/tmp/blockstack-test-chainstate-{}", test_name)
    }

    #[test]
    fn test_instantiate_chainstate() {
        let mut chainstate = instantiate_chainstate(false, 0x80000000, "instantiate-chainstate");

        // verify that the boot code is there
        let mut conn = chainstate.block_begin(
            &NULL_BURN_STATE_DB,
            &FIRST_BURNCHAIN_CONSENSUS_HASH,
            &FIRST_STACKS_BLOCK_HASH,
            &MINER_BLOCK_CONSENSUS_HASH,
            &MINER_BLOCK_HEADER_HASH,
        );

        for (boot_contract_name, _) in STACKS_BOOT_CODE_TESTNET.iter() {
            let boot_contract_id = QualifiedContractIdentifier::new(
                StandardPrincipalData::from(STACKS_BOOT_CODE_CONTRACT_ADDRESS.clone()),
                ContractName::try_from(boot_contract_name.to_string()).unwrap(),
            );
            let contract_res =
                StacksChainState::get_contract(&mut conn, &boot_contract_id).unwrap();
            assert!(contract_res.is_some());
        }
    }

    #[test]
    fn test_chainstate_sampled_genesis_consistency() {
        // Test root hash for the test chainstate data set
        let mut boot_data = ChainStateBootData {
            initial_balances: vec![],
            first_burnchain_block_hash: BurnchainHeaderHash::zero(),
            first_burnchain_block_height: 0,
            first_burnchain_block_timestamp: 0,
            post_flight_callback: None,
            get_bulk_initial_lockups: Some(Box::new(|| {
                Box::new(GenesisData::new(true).read_lockups().map(|item| {
                    ChainstateAccountLockup {
                        address: item.address,
                        amount: item.amount,
                        block_height: item.block_height,
                    }
                }))
            })),
            get_bulk_initial_balances: Some(Box::new(|| {
                Box::new(GenesisData::new(true).read_balances().map(|item| {
                    ChainstateAccountBalance {
                        address: item.address,
                        amount: item.amount,
                    }
                }))
            })),
            get_bulk_initial_namespaces: Some(Box::new(|| {
                Box::new(GenesisData::new(true).read_namespaces().map(|item| {
                    ChainstateBNSNamespace {
                        namespace_id: item.namespace_id,
                        importer: item.importer,
                        buckets: item.buckets,
                        base: item.base as u64,
                        coeff: item.coeff as u64,
                        nonalpha_discount: item.nonalpha_discount as u64,
                        no_vowel_discount: item.no_vowel_discount as u64,
                        lifetime: item.lifetime as u64,
                    }
                }))
            })),
            get_bulk_initial_names: Some(Box::new(|| {
                Box::new(
                    GenesisData::new(true)
                        .read_names()
                        .map(|item| ChainstateBNSName {
                            fully_qualified_name: item.fully_qualified_name,
                            owner: item.owner,
                            zonefile_hash: item.zonefile_hash,
                        }),
                )
            })),
        };

        let path = chainstate_path("genesis-consistency-chainstate-test");
        match fs::metadata(&path) {
            Ok(_) => {
                fs::remove_dir_all(&path).unwrap();
            }
            Err(_) => {}
        };

        let mut chainstate = StacksChainState::open_and_exec(
            false,
            0x80000000,
            &path,
            Some(&mut boot_data),
            ExecutionCost::max_value(),
        )
        .unwrap()
        .0;

        let genesis_root_hash = chainstate.clarity_state.with_marf(|marf| {
            let index_block_hash = StacksBlockHeader::make_index_block_hash(
                &FIRST_BURNCHAIN_CONSENSUS_HASH,
                &FIRST_STACKS_BLOCK_HASH,
            );
            marf.get_root_hash_at(&index_block_hash).unwrap()
        });

        // If the genesis data changed, then this test will fail.
        // Just update the expected value
        assert_eq!(
            genesis_root_hash.to_string(),
            "54e300e1f626c3a952968204b63a272d308ba498824e72013a7788fcf4b316e4"
        );
    }

    #[test]
    #[ignore]
    fn test_chainstate_full_genesis_consistency() {
        // Test root hash for the final chainstate data set
        // TODO: update the fields (first_burnchain_block_hash, first_burnchain_block_height, first_burnchain_block_timestamp)
        // once https://github.com/blockstack/stacks-blockchain/pull/2173 merges
        let mut boot_data = ChainStateBootData {
            initial_balances: vec![],
            first_burnchain_block_hash: BurnchainHeaderHash::zero(),
            first_burnchain_block_height: 0,
            first_burnchain_block_timestamp: 0,
            post_flight_callback: None,
            get_bulk_initial_lockups: Some(Box::new(|| {
                Box::new(GenesisData::new(false).read_lockups().map(|item| {
                    ChainstateAccountLockup {
                        address: item.address,
                        amount: item.amount,
                        block_height: item.block_height,
                    }
                }))
            })),
            get_bulk_initial_balances: Some(Box::new(|| {
                Box::new(GenesisData::new(false).read_balances().map(|item| {
                    ChainstateAccountBalance {
                        address: item.address,
                        amount: item.amount,
                    }
                }))
            })),
            get_bulk_initial_namespaces: Some(Box::new(|| {
                Box::new(GenesisData::new(false).read_namespaces().map(|item| {
                    ChainstateBNSNamespace {
                        namespace_id: item.namespace_id,
                        importer: item.importer,
                        buckets: item.buckets,
                        base: item.base as u64,
                        coeff: item.coeff as u64,
                        nonalpha_discount: item.nonalpha_discount as u64,
                        no_vowel_discount: item.no_vowel_discount as u64,
                        lifetime: item.lifetime as u64,
                    }
                }))
            })),
            get_bulk_initial_names: Some(Box::new(|| {
                Box::new(
                    GenesisData::new(false)
                        .read_names()
                        .map(|item| ChainstateBNSName {
                            fully_qualified_name: item.fully_qualified_name,
                            owner: item.owner,
                            zonefile_hash: item.zonefile_hash,
                        }),
                )
            })),
        };

        let path = chainstate_path("genesis-consistency-chainstate");
        match fs::metadata(&path) {
            Ok(_) => {
                fs::remove_dir_all(&path).unwrap();
            }
            Err(_) => {}
        };

        let mut chainstate = StacksChainState::open_and_exec(
            true,
            0x000000001,
            &path,
            Some(&mut boot_data),
            ExecutionCost::max_value(),
        )
        .unwrap()
        .0;

        let genesis_root_hash = chainstate.clarity_state.with_marf(|marf| {
            let index_block_hash = StacksBlockHeader::make_index_block_hash(
                &FIRST_BURNCHAIN_CONSENSUS_HASH,
                &FIRST_STACKS_BLOCK_HASH,
            );
            marf.get_root_hash_at(&index_block_hash).unwrap()
        });

        // If the genesis data changed, then this test will fail.
        // Just update the expected value
        assert_eq!(
            format!("{}", genesis_root_hash),
            "a2fcaeb9fcc41d54e91062d9a69d76c301155fabf87e7139bdb1ca9b6e3d9705"
        );
    }
}<|MERGE_RESOLUTION|>--- conflicted
+++ resolved
@@ -1201,9 +1201,6 @@
                 callback(&mut clarity_tx);
             }
 
-<<<<<<< HEAD
-            info!("Committing Genesis transaction. This could take a while");
-=======
             clarity_tx
                 .connection()
                 .as_transaction(|tx| {
@@ -1214,7 +1211,7 @@
                 })
                 .expect("FATAL: `ust-liquid-supply` overflowed");
 
->>>>>>> 444e71f7
+            info!("Committing Genesis transaction. This could take a while");
             clarity_tx.commit_to_block(&FIRST_BURNCHAIN_CONSENSUS_HASH, &FIRST_STACKS_BLOCK_HASH);
         }
 
