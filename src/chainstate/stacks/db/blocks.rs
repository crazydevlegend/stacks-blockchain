/*
 copyright: (c) 2013-2019 by Blockstack PBC, a public benefit corporation.

 This file is part of Blockstack.

 Blockstack is free software. You may redistribute or modify
 it under the terms of the GNU General Public License as published by
 the Free Software Foundation, either version 3 of the License or
 (at your option) any later version.

 Blockstack is distributed in the hope that it will be useful,
 but WITHOUT ANY WARRANTY, including without the implied warranty of
 MERCHANTABILITY or FITNESS FOR A PARTICULAR PURPOSE. See the
 GNU General Public License for more details.

 You should have received a copy of the GNU General Public License
 along with Blockstack. If not, see <http://www.gnu.org/licenses/>.
*/

use std::io;
use std::io::prelude::*;
use std::io::{Read, Write, Seek, SeekFrom};
use std::fmt;
use std::fs;
use std::cmp;
use std::collections::{HashMap, HashSet};

use rusqlite::Connection;
use rusqlite::DatabaseName;

use core::*;

use chainstate::burn::operations::*;

use chainstate::stacks::Error;
use chainstate::stacks::db::StacksChainState;
use chainstate::stacks::db::accounts::MinerReward;
use chainstate::stacks::*;
use chainstate::stacks::db::*;

use std::path::{Path, PathBuf};

use util::db::Error as db_error;
use util::db::{
    DBConn,
    FromRow,
    FromColumn,
    query_rows,
    query_row_columns,
    query_count,
    query_int
};

use util::strings::StacksString;
use util::get_epoch_time_secs;
use util::hash::to_hex;

use util::retry::{
    BoundReader,
    ReadCounter
};

use chainstate::burn::db::burndb::*;

use net::MAX_MESSAGE_LEN;

use net::Error as net_error;

use vm::types::{
    Value,
    AssetIdentifier,
    TupleData,
    PrincipalData,
    StandardPrincipalData,
    QualifiedContractIdentifier,
    TypeSignature
};

use vm::contexts::{
    AssetMap
};

use vm::ast::build_ast;
use vm::analysis::run_analysis;

use vm::clarity::{
    ClarityBlockConnection,
    ClarityConnection,
    ClarityInstance
};

pub use vm::analysis::errors::{CheckErrors, CheckError};

use vm::database::ClarityDatabase;

use vm::contracts::Contract;

use rand::RngCore;
use rand::thread_rng;

use rusqlite::{
    Error as sqlite_error,
    OptionalExtension
};

#[derive(Debug, Clone, PartialEq)]
pub struct StagingMicroblock {
    pub burn_header_hash: BurnchainHeaderHash,
    pub anchored_block_hash: BlockHeaderHash,
    pub microblock_hash: BlockHeaderHash,
    pub sequence: u16,
    pub processed: bool,
    pub orphaned: bool,
    pub block_data: Vec<u8>
}

#[derive(Debug, Clone, PartialEq)]
pub struct StagingBlock {
    pub burn_header_hash: BurnchainHeaderHash,
    pub burn_header_timestamp: u64,
    pub anchored_block_hash: BlockHeaderHash,
    pub parent_burn_header_hash: BurnchainHeaderHash,
    pub parent_anchored_block_hash: BlockHeaderHash,
    pub parent_microblock_hash: BlockHeaderHash,
    pub parent_microblock_seq: u16,
    pub microblock_pubkey_hash: Hash160,
    pub processed: bool,
    pub attacheable: bool,
    pub orphaned: bool,
    pub commit_burn: u64,
    pub sortition_burn: u64,
    pub block_data: Vec<u8>
}

#[derive(Debug, Clone, PartialEq)]
pub struct StagingUserBurnSupport {
    pub burn_header_hash: BurnchainHeaderHash,
    pub anchored_block_hash: BlockHeaderHash,
    pub address: StacksAddress,
    pub burn_amount: u64,
    pub vtxindex: u32,
}

#[derive(Debug)]
pub enum MemPoolRejection {
    DeserializationFailure(net_error),
    FailedToValidate(Error),
    FeeTooLow(u64, u64),
    BadNonces(Error),
    NotEnoughFunds(u128, u128),
    NoSuchContract,
    NoSuchPublicFunction,
    BadFunctionArgument(CheckError),
    ContractAlreadyExists(QualifiedContractIdentifier),
    PoisonMicroblocksDoNotConflict,
    NoAnchorBlockWithPubkeyHash(Hash160),
    InvalidMicroblocks,
<<<<<<< HEAD
=======
    BadAddressVersionByte,
>>>>>>> c3d640a0
    NoCoinbaseViaMempool
}

// These constants are mempool acceptance heuristics, but
//  not part of the protocol consensus (i.e., a block
//  that includes a transaction that violates these won't
//  be invalid)
pub const MINIMUM_TX_FEE: u64 = 1;
pub const MINIMUM_TX_FEE_RATE_PER_BYTE: u64 = 1;

impl StagingBlock {
    pub fn is_genesis(&self) -> bool {
        self.parent_anchored_block_hash == FIRST_STACKS_BLOCK_HASH
    }
}

impl FromRow<StagingMicroblock> for StagingMicroblock {
    fn from_row<'a>(row: &'a Row) -> Result<StagingMicroblock, db_error> {
        let anchored_block_hash : BlockHeaderHash = BlockHeaderHash::from_column(row, "anchored_block_hash")?;
        let burn_header_hash : BurnchainHeaderHash = BurnchainHeaderHash::from_column(row, "burn_header_hash")?;
        let microblock_hash : BlockHeaderHash = BlockHeaderHash::from_column(row, "microblock_hash")?;
        let sequence_i64 : i64 = row.get("sequence");
        let processed_i64 : i64 = row.get("processed");
        let orphaned_i64 : i64 = row.get("orphaned");
        let block_data : Vec<u8> = vec![];

        if sequence_i64 > (u16::max_value() as i64) || sequence_i64 < 0 {
            return Err(db_error::ParseError);
        }

        let processed = if processed_i64 != 0 { true } else { false };
        let orphaned = if orphaned_i64 != 0 { true } else { false };
        let sequence = sequence_i64 as u16;

        Ok(StagingMicroblock {
            burn_header_hash,
            anchored_block_hash,
            microblock_hash,
            sequence,
            processed,
            orphaned,
            block_data
        })
    }
}

impl FromRow<StagingBlock> for StagingBlock {
    fn from_row<'a>(row: &'a Row) -> Result<StagingBlock, db_error> {
        let anchored_block_hash : BlockHeaderHash = BlockHeaderHash::from_column(row, "anchored_block_hash")?;
        let parent_anchored_block_hash : BlockHeaderHash = BlockHeaderHash::from_column(row, "parent_anchored_block_hash")?;
        let burn_header_hash : BurnchainHeaderHash = BurnchainHeaderHash::from_column(row, "burn_header_hash")?;
        let burn_header_timestamp_i64 : i64 = row.get("burn_header_timestamp");
        let parent_burn_header_hash: BurnchainHeaderHash = BurnchainHeaderHash::from_column(row, "parent_burn_header_hash")?;
        let parent_microblock_hash : BlockHeaderHash = BlockHeaderHash::from_column(row, "parent_microblock_hash")?;
        let parent_microblock_seq : u16 = row.get("parent_microblock_seq");
        let microblock_pubkey_hash : Hash160 = Hash160::from_column(row, "microblock_pubkey_hash")?;
        let attacheable_i64 : i64 = row.get("attacheable");
        let processed_i64 : i64 = row.get("processed");
        let orphaned_i64 : i64 = row.get("orphaned");
        let commit_burn_i64 : i64 = row.get("commit_burn");
        let sortition_burn_i64 : i64 = row.get("sortition_burn");
        let block_data : Vec<u8> = vec![];

        if commit_burn_i64 < 0 {
            return Err(db_error::ParseError);
        }
        if sortition_burn_i64 < 0 {
            return Err(db_error::ParseError);
        }
        if burn_header_timestamp_i64 < 0 {
            return Err(db_error::ParseError);
        }

        let processed = if processed_i64 != 0 { true } else { false };
        let attacheable = if attacheable_i64 != 0 { true } else { false };
        let orphaned = if orphaned_i64 == 0 { true } else { false };

        let commit_burn = commit_burn_i64 as u64;
        let sortition_burn = sortition_burn_i64 as u64;
        let burn_header_timestamp = burn_header_timestamp_i64 as u64;

        Ok(StagingBlock {
            anchored_block_hash,
            parent_anchored_block_hash,
            burn_header_hash,
            burn_header_timestamp,
            parent_burn_header_hash,
            parent_microblock_hash,
            parent_microblock_seq,
            microblock_pubkey_hash,
            processed,
            attacheable,
            orphaned,
            commit_burn,
            sortition_burn,
            block_data
        })
    }
}

impl FromRow<StagingUserBurnSupport> for StagingUserBurnSupport {
    fn from_row<'a>(row: &'a Row) -> Result<StagingUserBurnSupport, db_error> {
        let anchored_block_hash : BlockHeaderHash = BlockHeaderHash::from_column(row, "anchored_block_hash")?;
        let burn_header_hash : BurnchainHeaderHash = BurnchainHeaderHash::from_column(row, "burn_header_hash")?;
        let address : StacksAddress = StacksAddress::from_column(row, "address")?;
        let burn_amount_i64 : i64 = row.get("burn_amount");
        let vtxindex : u32 = row.get("vtxindex");

        if burn_amount_i64 < 0 {
            return Err(db_error::ParseError);
        }

        let burn_amount = burn_amount_i64 as u64;

        Ok(StagingUserBurnSupport {
            anchored_block_hash,
            burn_header_hash,
            address,
            burn_amount,
            vtxindex
        })
    }
}

impl StagingMicroblock {
    #[cfg(test)]
    pub fn try_into_microblock(self) -> Result<StacksMicroblock, StagingMicroblock> {
        StacksMicroblock::consensus_deserialize(&mut &self.block_data[..]).map_err(|_e| self)
    }
}

impl BlockStreamData {
    pub fn new_block(index_block_hash: BlockHeaderHash) -> BlockStreamData {
        BlockStreamData {
            block_hash: index_block_hash,
            rowid: None,
            offset: 0,
            total_bytes: 0,
            is_microblock: false,
            seq: 0,
            in_staging: false
        }
    }

    pub fn new_microblock_confirmed(anchored_index_block_hash: BlockHeaderHash) -> BlockStreamData {
        BlockStreamData {
            block_hash: anchored_index_block_hash,
            rowid: None,
            offset: 0,
            total_bytes: 0,
            is_microblock: true,
            seq: 0,
            in_staging: false
        }
    }
    
    pub fn new_microblock_unconfirmed(anchored_index_block_hash: BlockHeaderHash, seq: u16) -> BlockStreamData {
        BlockStreamData {
            block_hash: anchored_index_block_hash,
            rowid: None,
            offset: 0,
            total_bytes: 0,
            is_microblock: true,
            seq: seq,
            in_staging: true
        }
    }

    pub fn stream_to<W: Write>(&mut self, chainstate: &mut StacksChainState, fd: &mut W, count: u64) -> Result<u64, Error> {
        if self.is_microblock {
            if self.in_staging {
                chainstate.stream_microblocks_unconfirmed(fd, self, count)
            }
            else {
                chainstate.stream_microblocks_confirmed(fd, self, count)
            }
        }
        else {
            chainstate.stream_block(fd, self, count)
        }
    }
}


const STACKS_BLOCK_INDEX_SQL : &'static [&'static str]= &[
    r#"
    -- Staging microblocks -- preprocessed microblocks queued up for subsequent processing and inclusion in the chunk store.
    CREATE TABLE staging_microblocks(anchored_block_hash TEXT NOT NULL,     -- this is the hash of the parent anchored block
                                     burn_header_hash TEXT NOT NULL,        -- this is the hash of the burn chain block that holds the parent anchored block's block-commit
                                     index_block_hash TEXT NOT NULL,        -- this is the anchored block's index hash
                                     microblock_hash TEXT NOT NULL,
                                     sequence INT NOT NULL,
                                     processed INT NOT NULL,
                                     orphaned INT NOT NULL,
                                     PRIMARY KEY(anchored_block_hash,burn_header_hash,microblock_hash)
    );
    "#,
    r#"
    -- Staging microblocks data
    CREATE TABLE staging_microblocks_data(block_hash TEXT NOT NULL,
                                          block_data BLOB NOT NULL,
                                          PRIMARY KEY(block_hash)
    );
    "#,
    r#"
    -- Staging blocks -- preprocessed blocks queued up for subsequent processing and inclusion in the chunk store.
    CREATE TABLE staging_blocks(anchored_block_hash TEXT NOT NULL,
                                parent_anchored_block_hash TEXT NOT NULL,
                                burn_header_hash TEXT NOT NULL,
                                burn_header_timestamp INT NOT NULL,
                                parent_burn_header_hash TEXT NOT NULL,
                                parent_microblock_hash TEXT NOT NULL,
                                parent_microblock_seq INT NOT NULL,
                                microblock_pubkey_hash TEXT NOT NULL,
                                attacheable INT NOT NULL,           -- set to 1 if this block's parent is processed; 0 if not
                                orphaned INT NOT NULL,              -- set to 1 if this block can never be attached
                                processed INT NOT NULL,
                                commit_burn INT NOT NULL,
                                sortition_burn INT NOT NULL,
                                index_block_hash TEXT NOT NULL,        -- used internally; hash of burn header and block header
                                PRIMARY KEY(anchored_block_hash,burn_header_hash)
    );
    "#,
    r#"
    -- users who burned in support of a block
    CREATE TABLE staging_user_burn_support(anchored_block_hash TEXT NOT NULL,
                                           burn_header_hash TEXT NOT NULL,
                                           address TEXT NOT NULL,
                                           burn_amount INT NOT NULL,
                                           vtxindex INT NOT NULL
    );
    "#,
];


impl StacksChainState {
    fn instantiate_blocks_db(conn: &mut DBConn) -> Result<(), Error> {
        let tx = conn.transaction().map_err(|e| Error::DBError(db_error::SqliteError(e)))?;
        
        for cmd in STACKS_BLOCK_INDEX_SQL {
            tx.execute(cmd, NO_PARAMS).map_err(|e| Error::DBError(db_error::SqliteError(e)))?;
        }

        tx.commit().map_err(|e| Error::DBError(db_error::SqliteError(e)))?;
        Ok(())
    }
    
    pub fn open_blocks_db(db_path: &str) -> Result<DBConn, Error> {
        let mut create_flag = false;
        let open_flags =
            if fs::metadata(db_path).is_err() {
                // need to create 
                create_flag = true;
                OpenFlags::SQLITE_OPEN_READ_WRITE | OpenFlags::SQLITE_OPEN_CREATE
            }
            else {
                // can just open 
                OpenFlags::SQLITE_OPEN_READ_WRITE
            };

        let mut conn = DBConn::open_with_flags(db_path, open_flags).map_err(|e| Error::DBError(db_error::SqliteError(e)))?;

        if create_flag {
            // instantiate!
            StacksChainState::instantiate_blocks_db(&mut conn)?;
        }
        
        Ok(conn)
    }
    
    /// Get the path to a block in the chunk store
    pub fn get_index_block_path(blocks_dir: &String, index_block_hash: &BlockHeaderHash) -> Result<String, Error> {
        let block_hash_bytes = index_block_hash.as_bytes();
        let mut block_path = PathBuf::from(blocks_dir);

        block_path.push(to_hex(&block_hash_bytes[0..2]));
        block_path.push(to_hex(&block_hash_bytes[2..4]));
        block_path.push(format!("{}", index_block_hash));

        let blocks_path_str = block_path.to_str().ok_or_else(|| Error::DBError(db_error::ParseError))?.to_string();
        Ok(blocks_path_str)
    }
    
    /// Get the path to a block in the chunk store, given the burn header hash and block hash.
    pub fn get_block_path(blocks_dir: &String, burn_header_hash: &BurnchainHeaderHash, block_hash: &BlockHeaderHash) -> Result<String, Error> {
        let index_block_hash = StacksBlockHeader::make_index_block_hash(burn_header_hash, block_hash);
        StacksChainState::get_index_block_path(blocks_dir, &index_block_hash)
    }
    
    /// Make a directory tree for storing this block to the chunk store, and return the block's path
    fn make_block_dir(blocks_dir: &String, burn_header_hash: &BurnchainHeaderHash, block_hash: &BlockHeaderHash) -> Result<String, Error> {
        let index_block_hash = StacksBlockHeader::make_index_block_hash(burn_header_hash, block_hash);
        let block_hash_bytes = index_block_hash.as_bytes();
        let mut block_path = PathBuf::from(blocks_dir);

        block_path.push(to_hex(&block_hash_bytes[0..2]));
        block_path.push(to_hex(&block_hash_bytes[2..4]));

        let _ = StacksChainState::mkdirs(&block_path)?;

        block_path.push(format!("{}", to_hex(block_hash_bytes)));
        let blocks_path_str = block_path.to_str().ok_or_else(|| Error::DBError(db_error::ParseError))?.to_string();
        Ok(blocks_path_str)
    }

    pub fn atomic_file_store<F>(path: &String, delete_on_error: bool, mut writer: F) -> Result<(), Error> 
    where
        F: FnMut(&mut fs::File) -> Result<(), Error>
    {
        let path_tmp = format!("{}.tmp", path);
        let mut fd = fs::OpenOptions::new()
                    .read(false)
                    .write(true)
                    .create(true)
                    .truncate(true)
                    .open(&path_tmp)
                    .map_err(|e| {
                        if e.kind() == io::ErrorKind::NotFound {
                            error!("File not found: {:?}", &path_tmp);
                            Error::DBError(db_error::NotFoundError)
                        }
                        else {
                            error!("Failed to open {:?}: {:?}", &path_tmp, &e);
                            Error::DBError(db_error::IOError(e))
                        }
                    })?;

        writer(&mut fd).map_err(|e| {
            if delete_on_error {
                // abort
                let _ = fs::remove_file(&path_tmp);
            }
            e
        })?;

        fd.sync_all().map_err(|e| Error::DBError(db_error::IOError(e)))?;

        // atomically put this file in place
        // TODO: this is atomic but not crash-consistent!  need to fsync the dir as well
        trace!("Rename {:?} to {:?}", &path_tmp, &path);
        fs::rename(&path_tmp, &path).map_err(|e| Error::DBError(db_error::IOError(e)))?;

        Ok(())
    }

    pub fn atomic_file_write(path: &String, bytes: &Vec<u8>) -> Result<(), Error> {
        StacksChainState::atomic_file_store(path, false, |ref mut fd| {
            fd.write_all(bytes).map_err(|e| Error::DBError(db_error::IOError(e)))
        })
    }

    pub fn get_file_size(path: &String) -> Result<u64, Error> {
        let sz = match fs::metadata(path) {
            Ok(md) => {
                md.len()
            },
            Err(e) => {
                if e.kind() == io::ErrorKind::NotFound {
                    return Err(Error::DBError(db_error::NotFoundError));
                }
                else {
                    error!("Failed to stat {:?}: {:?}", &path, &e);
                    return Err(Error::DBError(db_error::IOError(e)));
                }
            }
        };
        Ok(sz)
    }

    pub fn consensus_load<T: StacksMessageCodec>(path: &String) -> Result<T, Error> {
        let mut fd = fs::OpenOptions::new()
                    .read(true)
                    .write(false)
                    .open(path)
                    .map_err(|e| {
                        if e.kind() == io::ErrorKind::NotFound {
                            Error::DBError(db_error::NotFoundError)
                        }
                        else {
                            Error::DBError(db_error::IOError(e))
                        }
                    })?;

        let mut bound_reader = BoundReader::from_reader(&mut fd, MAX_MESSAGE_LEN as u64);
        let inst = T::consensus_deserialize(&mut bound_reader).map_err(Error::NetError)?;
        Ok(inst)
    }
    
    /// Do we have a stored a block in the chunk store?
    pub fn has_block_indexed(blocks_dir: &String, index_block_hash: &BlockHeaderHash) -> Result<bool, Error> {
        let block_path = StacksChainState::get_index_block_path(blocks_dir, index_block_hash)?;
        match fs::metadata(block_path) {
            Ok(_) => {
                Ok(true)
            },
            Err(e) => {
                if e.kind() == io::ErrorKind::NotFound {
                    Ok(false)
                }
                else {
                    Err(Error::DBError(db_error::IOError(e)))
                }
            }
        }
    }

    /// Have we processed and stored a particular block?
    pub fn has_stored_block(blocks_db: &DBConn, blocks_dir: &String, burn_header_hash: &BurnchainHeaderHash, block_hash: &BlockHeaderHash) -> Result<bool, Error> {
        let staging_status = StacksChainState::has_staging_block(blocks_db, burn_header_hash, block_hash)?;
        if staging_status {
            // not committed yet 
            test_debug!("Block {}/{} is staging", burn_header_hash, block_hash);
            return Ok(false);
        }

        // only accepted if we stored it
        let index_block_hash = StacksBlockHeader::make_index_block_hash(burn_header_hash, block_hash);
        StacksChainState::has_block_indexed(blocks_dir, &index_block_hash)
    }

    /// Have we committed to and stored a microblock stream in the chunk store?
    /// The given burn_header_hash is the burnchain header hash of the snapshot that selected this
    /// stream's anchored block.
    pub fn has_stored_microblocks(blocks_dir: &String, burn_header_hash: &BurnchainHeaderHash, first_header: &BlockHeaderHash) -> Result<bool, Error> {
        if *first_header == EMPTY_MICROBLOCK_PARENT_HASH {
            // empty
            Ok(true)
        }
        else {
            // only accepted if we stored it
            let index_block_hash = StacksBlockHeader::make_index_block_hash(burn_header_hash, first_header);
            StacksChainState::has_block_indexed(blocks_dir, &index_block_hash)
        }
    }

    /// Store a block to the chunk store, named by its hash
    pub fn store_block(blocks_dir: &String, burn_header_hash: &BurnchainHeaderHash, block: &StacksBlock) -> Result<(), Error> {
        let block_hash = block.block_hash();
        let block_path = StacksChainState::make_block_dir(blocks_dir, burn_header_hash, &block_hash)?;
        StacksChainState::atomic_file_store(&block_path, true, |ref mut fd| {
            block.consensus_serialize(fd).map_err(Error::NetError)
        })
    }
    
    /// Store an empty block to the chunk store, named by its hash.
    /// Used to mark an invalid block
    pub fn store_empty_block(blocks_path: &String, burn_header_hash: &BurnchainHeaderHash, block_hash: &BlockHeaderHash) -> Result<(), Error> {
        let block_path = StacksChainState::make_block_dir(blocks_path, burn_header_hash, &block_hash)?;
        StacksChainState::atomic_file_write(&block_path, &vec![])
    }

    /// Truncate an (invalid) block.  Frees up space while marking the block as processed so we
    /// don't process it again.
    fn free_block(blocks_path: &String, burn_header_hash: &BurnchainHeaderHash, block_header_hash: &BlockHeaderHash) -> () {
        let block_path = StacksChainState::make_block_dir(blocks_path, burn_header_hash, &block_header_hash)
            .expect("FATAL: failed to create block directory");

        fs::OpenOptions::new()
            .read(false)
            .write(true)
            .truncate(true)
            .open(&block_path)
            .expect(&format!("FATAL: Failed to mark block path '{}' as free", &block_path));
    }

    /// Free up all state for an invalid block
    pub fn free_block_state(blocks_path: &String, burn_header_hash: &BurnchainHeaderHash, block_header: &StacksBlockHeader) -> () {
        StacksChainState::free_block(blocks_path, burn_header_hash, &block_header.block_hash())
    }

    /// Get a list of all anchored blocks' hashes, and their burnchain headers
    #[cfg(test)]
    pub fn list_blocks(blocks_conn: &DBConn, blocks_dir: &String) -> Result<Vec<(BurnchainHeaderHash, BlockHeaderHash)>, Error> {
        let list_block_sql = "SELECT * FROM staging_blocks".to_string();
        let mut blocks = query_rows::<StagingBlock, _>(blocks_conn, &list_block_sql, NO_PARAMS)
            .map_err(Error::DBError)?;

        Ok(blocks.drain(..).map(|b| (b.burn_header_hash, b.anchored_block_hash)).collect())
    }

    /// Get a list of all microblocks' hashes, and their anchored blocks' hashes
    #[cfg(test)]
    pub fn list_microblocks(blocks_conn: &DBConn, blocks_dir: &String) -> Result<Vec<(BurnchainHeaderHash, BlockHeaderHash, Vec<BlockHeaderHash>)>, Error> {
        let mut blocks = StacksChainState::list_blocks(blocks_conn, blocks_dir)?;
        let mut ret = vec![];
        
        for (burn_hash, block_hash) in blocks.drain(..) {
            let list_microblock_sql = "SELECT * FROM staging_microblocks WHERE anchored_block_hash = ?1 AND burn_header_hash = ?2 ORDER BY sequence".to_string();
            let list_microblock_args: [&dyn ToSql; 2] = [&block_hash, &burn_hash];
            let mut microblocks = query_rows::<StagingMicroblock, _>(blocks_conn, &list_microblock_sql, &list_microblock_args)
                .map_err(Error::DBError)?;

            let microblock_hashes = microblocks.drain(..).map(|mb| mb.microblock_hash).collect();
            ret.push((burn_hash, block_hash, microblock_hashes));
        }
        
        Ok(ret)
    }

    /// Load up a blocks' bytes from the chunk store.
    /// Returns Ok(Some(bytes)) on success, if found.
    /// Returns Ok(none) if this block was found, but is known to be invalid
    /// Returns Err(...) on not found or I/O error
    pub fn load_block_bytes(blocks_dir: &String, burn_header_hash: &BurnchainHeaderHash, block_hash: &BlockHeaderHash) -> Result<Option<Vec<u8>>, Error> {
        let block_path = StacksChainState::get_block_path(blocks_dir, burn_header_hash, block_hash)?;
        let sz = StacksChainState::get_file_size(&block_path)?;
        if sz == 0 {
            debug!("Zero-sized block {}", block_hash);
            return Ok(None);
        }
        if sz > MAX_MESSAGE_LEN as u64 {
            debug!("Invalid block {}: too big", block_hash);
            return Ok(None);
        }

        let mut fd = fs::OpenOptions::new()
                    .read(true)
                    .write(false)
                    .open(&block_path)
                    .map_err(|e| {
                        if e.kind() == io::ErrorKind::NotFound {
                            Error::DBError(db_error::NotFoundError)
                        }
                        else {
                            Error::DBError(db_error::IOError(e))
                        }
                    })?;

        let mut ret = vec![];
        fd.read_to_end(&mut ret).map_err(|e| Error::DBError(db_error::IOError(e)))?;
        Ok(Some(ret))
    }

    /// Load up a block from the chunk store (staging or confirmed)
    /// Returns Ok(Some(block)) if found.
    /// Returns Ok(None) if this block was found, but is known to be invalid 
    /// Returns Err(...) on not found or I/O error
    pub fn load_block(blocks_dir: &String, burn_header_hash: &BurnchainHeaderHash, block_hash: &BlockHeaderHash) -> Result<Option<StacksBlock>, Error> {
        let block_path = StacksChainState::get_block_path(blocks_dir, burn_header_hash, block_hash)?;
        let sz = StacksChainState::get_file_size(&block_path)?;
        if sz == 0 {
            debug!("Zero-sized block {}", &block_hash);
            return Ok(None);
        }

        let block : StacksBlock = StacksChainState::consensus_load(&block_path)?;
        Ok(Some(block))
    }

    /// Load up an anchored block header from the chunk store.
    /// Returns Ok(Some(blockheader)) if found.
    /// Returns Ok(None) if this block was found, but is known to be invalid 
    /// Returns Err(...) on not found or I/O error
    pub fn load_block_header(blocks_dir: &String, burn_header_hash: &BurnchainHeaderHash, block_hash: &BlockHeaderHash) -> Result<Option<StacksBlockHeader>, Error> {
        let block_path = StacksChainState::get_block_path(blocks_dir, burn_header_hash, block_hash)?;
        let sz = StacksChainState::get_file_size(&block_path)?;
        if sz == 0 {
            debug!("Zero-sized block {}", &block_hash);
            return Ok(None);
        }

        let block_header : StacksBlockHeader = StacksChainState::consensus_load(&block_path)?;
        Ok(Some(block_header))
    }

    /// Store a stream of microblocks to the chunk store, named by its header block's hash.
    /// The given burn_header_hash is the burnchain header hash of the snapshot that selected this
    /// stream's anchored block.
    ///
    /// The stored file is effectively an append-only file.  Microblocks may be appended to it
    /// later if e.g. multiple anchored blocks build off of different microblocks in the stream.
    /// Regardless, the file contains the longest stream built on by any anchored block discovered
    /// so far.
    ///
    /// The file stored is a serialized Vec<StacksMicroblock> 
    pub fn store_microblock_stream(blocks_path: &String, burn_header_hash: &BurnchainHeaderHash, microblocks: &Vec<StacksMicroblock>) -> Result<(), Error> {
        if microblocks.len() == 0 {
            StacksChainState::store_empty_block(blocks_path, burn_header_hash, &EMPTY_MICROBLOCK_PARENT_HASH)?;
            return Ok(())
        }

        let block_hash = microblocks[0].block_hash();
        let block_path = StacksChainState::make_block_dir(blocks_path, burn_header_hash, &block_hash)?;

        StacksChainState::atomic_file_store(&block_path, false, |ref mut fd| {
            microblocks.consensus_serialize(fd).map_err(Error::NetError)
        })
    }

    /// Load a stream of microblocks from the chunk store, given its first block's hash.
    /// The given burn_header_hash is the burnchain header hash of the snapshot that selected this
    /// stream's anchored block.
    /// Returns Ok(Some(microblocks)) if the data was found
    /// Returns Ok(None) if the microblocks stream was previously processed and is known to be invalid
    /// Returns Err(...) for not found, I/O error, etc.
    fn load_microblock_stream(blocks_path: &String, burn_header_hash: &BurnchainHeaderHash, microblock_head_hash: &BlockHeaderHash) -> Result<Option<Vec<StacksMicroblock>>, Error> {
        let block_path = StacksChainState::get_block_path(blocks_path, burn_header_hash, microblock_head_hash)?;
        let sz = StacksChainState::get_file_size(&block_path)?;
        if sz == 0 {
            // known-invalid
            debug!("Zero-sized microblock stream {}", &microblock_head_hash);
            return Ok(None);
        }

        let microblocks : Vec<StacksMicroblock> = StacksChainState::consensus_load(&block_path)?;
        Ok(Some(microblocks))
    }

    /// Closure for defaulting to an empty microblock stream if a microblock stream file is not found
    fn empty_stream(e: Error) -> Result<Option<Vec<StacksMicroblock>>, Error> {
        match e {
            Error::DBError(ref dbe) => match dbe {
                db_error::NotFoundError => Ok(Some(vec![])),
                _ => Err(e)
            },
            _ => Err(e)
        }
    }

    /// Load up a blob of data.
    /// Query should be structured to return rows of BLOBs
    fn load_block_data_blobs<P>(conn: &DBConn, sql_query: &String, sql_args: P) -> Result<Vec<Vec<u8>>, Error>
    where
        P: IntoIterator,
        P::Item: ToSql
    {
        
        let mut stmt = conn.prepare(sql_query)
            .map_err(|e| Error::DBError(db_error::SqliteError(e)))?;

        let mut rows = stmt.query(sql_args)
            .map_err(|e| Error::DBError(db_error::SqliteError(e)))?;

        // gather 
        let mut blobs = vec![];
        while let Some(row_res) = rows.next() {
            match row_res {
                Ok(row) => {
                    let next_blob : Vec<u8> = row.get(0);
                    blobs.push(next_blob);
                },
                Err(e) => {
                    return Err(Error::DBError(db_error::SqliteError(e)));
                }
            };
        }

        Ok(blobs)
    }

    /// Load up a staging block or microblock's bytes, given its hash and which table to use
    /// Treat an empty array as None.
    fn inner_load_staging_block_bytes(block_conn: &DBConn, table: &str, block_hash: &BlockHeaderHash) -> Result<Option<Vec<u8>>, Error> {
        let sql = format!("SELECT block_data FROM {} WHERE block_hash = ?1", table);
        let args = [&block_hash];
        let mut blobs = StacksChainState::load_block_data_blobs(block_conn, &sql, &args)?;
        let len = blobs.len();
        match len {
            0 => Ok(None),
            1 => {
                let blob = blobs.pop().unwrap();
                if blob.len() == 0 {
                    // cleared
                    Ok(None)
                }
                else {
                    Ok(Some(blob))
                }
            }
            _ => {
                unreachable!("Got multiple blocks for the same block hash");
            }
        }
    }
    
    fn load_staging_microblock_bytes(block_conn: &DBConn, block_hash: &BlockHeaderHash) -> Result<Option<Vec<u8>>, Error> {
        StacksChainState::inner_load_staging_block_bytes(block_conn, "staging_microblocks_data", block_hash)
    }

    fn have_any_blocks_with_microblock_pubkh(&self, block_hash: &Hash160, minimum_block_height: i64) -> bool {
        let staging_sql = "SELECT 1 FROM staging_blocks WHERE microblock_pubkey_hash = ?1";
        let processed_sql = "SELECT 1 FROM block_headers WHERE microblock_pubkey_hash = ?1 AND block_height >= ?2";
        let has_staging_blocks = self.blocks_db.query_row(staging_sql, &[block_hash], |_r| ()).optional()
            .expect("block header db corrupted!").is_some();

        let args: &[&dyn ToSql] = &[block_hash, &minimum_block_height];
        has_staging_blocks ||
            self.headers_db.query_row(processed_sql, args, |_r| ()).optional()
            .expect("block header db corrupted!").is_some()
    }

    /// Load up a preprocessed (queued) but still unprocessed block.
    pub fn load_staging_block(block_conn: &DBConn, blocks_path: &String, burn_header_hash: &BurnchainHeaderHash, block_hash: &BlockHeaderHash) -> Result<Option<StagingBlock>, Error> {
        let sql = "SELECT * FROM staging_blocks WHERE anchored_block_hash = ?1 AND burn_header_hash = ?2 AND orphaned = 0 AND processed = 0".to_string();
        let args: &[&dyn ToSql] = &[&block_hash, &burn_header_hash];
        let mut rows = query_rows::<StagingBlock, _>(block_conn, &sql, args).map_err(Error::DBError)?;
        let len = rows.len();
        match len {
            0 => {
                Ok(None)
            }
            1 => {
                let mut staging_block = rows.pop().unwrap();

                // load up associated block data 
                staging_block.block_data = StacksChainState::load_block_bytes(blocks_path, burn_header_hash, block_hash)?.unwrap_or(vec![]);
                Ok(Some(staging_block))
            },
            _ => {
                // should be impossible since this is the primary key
                panic!("Got two or more block rows with same burn and block hashes");
            }
        }
    }

    #[cfg(test)]
    fn load_staging_block_data(block_conn: &DBConn, blocks_path: &String, burn_header_hash: &BurnchainHeaderHash, block_hash: &BlockHeaderHash) -> Result<Option<StacksBlock>, Error> {
        match StacksChainState::load_staging_block(block_conn, blocks_path, burn_header_hash, block_hash)? {
            Some(staging_block) => {
                if staging_block.block_data.len() == 0 {
                    return Ok(None);
                }

                match StacksBlock::consensus_deserialize(&mut &staging_block.block_data[..]) {
                    Ok(block) => Ok(Some(block)),
                    Err(e) => Err(Error::NetError(e))
                }
            },
            None => Ok(None)
        }
    }

    /// Load up the list of users who burned for an unprocessed block.
    fn load_staging_block_user_supports(block_conn: &DBConn, burn_header_hash: &BurnchainHeaderHash, block_hash: &BlockHeaderHash) -> Result<Vec<StagingUserBurnSupport>, Error> {
        let sql = "SELECT * FROM staging_user_burn_support WHERE anchored_block_hash = ?1 AND burn_header_hash = ?2".to_string();
        let args: &[&dyn ToSql] = &[&block_hash, &burn_header_hash];
        let rows = query_rows::<StagingUserBurnSupport, _>(block_conn, &sql, args).map_err(Error::DBError)?;
        Ok(rows)
    }
    
    /// Load up a queued block's queued pubkey hash
    fn load_staging_block_pubkey_hash(block_conn: &DBConn, burn_header_hash: &BurnchainHeaderHash, block_hash: &BlockHeaderHash) -> Result<Option<Hash160>, Error> {
        let sql = format!("SELECT microblock_pubkey_hash FROM staging_blocks WHERE anchored_block_hash = ?1 AND burn_header_hash = ?2 AND processed = 0 AND orphaned = 0");
        let args: &[&dyn ToSql] = &[&block_hash, &burn_header_hash];
        let rows = query_row_columns::<Hash160, _>(block_conn, &sql, args, "microblock_pubkey_hash").map_err(Error::DBError)?;
        match rows.len() {
            0 => {
                Ok(None)
            }
            1 => {
                Ok(Some(rows[0].clone()))
            },
            _ => {
                // should be impossible since this is the primary key
                panic!("Got two or more block rows with same burn and block hashes");
            }
        }
    }

    /// Load up a preprocessed but still unprocessed microblock.
    pub fn load_staging_microblock(blocks_conn: &DBConn, burn_header_hash: &BurnchainHeaderHash, block_hash: &BlockHeaderHash, microblock_hash: &BlockHeaderHash) -> Result<Option<StagingMicroblock>, Error> {
        let sql = "SELECT * FROM staging_microblocks WHERE burn_header_hash = ?1 AND anchored_block_hash = ?2 AND microblock_hash = ?3 AND orphaned = 0".to_string();
        let args: &[&dyn ToSql] = &[&burn_header_hash, &block_hash, &microblock_hash];
        let mut rows = query_rows::<StagingMicroblock, _>(blocks_conn, &sql, args).map_err(Error::DBError)?;
        let len = rows.len();
        match len {
            0 => {
                Ok(None)
            },
            1 => {
                // load associated block data 
                let mut staging_microblock = rows.pop().unwrap();
                staging_microblock.block_data = StacksChainState::load_staging_microblock_bytes(blocks_conn, microblock_hash)?.unwrap_or(vec![]);
                Ok(Some(staging_microblock))
            },
            _ => {
                // should be impossible since microblocks are unique
                panic!("Got two or more microblock rows with the same hash");
            }
        }
    }

    /// Merge two sorted microblock streams.
    /// Resulting stream will be sorted by sequence.
    /// if staging_microblocks[i].processed is true, then it must have a non-empty block_data
    /// array.  If this is not true, then you'll get back a NetError
    fn merge_microblock_streams(staging_microblocks: Vec<StagingMicroblock>, disk_microblocks: Vec<StacksMicroblock>) -> Result<Vec<StacksMicroblock>, Error> {
        let num_staging_microblocks = staging_microblocks.len();
        let num_disk_microblocks = disk_microblocks.len();
        let cnt = if num_staging_microblocks < num_disk_microblocks { num_staging_microblocks } else { num_disk_microblocks };

        // merge staging and on-disk streams
        let mut microblocks = vec![];
        for i in 0..cnt {
            // favor DB-stored microblock over disk-stored, since the DB is less likely to be
            // corrupt!
            if !staging_microblocks[i].processed {
                if staging_microblocks[i].block_data.len() == 0 {
                    return Err(Error::NetError(net_error::DeserializeError(format!("Microblock {} does not have block data", staging_microblocks[i].microblock_hash))));
                }

                let microblock = StacksMicroblock::consensus_deserialize(&mut &staging_microblocks[i].block_data[..])
                    .map_err(Error::NetError)?;
                microblocks.push(microblock);
            }
            else {
                microblocks.push(disk_microblocks[i].clone());
            }
        }

        if cnt < num_staging_microblocks {
            for i in cnt..num_staging_microblocks {
                if !staging_microblocks[i].processed {
                    if staging_microblocks[i].block_data.len() == 0 {
                        return Err(Error::NetError(net_error::DeserializeError(format!("Microblock {} does not have block data", staging_microblocks[i].microblock_hash))));
                    }

                    let microblock = StacksMicroblock::consensus_deserialize(&mut &staging_microblocks[i].block_data[..])
                        .map_err(Error::NetError)?;
                    microblocks.push(microblock);
                }
                else {
                    // discontiguous -- there's a processed microblock occurring later in the
                    // sequence than an unprocessed microblock.  Shouldn't happen.
                    return Err(Error::DBError(db_error::Corruption));
                }
            }
        }

        else if cnt < num_disk_microblocks {
            for i in cnt..num_disk_microblocks {
                microblocks.push(disk_microblocks[i].clone());
            }
        }

        // just to be sure...
        microblocks.sort_by(|a, b| a.header.sequence.partial_cmp(&b.header.sequence).unwrap());
        
        Ok(microblocks)
    }

    /// Load up a block's descendent microblock stream, given its block hash and burn header hash.
    ///
    /// Does not check for duplicates or invalid data; feed the stream into validate_parent_microblock_stream() for that.
    ///
    /// Note that it's possible that some of the microblock data was already processed and moved to the chunk store.  If so,
    /// then this method goes and fetches them as well.
    pub fn load_staging_microblock_stream(blocks_conn: &DBConn, blocks_path: &String, burn_header_hash: &BurnchainHeaderHash, anchored_block_hash: &BlockHeaderHash, last_seq: u16) -> Result<Option<Vec<StacksMicroblock>>, Error> {
        let sql = "SELECT * FROM staging_microblocks WHERE anchored_block_hash = ?1 AND burn_header_hash = ?2 AND sequence <= ?3 AND orphaned = 0 ORDER BY sequence".to_string();
        let args: &[&dyn ToSql] = &[&anchored_block_hash, &burn_header_hash, &last_seq];
        let mut staging_microblocks = query_rows::<StagingMicroblock, _>(blocks_conn, &sql, args)
            .map_err(Error::DBError)?;

        if staging_microblocks.len() == 0 {
            // haven't seen any microblocks that descend from this block yet
            test_debug!("No microblocks built on {}/{} up to {}", &burn_header_hash, &anchored_block_hash, last_seq);
            return Ok(None);
        }

        // load associated staging microblock data 
        for i in 0..staging_microblocks.len() {
            staging_microblocks[i].block_data = StacksChainState::load_staging_microblock_bytes(blocks_conn, &staging_microblocks[i].microblock_hash)?.unwrap_or(vec![]);
        }

        let microblock_head_hash = &staging_microblocks[0].microblock_hash;

        // load any matching already-confirmed microblocks up.  This block may also confirm them
        // (but in a different fork).
        let disk_microblocks = match StacksChainState::load_microblock_stream(blocks_path, burn_header_hash, microblock_head_hash).or_else(StacksChainState::empty_stream)? {
            Some(mblocks) => mblocks,
            None => vec![]
        };
        
        let microblocks = StacksChainState::merge_microblock_streams(staging_microblocks, disk_microblocks)?;
        Ok(Some(microblocks))
    }
    
    /// Store a preprocessed block, queuing it up for subsequent processing.
    /// The caller should at least verify that the block is attached to some fork in the burn
    /// chain.
    fn store_staging_block<'a>(tx: &mut BlocksDBTx<'a>, burn_hash: &BurnchainHeaderHash, burn_header_timestamp: u64, block: &StacksBlock, parent_burn_header_hash: &BurnchainHeaderHash, commit_burn: u64, sortition_burn: u64) -> Result<(), Error> {
        assert!(commit_burn < i64::max_value() as u64);
        assert!(sortition_burn < i64::max_value() as u64);
        assert!(burn_header_timestamp < i64::max_value() as u64);

        let block_hash = block.block_hash();
        let index_block_hash = StacksBlockHeader::make_index_block_hash(&burn_hash, &block_hash);

        let attacheable = {
            // if this block has an unprocessed staging parent, then it's not attacheable until its parent is.
            let has_parent_sql = "SELECT anchored_block_hash FROM staging_blocks WHERE anchored_block_hash = ?1 AND burn_header_hash = ?2 AND processed = 0 AND orphaned = 0 LIMIT 1".to_string();
            let has_parent_args: &[&dyn ToSql] = &[&block.header.parent_block, &parent_burn_header_hash];
            let rows = query_row_columns::<BlockHeaderHash, _>(&tx, &has_parent_sql, has_parent_args, "anchored_block_hash").map_err(Error::DBError)?;
            if rows.len() > 0 {
                // still have unprocessed parent -- this block is not attacheable
                0
            }
            else {
                // no unprocessed parents -- this block is potentially attacheable
                1
            }
        };

        // store block metadata
        let sql = "INSERT OR REPLACE INTO staging_blocks \
                   (anchored_block_hash, \
                   parent_anchored_block_hash, \
                   burn_header_hash, \
                   burn_header_timestamp, \
                   parent_burn_header_hash, \
                   parent_microblock_hash, \
                   parent_microblock_seq, \
                   microblock_pubkey_hash, \
                   attacheable, \
                   processed, \
                   orphaned, \
                   commit_burn, \
                   sortition_burn, \
                   index_block_hash) \
                   VALUES (?1, ?2, ?3, ?4, ?5, ?6, ?7, ?8, ?9, ?10, ?11, ?12, ?13, ?14)";
        let args: &[&dyn ToSql] = &[
            &block_hash, &block.header.parent_block, &burn_hash, &(burn_header_timestamp as i64), &parent_burn_header_hash,
            &block.header.parent_microblock, &block.header.parent_microblock_sequence,
            &block.header.microblock_pubkey_hash, &attacheable, &0, &0, &(commit_burn as i64), &(sortition_burn as i64),
            &index_block_hash as &dyn ToSql];

        tx.execute(&sql, args)
            .map_err(|e| Error::DBError(db_error::SqliteError(e)))?;

        StacksChainState::store_block(tx.get_blocks_path(), burn_hash, block)?;

        // mark all children of this new block as unattacheable -- need to attach this block first!
        // this should be done across all burnchains.
        let children_sql = "UPDATE staging_blocks SET attacheable = 0 WHERE parent_anchored_block_hash = ?1";
        let children_args = [&block_hash];

        tx.execute(&children_sql, &children_args)
            .map_err(|e| Error::DBError(db_error::SqliteError(e)))?;

        Ok(())
    }

    /// Store a preprocessed microblock, queueing it up for subsequent processing.
    /// The caller should at least verify that this block was signed by the miner of the ancestor
    /// anchored block that this microblock builds off of.  Because microblocks may arrive out of
    /// order, this method does not check that.
    /// The burn_header_hash and anchored_block_hash correspond to the _parent_ Stacks block.
    /// Microblocks ought to only be stored if they are first confirmed to have been signed.
    fn store_staging_microblock<'a>(tx: &mut BlocksDBTx<'a>, burn_header_hash: &BurnchainHeaderHash, anchored_block_hash: &BlockHeaderHash, microblock: &StacksMicroblock) -> Result<(), Error> {
        let mut microblock_bytes = vec![];
        microblock.consensus_serialize(&mut microblock_bytes).map_err(Error::NetError)?;

        let index_block_hash = StacksBlockHeader::make_index_block_hash(burn_header_hash, anchored_block_hash);

        // store microblock metadata
        let sql = "INSERT OR REPLACE INTO staging_microblocks (anchored_block_hash, burn_header_hash, index_block_hash, microblock_hash, sequence, processed, orphaned) VALUES (?1, ?2, ?3, ?4, ?5, ?6, ?7)";
        let args: &[&dyn ToSql] = &[&anchored_block_hash, &burn_header_hash, &index_block_hash, &microblock.block_hash(), &microblock.header.sequence, &0, &0];

        tx.execute(&sql, args)
            .map_err(|e| Error::DBError(db_error::SqliteError(e)))?;
        
        // store microblock bytes
        let block_sql = "INSERT OR REPLACE INTO staging_microblocks_data \
                         (block_hash, block_data)
                         VALUES (?1, ?2)";
        let block_args: &[&dyn ToSql] = &[&microblock.block_hash(), &microblock_bytes];

        tx.execute(&block_sql, block_args)
            .map_err(|e| Error::DBError(db_error::SqliteError(e)))?;

        Ok(())
    }

    /// Store users who burned in support of a block
    fn store_staging_block_user_burn_supports<'a>(tx: &mut BlocksDBTx<'a>, burn_hash: &BurnchainHeaderHash, block_hash: &BlockHeaderHash, burn_supports: &Vec<UserBurnSupportOp>) -> Result<(), Error> {
        for burn_support in burn_supports.iter() {
            assert!(burn_support.burn_fee < i64::max_value() as u64);
        }

        for burn_support in burn_supports.iter() {
            let sql = "INSERT OR REPLACE INTO staging_user_burn_support (anchored_block_hash, burn_header_hash, address, burn_amount, vtxindex) VALUES (?1, ?2, ?3, ?4, ?5)";
            let args: &[&dyn ToSql] = &[&burn_hash, &block_hash, &burn_support.address.to_string(), &(burn_support.burn_fee as i64), &burn_support.vtxindex];

            tx.execute(&sql, args)
                .map_err(|e| Error::DBError(db_error::SqliteError(e)))?;
        }

        Ok(())
    }

    /// Read all the i64 values from a query (possibly none).
    fn read_i64s(conn: &DBConn, query: &str, args: &[&dyn ToSql]) -> Result<Vec<i64>, Error> {
        let mut stmt = conn.prepare(query).map_err(|e| Error::DBError(db_error::SqliteError(e)))?;
        let mut rows = stmt.query(args).map_err(|e| Error::DBError(db_error::SqliteError(e)))?;

        // gather 
        let mut row_data : Vec<i64> = vec![];
        while let Some(row_res) = rows.next() {
            match row_res {
                Ok(row) => {
                    let val_opt : Option<i64> = row.get(0);
                    match val_opt {
                        Some(val) => {
                            row_data.push(val);
                        },
                        None => {}
                    }
                },
                Err(e) => {
                    return Err(Error::DBError(db_error::SqliteError(e)));
                }
            };
        }
        Ok(row_data)
    }

    /// Do we have a block queued up, and if so, is it being processed?.
    /// Return Some(processed) if the block is queued up -- true if processed, false if not
    /// Return None if the block is not queued up
    fn get_staging_block_status(blocks_conn: &DBConn, burn_hash: &BurnchainHeaderHash, block_hash: &BlockHeaderHash) -> Result<Option<bool>, Error> {
        StacksChainState::read_i64s(blocks_conn, "SELECT processed FROM staging_blocks WHERE anchored_block_hash = ?1 AND burn_header_hash = ?2", &[block_hash, burn_hash])
            .and_then(|processed| {
                if processed.len() == 0 {
                    Ok(None)
                }
                else if processed.len() == 1 {
                    Ok(Some(processed[0] != 0))
                }
                else {
                    Err(Error::DBError(db_error::Overflow))
                }
            })
    }

    /// Do we have a microblock queued up, and if so, is it being processed?
    /// Return Some(processed) if the microblock is queued up
    /// Return None if the microblock is not queued up
    fn get_staging_microblock_status(blocks_conn: &DBConn, burn_hash: &BurnchainHeaderHash, block_hash: &BlockHeaderHash, microblock_hash: &BlockHeaderHash) -> Result<Option<bool>, Error> {
        StacksChainState::read_i64s(blocks_conn, "SELECT processed FROM staging_microblocks WHERE anchored_block_hash = ?1 AND microblock_hash = ?2 AND burn_header_hash = ?3", &[block_hash, microblock_hash, burn_hash])
            .and_then(|processed| {
                if processed.len() == 0 {
                    Ok(None)
                }
                else if processed.len() == 1 {
                    Ok(Some(processed[0] != 0))
                }
                else {
                    Err(Error::DBError(db_error::Overflow))
                }
            })
    }

    /// What's the first microblock hash in a stream?
    fn get_microblock_stream_head_hash(blocks_conn: &DBConn, burn_hash: &BurnchainHeaderHash, anchored_header_hash: &BlockHeaderHash) -> Result<Option<BlockHeaderHash>, Error> {
        let sql = "SELECT * FROM staging_microblocks WHERE burn_header_hash = ?1 AND anchored_block_hash = ?2 AND sequence = 0 AND orphaned = 0".to_string();
        let args: &[&dyn ToSql] = &[&burn_hash, &anchored_header_hash];
        let staging_microblocks = query_rows::<StagingMicroblock, _>(blocks_conn, &sql, args).map_err(Error::DBError)?;
        match staging_microblocks.len() {
            0 => Ok(None),
            1 => Ok(Some(staging_microblocks[0].microblock_hash.clone())),
            _ => Ok(None)       // leader equivocated
        }
    }
    
    /// Do we have a staging block?  Return true if the block is present and marked as unprocessed;
    /// false otherwise
    pub fn has_staging_block(blocks_conn: &DBConn, burn_hash: &BurnchainHeaderHash, block_hash: &BlockHeaderHash) -> Result<bool, Error> {
        match StacksChainState::get_staging_block_status(blocks_conn, burn_hash, block_hash)? {
            Some(processed) => Ok(!processed),
            None => Ok(false)
        }
    }

    /// Do we have a staging microblock?  Return true if the microblock is present and marked as
    /// unprocesed; false otherwise
    pub fn has_staging_microblock(blocks_conn: &DBConn, burn_hash: &BurnchainHeaderHash, block_hash: &BlockHeaderHash, microblock_hash: &BlockHeaderHash) -> Result<bool, Error> {
        match StacksChainState::get_staging_microblock_status(blocks_conn, burn_hash, block_hash, microblock_hash)? {
            Some(processed) => Ok(!processed),
            None => Ok(false)
        }
    }

    /// Delete a microblock's data from staging 
    fn delete_staging_microblock_data<'a>(tx: &mut BlocksDBTx<'a>, microblock_hash: &BlockHeaderHash) -> Result<(), Error> {
        // clear out the block data from staging
        let clear_sql = "DELETE FROM staging_microblocks_data WHERE block_hash = ?1".to_string();
        let clear_args = [&microblock_hash];

        tx.execute(&clear_sql, &clear_args)
            .map_err(|e| Error::DBError(db_error::SqliteError(e)))?;

        Ok(())
    }

    /// Mark an anchored block as orphaned and both orphan and delete its parent microblock data.
    /// The blocks database will eventually delete all orphaned data.
    fn delete_orphaned_epoch_data<'a>(tx: &mut BlocksDBTx<'a>, burn_hash: &BurnchainHeaderHash, anchored_block_hash: &BlockHeaderHash) -> Result<(), Error> {
        // This block is orphaned
        let update_block_sql = "UPDATE staging_blocks SET orphaned = 1, processed = 1, attacheable = 0 WHERE anchored_block_hash = ?1".to_string();
        let update_block_args = [&anchored_block_hash];

        // All descendents of this processed block are never attacheable.
        // Indicate this by marking all children as orphaned (but not procesed), across all burnchain forks.
        let update_children_sql = "UPDATE staging_blocks SET orphaned = 1, processed = 0, attacheable = 0 WHERE parent_anchored_block_hash = ?1".to_string();
        let update_children_args = [&anchored_block_hash];
        
        // find all orphaned microblocks hashes, and delete the block data
        let find_orphaned_microblocks_sql = "SELECT microblock_hash FROM staging_microblocks WHERE anchored_block_hash = ?1".to_string();
        let find_orphaned_microblocks_args = [&anchored_block_hash];
        let orphaned_microblock_hashes = query_row_columns::<BlockHeaderHash, _>(tx, &find_orphaned_microblocks_sql, &find_orphaned_microblocks_args, "microblock_hash")
            .map_err(Error::DBError)?;
        
        // drop microblocks (this processes them)
        let update_microblock_children_sql = "UPDATE staging_microblocks SET orphaned = 1, processed = 1 WHERE anchored_block_hash = ?1".to_string();
        let update_microblock_children_args = [&anchored_block_hash];

        tx.execute(&update_block_sql, &update_block_args)
            .map_err(|e| Error::DBError(db_error::SqliteError(e)))?;

        tx.execute(&update_children_sql, &update_children_args)
            .map_err(|e| Error::DBError(db_error::SqliteError(e)))?;
        
        tx.execute(&update_microblock_children_sql, &update_microblock_children_args)
            .map_err(|e| Error::DBError(db_error::SqliteError(e)))?;

        for mblock_hash in orphaned_microblock_hashes {
            StacksChainState::delete_staging_microblock_data(tx, &mblock_hash)?;
        }
        
        // store empty file in chunk store for this block
        let block_path = StacksChainState::make_block_dir(tx.get_blocks_path(), burn_hash, anchored_block_hash)?;
        StacksChainState::atomic_file_write(&block_path, &vec![])?;

        Ok(())
    }

    /// Clear out a staging block -- mark it as processed.
    /// Mark its children as attacheable.
    /// Idempotent.
    fn set_block_processed<'a>(tx: &mut BlocksDBTx<'a>, burn_hash: &BurnchainHeaderHash, anchored_block_hash: &BlockHeaderHash, accept: bool) -> Result<(), Error> {
        let sql = "SELECT * FROM staging_blocks WHERE burn_header_hash = ?1 AND anchored_block_hash = ?2 AND orphaned = 0".to_string();
        let args: &[&dyn ToSql] = &[&burn_hash, &anchored_block_hash];
      
        let has_stored_block = StacksChainState::has_stored_block(tx, tx.get_blocks_path(), burn_hash, anchored_block_hash)?;
        let _block_path = StacksChainState::make_block_dir(tx.get_blocks_path(), burn_hash, anchored_block_hash)?;

        let rows = query_rows::<StagingBlock, _>(tx, &sql, args).map_err(Error::DBError)?;
        let block = match rows.len() {
            0 => {
                // not an error if this block was already orphaned
                let orphan_sql = "SELECT * FROM staging_blocks WHERE burn_header_hash = ?1 AND anchored_block_hash = ?2 AND orphaned = 1".to_string();
                let orphan_args: &[&dyn ToSql] = &[&burn_hash, &anchored_block_hash];
                let orphan_rows = query_rows::<StagingBlock, _>(tx, &orphan_sql, orphan_args).map_err(Error::DBError)?;
                if orphan_rows.len() == 1 {
                    return Ok(());
                }
                else {
                    test_debug!("No such block at {}/{}", burn_hash, anchored_block_hash);
                    return Err(Error::DBError(db_error::NotFoundError));
                }
            },
            1 => {
                rows[0].clone()
            },
            _ => {
                // should never happen
                panic!("Multiple staging blocks with same burn hash and block hash");
            }
        };

        if !block.processed {
            if !has_stored_block {
                if accept {
                    debug!("Accept block {}/{} as {}", burn_hash, anchored_block_hash, StacksBlockHeader::make_index_block_hash(&burn_hash, &anchored_block_hash));
                }
                else {
                    debug!("Reject block {}/{}", burn_hash, anchored_block_hash);
                }
            }
            else {
                debug!("Already stored block {}/{} ({})", burn_hash, anchored_block_hash, StacksBlockHeader::make_index_block_hash(&burn_hash, &anchored_block_hash));
            }
        }
        else {
            debug!("Already processed block {}/{} ({})", burn_hash, anchored_block_hash, StacksBlockHeader::make_index_block_hash(&burn_hash, &anchored_block_hash));
        }

        let update_sql = "UPDATE staging_blocks SET processed = 1 WHERE burn_header_hash = ?1 AND anchored_block_hash = ?2".to_string();
        let update_args: &[&dyn ToSql] = &[&burn_hash, &anchored_block_hash];

        tx.execute(&update_sql, update_args)
            .map_err(|e| Error::DBError(db_error::SqliteError(e)))?;
       
        if accept {
            // if we accepted this block, then children of this processed block are now attacheable.
            // Applies across all burnchain forks
            let update_children_sql = "UPDATE staging_blocks SET attacheable = 1 WHERE parent_anchored_block_hash = ?1".to_string();
            let update_children_args = [&anchored_block_hash];

            tx.execute(&update_children_sql, &update_children_args)
                .map_err(|e| Error::DBError(db_error::SqliteError(e)))?;
        }
        else {
            // Otherwise, all descendents of this processed block are never attacheable.
            // Mark this block's children as orphans, blow away its data, and blow away its descendent microblocks.
            StacksChainState::delete_orphaned_epoch_data(tx, burn_hash, anchored_block_hash)?;
        }

        Ok(())
    }

    /// Drop a trail of staging microblocks.  Mark them as orphaned and delete their data.
    /// Also, orphan any anchored children blocks that build off of the now-orphaned microblocks.
    fn drop_staging_microblocks<'a>(tx: &mut BlocksDBTx<'a>, burn_hash: &BurnchainHeaderHash, anchored_block_hash: &BlockHeaderHash, invalid_block_hash: &BlockHeaderHash) -> Result<(), Error> {
        // find offending sequence
        let seq_sql = "SELECT sequence FROM staging_microblocks WHERE burn_header_hash = ?1 AND anchored_block_hash = ?2 AND microblock_hash = ?3 AND processed = 0 AND orphaned = 0".to_string();
        let seq_args: &[&dyn ToSql] = &[&burn_hash, &anchored_block_hash, &invalid_block_hash];
        let seq = match query_int::<_>(tx, &seq_sql, seq_args) {
            Ok(seq) => seq,
            Err(e) => match e {
                db_error::NotFoundError => {
                    // no microblocks to delete
                    return Ok(());
                },
                _ => {
                    return Err(Error::DBError(e));
                }
            }
        };

        test_debug!("Drop staging microblocks {}/{} up to {} ({})", burn_hash, anchored_block_hash, invalid_block_hash, seq);

        // drop staging children at and beyond the invalid block
        let update_microblock_children_sql = "UPDATE staging_microblocks SET orphaned = 1, processed = 1 WHERE anchored_block_hash = ?1 AND sequence >= ?2".to_string();
        let update_microblock_children_args: &[&dyn ToSql] = &[&anchored_block_hash, &seq];

        tx.execute(&update_microblock_children_sql, update_microblock_children_args)
            .map_err(|e| Error::DBError(db_error::SqliteError(e)))?;

        // find all orphaned microblocks hashes, and delete the block data
        let find_orphaned_microblocks_sql = "SELECT microblock_hash FROM staging_microblocks WHERE anchored_block_hash = ?1 AND sequence >= ?2".to_string();
        let find_orphaned_microblocks_args: &[&dyn ToSql] = &[&anchored_block_hash, &seq];
        let orphaned_microblock_hashes = query_row_columns::<BlockHeaderHash, _>(tx, &find_orphaned_microblocks_sql, find_orphaned_microblocks_args, "microblock_hash")
            .map_err(Error::DBError)?;
            
        for mblock_hash in orphaned_microblock_hashes.iter() {
            StacksChainState::delete_staging_microblock_data(tx, &mblock_hash)?;
        }

        for mblock_hash in orphaned_microblock_hashes.iter() {
            // orphan any staging blocks that build on the now-invalid microblocks
            let update_block_children_sql = "UPDATE staging_blocks SET orphaned = 1, processed = 0, attacheable = 0 WHERE parent_microblock_hash = ?1".to_string();
            let update_block_children_args = [&mblock_hash];
            
            tx.execute(&update_block_children_sql, &update_block_children_args)
                .map_err(|e| Error::DBError(db_error::SqliteError(e)))?;
        }

        Ok(())
    }

    /// Mark a range of a stream of microblocks as confirmed -- move them to the chunk store if
    /// they're not there already.
    ///
    /// All the corresponding blocks must have been validated and proven contiguous.
    fn set_microblocks_confirmed<'a>(tx: &mut BlocksDBTx<'a>, burn_hash: &BurnchainHeaderHash, anchored_block_hash: &BlockHeaderHash, last_seq: u16) -> Result<(), Error> {
        let sql = "SELECT * FROM staging_microblocks WHERE burn_header_hash = ?1 AND anchored_block_hash = ?2 AND sequence <= ?3 AND orphaned = 0 ORDER BY sequence ASC".to_string();
        let args: &[&dyn ToSql] = &[&burn_hash, &anchored_block_hash, &last_seq];
        let mut staging_microblocks = query_rows::<StagingMicroblock, _>(tx, &sql, args).map_err(Error::DBError)?;

        // load associated staging microblock data, if present 
        for i in 0..staging_microblocks.len() {
            staging_microblocks[i].block_data = StacksChainState::load_staging_microblock_bytes(tx, &staging_microblocks[i].microblock_hash)?.unwrap_or(vec![]);
        }

        // what's the first microblock in this stream?
        let first_microblock_hash = match StacksChainState::get_microblock_stream_head_hash(tx, burn_hash, anchored_block_hash)? {
            Some(bhh) => bhh,
            None => {
                unreachable!("BUG: No staging microblocks head hash, but loaded staging microblocks!");
            }
        };

        // merge with chunk-stored microblock stream, if present
        let stored_microblocks = match StacksChainState::load_microblock_stream(tx.get_blocks_path(), burn_hash, &first_microblock_hash).or_else(StacksChainState::empty_stream)? {
            Some(mblocks) => mblocks,
            None => vec![]
        };
    
        let microblocks = StacksChainState::merge_microblock_streams(staging_microblocks, stored_microblocks)?;

        debug!("Accept microblock stream {}/{}({}) as {}", StacksBlockHeader::make_index_block_hash(burn_hash, anchored_block_hash), microblocks[0].block_hash(), last_seq, StacksBlockHeader::make_index_block_hash(burn_hash, &microblocks[0].block_hash()));
        StacksChainState::store_microblock_stream(tx.get_blocks_path(), burn_hash, &microblocks)?;

        // clear out of staging
        let sql = "UPDATE staging_microblocks SET processed = 1 WHERE burn_header_hash = ?1 AND anchored_block_hash = ?2 AND sequence <= ?3".to_string();
        let args: &[&dyn ToSql] = &[&burn_hash, &anchored_block_hash, &last_seq];

        tx.execute(&sql, args)
            .map_err(|e| Error::DBError(db_error::SqliteError(e)))?;

        for i in 0..microblocks.len() {
            StacksChainState::delete_staging_microblock_data(tx, &microblocks[i].block_hash())?;
        }

        Ok(())
    }
   
    /// Is a particular microblock in staging, given its _indexed anchored block hash_?
    pub fn has_staging_microblock_indexed(&mut self, index_microblock_hash: &BlockHeaderHash, seq: u16) -> Result<bool, Error> {
        StacksChainState::read_i64s(&self.blocks_db, "SELECT processed FROM staging_microblocks WHERE index_block_hash = ?1 AND sequence = ?2", &[&index_microblock_hash, &seq])
            .and_then(|processed| {
                if processed.len() == 0 {
                    Ok(false)
                }
                else if processed.len() == 1 {
                    Ok(processed[0] == 0)
                }
                else {
                    Err(Error::DBError(db_error::Overflow))
                }
            })
    }

    /// Do we have a particular microblock stream given it _indexed head microblock hash_?
    pub fn has_confirmed_microblocks_indexed(&mut self, index_block_hash: &BlockHeaderHash) -> Result<bool, Error> {
        StacksChainState::has_block_indexed(&self.blocks_path, index_block_hash)
    }
    
    /// Do we have any unconfirmed microblocks at or after the given sequence number?
    pub fn has_any_staging_microblock_indexed(&mut self, index_block_hash: &BlockHeaderHash, min_seq: u16) -> Result<bool, Error> {
        StacksChainState::read_i64s(&self.blocks_db, "SELECT processed FROM staging_microblocks WHERE index_block_hash = ?1 AND sequence >= ?2 LIMIT 1", &[&index_block_hash, &min_seq])
            .and_then(|processed| {
                if processed.len() == 0 {
                    Ok(false)
                }
                else if processed.len() == 1 {
                    Ok(processed[0] == 0)
                }
                else {
                    Err(Error::DBError(db_error::Overflow))
                }
            })
    }
    
    /// Do we have any microblock available to serve in any capacity, given its anchored block's
    /// index block hash?
    fn has_microblocks_indexed(&mut self, index_block_hash: &BlockHeaderHash) -> Result<bool, Error> {
        // check chunk store for stream
        if StacksChainState::has_block_indexed(&self.blocks_path, index_block_hash)? {
            return Ok(true);
        }
        StacksChainState::read_i64s(&self.blocks_db, "SELECT processed FROM staging_microblocks WHERE index_block_hash = ?1", &[&index_block_hash])
            .and_then(|processed| {
                Ok(processed.len() > 0)
            })
    }

    /// Get the sqlite rowid for a staging microblock.
    /// Returns None if no such microblock.
    fn stream_microblock_get_rowid(blocks_conn: &DBConn, index_block_hash: &BlockHeaderHash, seq: u16) -> Result<Option<i64>, Error> {
        let sql = "SELECT staging_microblocks_data.rowid FROM \
                   staging_microblocks JOIN staging_microblocks_data \
                   ON staging_microblocks.microblock_hash = staging_microblocks_data.block_hash \
                   WHERE staging_microblocks.index_block_hash = ?1 AND staging_microblocks.sequence = ?2".to_string();
        let args = [&index_block_hash as &dyn ToSql, &seq as &dyn ToSql];
        
        let mut stmt = blocks_conn.prepare(&sql)
            .map_err(|e| Error::DBError(db_error::SqliteError(e)))?;

        let mut rows = stmt.query(&args)
            .map_err(|e| Error::DBError(db_error::SqliteError(e)))?;

        // gather 
        let mut rowids = vec![];
        while let Some(row_res) = rows.next() {
            match row_res {
                Ok(row) => {
                    let rowid : i64 = row.get(0);
                    rowids.push(rowid);
                },
                Err(e) => {
                    return Err(Error::DBError(db_error::SqliteError(e)));
                }
            };
        }

        let l = rowids.len();
        match l {
            0 => Ok(None),
            _ => Ok(Some(rowids[0]))
        }
    }

    /// Load up the metadata on a microblock stream (but don't get the data itself)
    fn stream_microblock_get_info(blocks_conn: &DBConn, index_block_hash: &BlockHeaderHash) -> Result<Vec<StagingMicroblock>, Error> {
        let sql = "SELECT * FROM staging_microblocks WHERE index_block_hash = ?1 ORDER BY sequence".to_string();
        let args = [index_block_hash as &dyn ToSql];
        let microblock_info = query_rows::<StagingMicroblock, _>(blocks_conn, &sql, &args).map_err(Error::DBError)?;
        Ok(microblock_info)
    }

    /// Stream data from one Read to one Write
    fn stream_data<W: Write, R: Read + Seek>(fd: &mut W, stream: &mut BlockStreamData, input: &mut R, count: u64) -> Result<u64, Error> {
        input.seek(SeekFrom::Start(stream.offset)).map_err(Error::ReadError)?;

        let mut buf = vec![0u8; count as usize];
        let nr = input.read(&mut buf).map_err(Error::ReadError)?;
        fd.write_all(&buf[0..nr]).map_err(Error::WriteError)?;

        stream.offset += nr as u64;
        stream.total_bytes += nr as u64;

        Ok(nr as u64)
    }

    /// Find the next-smallest sequence in a set of unconfirmed microblocks for a particular index block hash and current sequence number
    fn stream_microblocks_find_next_sequence(blocks_conn: &DBConn, index_block_hash: &BlockHeaderHash, cur_seq: u16) -> Result<Option<u16>, Error> {
        let sql = "SELECT MIN(sequence) FROM staging_microblocks WHERE index_block_hash = ?1 AND sequence > ?2";
        let args = [&index_block_hash as &dyn ToSql, &cur_seq as &dyn ToSql];
        let next_seqs = StacksChainState::read_i64s(blocks_conn, sql, &args)?;
        match next_seqs.len() {
            0 => Ok(None),
            _ => {
                if next_seqs[0] > u16::max_value() as i64 {
                    Err(Error::DBError(db_error::ParseError))
                }
                else {
                    Ok(Some(next_seqs[0] as u16))
                }
            }
        }
    }

    /// Stream a single microblock's data from the staging database.
    /// If this method returns 0, it's because we're EOF on the blob.
    fn stream_one_microblock_from_staging<W: Write>(blocks_conn: &DBConn, fd: &mut W, stream: &mut BlockStreamData, count: u64) -> Result<u64, Error> {
        let rowid = match stream.rowid {
            None => {
                // need to get rowid
                match StacksChainState::stream_microblock_get_rowid(blocks_conn, &stream.block_hash, stream.seq)? {
                    Some(rid) => rid,
                    None => {
                        test_debug!("Microblock hash={:?} seq={} not in staging", &stream.block_hash, stream.seq);
                        return Err(Error::NoSuchBlockError);
                    }
                }
            },
            Some(rid) => rid
        };
        
        stream.rowid = Some(rowid);
        let mut blob = blocks_conn.blob_open(DatabaseName::Main, "staging_microblocks_data", "block_data", rowid, true)
            .map_err(|e| {
                match e {
                    sqlite_error::SqliteFailure(_, _) => {
                        // blob got moved out of staging
                        Error::NoSuchBlockError
                    },
                    _ => Error::DBError(db_error::SqliteError(e))
                }
            })?;

        StacksChainState::stream_data(fd, stream, &mut blob, count)
    }

    /// Stream multiple microblocks from staging, moving onto the next microblock in the stream.
    /// Returns total number of bytes written (will be equal to the number of bytes read).
    /// Returns 0 if we run out of microblocks in the staging db
    fn stream_microblocks_from_staging<W: Write>(blocks_conn: &DBConn, fd: &mut W, stream: &mut BlockStreamData, count: u64) -> Result<u64, Error> {
        let mut to_write = count;
        while to_write > 0 {
            let nw = StacksChainState::stream_one_microblock_from_staging(blocks_conn, fd, stream, to_write)?;
            if nw == 0 {
                // EOF on microblock blob; move to the next one
                let next_seq = match StacksChainState::stream_microblocks_find_next_sequence(blocks_conn, &stream.block_hash, stream.seq)? {
                    Some(seq) => seq,
                    None => {
                        // out of blocks
                        break;
                    }
                };

                let rowid = match StacksChainState::stream_microblock_get_rowid(blocks_conn, &stream.block_hash, next_seq)? {
                    Some(rid) => rid,
                    None => {
                        // end of staging microblock stream
                        break;
                    }
                };
               
                stream.seq = next_seq;
                stream.offset = 0;
                stream.rowid = Some(rowid);
            }
            else {
                to_write = to_write.checked_sub(nw).expect("BUG: wrote more data than called for");
            }
        }
        Ok(count - to_write)
    }

    /// Stream block data from the chunk store.
    /// Also works for a microblock stream.
    fn stream_data_from_chunk_store<W: Write>(blocks_path: &String, fd: &mut W, stream: &mut BlockStreamData, count: u64) -> Result<u64, Error> {
        let block_path = StacksChainState::get_index_block_path(blocks_path, &stream.block_hash)?;
        
        // The reason we open a file on each call to stream data is because we don't want to
        // exhaust the supply of file descriptors.  Maybe a future version of this code will do
        // something like cache the set of open files so we don't have to keep re-opening them.
        let mut file_fd = fs::OpenOptions::new()
                    .read(true)
                    .write(false)
                    .create(false)
                    .truncate(false)
                    .open(&block_path)
                    .map_err(|e| {
                        if e.kind() == io::ErrorKind::NotFound {
                            error!("File not found: {:?}", &block_path);
                            Error::NoSuchBlockError
                        }
                        else {
                            Error::ReadError(e)
                        }
                    })?;

        StacksChainState::stream_data(fd, stream, &mut file_fd, count)
    }

    /// Stream block data from the chain state.  Pull from either staging or the chunk store,
    /// wherever it happens to be located.
    /// Returns the number of bytes written, and updates `stream` to point to the next point to
    /// read.  Writes the bytes streamed to `fd`.
    pub fn stream_block<W: Write>(&mut self, fd: &mut W, stream: &mut BlockStreamData, count: u64) -> Result<u64, Error> {
        StacksChainState::stream_data_from_chunk_store(&self.blocks_path, fd, stream, count)
    }

    /// Stream confirmed microblocks from the chain state.  Pull from only the chunk store.
    /// Returns the number of bytes written, and updates `stream` to point to the next point to
    /// read.  Writes the bytes streamed to `fd`.
    pub fn stream_microblocks_confirmed<W: Write>(&mut self, fd: &mut W, stream: &mut BlockStreamData, count: u64) -> Result<u64, Error> {
        let mut to_write = count;
        while to_write > 0 {
            // reading from the chunk store.
            let nw = StacksChainState::stream_data_from_chunk_store(&self.blocks_path, fd, stream, count)?;
            to_write = to_write.checked_sub(nw).expect("BUG: streamed more data than called for");
 
            if nw == 0 {
                break;
            }
        }
        Ok(count - to_write)
    }

    /// Stream unconfirmed microblocks from the staging DB.  Pull only from the staging DB.
    /// Returns the number of bytes written, and updates `stream` to point to the next point to
    /// read.  Wrties the bytes streamed to `fd`.
    pub fn stream_microblocks_unconfirmed<W: Write>(&mut self, fd: &mut W, stream: &mut BlockStreamData, count: u64) -> Result<u64, Error> {
        // if this is the first-ever microblock we're going to read, then go and find its seq.
        // this will be true if we don't have a rowid yet.
        if stream.rowid.is_none() {
            let seq = 
                if self.has_staging_microblock_indexed(&stream.block_hash, stream.seq)? {
                    stream.seq
                }
                else {
                    // if we don't find any seq, then there are no staging microblocks
                    StacksChainState::stream_microblocks_find_next_sequence(&self.blocks_db, &stream.block_hash, stream.seq)?.ok_or(Error::NoSuchBlockError)?
                };

            stream.seq = seq;
        }

        let mut to_write = count;
        while to_write > 0 {
            // block is in staging.
            let nw = StacksChainState::stream_microblocks_from_staging(&self.blocks_db, fd, stream, to_write)?;
            if nw == 0 {
                break;
            }
            
            to_write = to_write.checked_sub(nw).expect("BUG: streamed more data than called for");
        }
        Ok(count - to_write)
    }
     
    /// Given a microblock stream, does it connect the parent and child anchored blocks?
    /// * verify that the blocks are a contiguous sequence, with no duplicate sequence numbers
    /// * verify that each microblock is signed by the parent anchor block's key
    /// The stream must be in order by sequence number, and there must be no duplicates.
    /// If the stream connects to the anchored block, then
    /// return the index in the given microblocks vec that corresponds to the highest valid
    /// block -- i.e. the microblock indicated by the anchored header as the parent.
    /// If there was a duplicate sequence number, then also return a poison-microblock
    /// transaction for the two headers with the lowest duplicate sequence number.
    /// Return None if the stream does not connect to this block (e.g. it's incomplete or the like)
    fn validate_parent_microblock_stream(parent_anchored_block_header: &StacksBlockHeader, anchored_block_header: &StacksBlockHeader, microblocks: &Vec<StacksMicroblock>, verify_signatures: bool) -> Option<(usize, Option<TransactionPayload>)> {
        if anchored_block_header.is_genesis() {
            // there had better be zero microblocks
            if anchored_block_header.parent_microblock == EMPTY_MICROBLOCK_PARENT_HASH && anchored_block_header.parent_microblock_sequence == 0 {
                return Some((0, None));
            }
            else {
                warn!("Block {} has no ancestor, and should have no microblock parents", anchored_block_header.block_hash());
                return None;
            }
        }

        let signed_microblocks = 
            if verify_signatures {
                let mut signed_microblocks = vec![];
                for microblock in microblocks.iter() {
                    let mut dup = microblock.clone();
                    if dup.verify(&parent_anchored_block_header.microblock_pubkey_hash).is_err() {
                        warn!("Microblock {} not signed by {}", microblock.block_hash(), parent_anchored_block_header.microblock_pubkey_hash);
                        continue;
                    }
                    signed_microblocks.push(microblock.clone());
                }
                signed_microblocks
            }
            else {
                microblocks.clone()
            };
        
        if signed_microblocks.len() == 0 {
            if anchored_block_header.parent_microblock == EMPTY_MICROBLOCK_PARENT_HASH && anchored_block_header.parent_microblock_sequence == 0 {
                // expected empty
                warn!("No microblocks between {} and {}", parent_anchored_block_header.block_hash(), anchored_block_header.block_hash());
                return Some((0, None));
            }
            else {
                // did not expect empty
                warn!("Missing microblocks between {} and {}", parent_anchored_block_header.block_hash(), anchored_block_header.block_hash());
                return None;
            }
        }
        
        if signed_microblocks[0].header.sequence != 0 {
            // discontiguous -- must start with seq 0
            warn!("Discontiguous stream -- first microblock header sequence is {}", signed_microblocks[0].header.sequence);
            return None;
        }

        if signed_microblocks[0].header.prev_block != parent_anchored_block_header.block_hash() {
            // discontiguous -- not connected to parent
            warn!("Discontiguous stream -- does not connect to parent");
            return None;
        }

        // sanity check -- in order by sequence and no sequence duplicates
        for i in 1..signed_microblocks.len() {
            if signed_microblocks[i-1].header.sequence > signed_microblocks[i].header.sequence {
                panic!("BUG: out-of-sequence microblock stream");
            }
            let cur_seq = (signed_microblocks[i-1].header.sequence as u32) + 1;
            if cur_seq < (signed_microblocks[i].header.sequence as u32) {
                // discontiguous
                warn!("Discontiguous stream -- {} < {}", cur_seq, signed_microblocks[i].header.sequence);
                return None;
            }
        }

        // sanity check -- all parent block hashes are unique.  If there are duplicates, then the
        // miner equivocated.
        let mut parent_hashes : HashMap<BlockHeaderHash, StacksMicroblockHeader> = HashMap::new();
        for i in 0..signed_microblocks.len() {
            let signed_microblock = &signed_microblocks[i];
            if parent_hashes.contains_key(&signed_microblock.header.prev_block) {
                debug!("Deliberate microblock fork: duplicate parent {}", signed_microblock.header.prev_block);
                let conflicting_microblock_header = parent_hashes.get(&signed_microblock.header.prev_block).unwrap();

                return Some((i - 1, Some(TransactionPayload::PoisonMicroblock(signed_microblock.header.clone(), conflicting_microblock_header.clone()))));
            }
            parent_hashes.insert(signed_microblock.header.prev_block.clone(), signed_microblock.header.clone());
        }

        // hashes are contiguous enough -- for each seqnum, there is a block with seqnum+1 with the
        // block at seqnum as its parent.  There may be more than one.
        for i in 1..signed_microblocks.len() {
            if signed_microblocks[i - 1].header.sequence == signed_microblocks[i].header.sequence && signed_microblocks[i - 1].block_hash() != signed_microblocks[i].block_hash() {
                // deliberate microblock fork
                debug!("Deliberate microblock fork at sequence {}", signed_microblocks[i-1].header.sequence);
                return Some((i - 1, Some(TransactionPayload::PoisonMicroblock(signed_microblocks[i - 1].header.clone(), signed_microblocks[i].header.clone()))));
            }

            if signed_microblocks[i - 1].block_hash() != signed_microblocks[i].header.prev_block {
                // discontiguous
                debug!("Discontinuous stream -- blocks not linked by hash");
                return None;
            }
        }
        
        if anchored_block_header.parent_microblock == EMPTY_MICROBLOCK_PARENT_HASH && anchored_block_header.parent_microblock_sequence == 0 {
            // expected empty
            debug!("Empty microblock stream between {} and {}", parent_anchored_block_header.block_hash(), anchored_block_header.block_hash());
            return Some((0, None));
        }

        let mut end = 0;
        let mut connects = false;
        for i in 0..signed_microblocks.len() {
            if signed_microblocks[i].block_hash() == anchored_block_header.parent_microblock {
                end = i + 1;
                connects = true;
                break;
            }
        }

        if !connects {
            // discontiguous
            debug!("Discontiguous stream: block {} does not connect to tail", anchored_block_header.block_hash());
            return None;
        }

        return Some((end, None));
    }

    /// Validate an anchored block against the burn chain state.
    /// Returns Some(commit burn, total burn) if valid
    /// Returns None if not valid
    /// * burn_header_hash is the burnchain block header hash of the burnchain block whose sortition
    /// (ostensibly) selected this block for inclusion.
    pub fn validate_anchored_block_burnchain<'a>(tx: &mut BurnDBTx<'a>, burn_header_hash: &BurnchainHeaderHash, block: &StacksBlock, mainnet: bool, chain_id: u32) -> Result<Option<(u64, u64)>, Error> {
        // sortition-winning block commit for this block?
        let block_commit = match BurnDB::get_block_commit_for_stacks_block(tx, burn_header_hash, &block.block_hash()).map_err(Error::DBError)? {
            Some(bc) => bc,
            None => {
                // unsoliciated
                return Ok(None);
            }
        };

        // burn chain tip that selected this commit's block
        let burn_chain_tip = BurnDB::get_block_snapshot(tx, &block_commit.burn_header_hash)
            .map_err(Error::DBError)?
            .expect("FATAL: have block commit but no block snapshot");
       
        // this is the penultimate burnchain snapshot with the VRF seed that this
        // block's miner had to prove on to generate the block-commit and block itself.
        let penultimate_sortition_snapshot = BurnDB::get_block_snapshot_in_fork(tx, block_commit.block_height - 1, &block_commit.burn_header_hash)
            .map_err(Error::DBError)?
            .expect("FATAL: have block commit but no sortition snapshot");

        // key of the winning leader
        let leader_key = BurnDB::get_leader_key_at(tx, block_commit.key_block_ptr as u64, block_commit.key_vtxindex as u32, &burn_chain_tip.burn_header_hash)
            .map_err(Error::DBError)?
            .expect("FATAL: have block commit but no leader key");

        // get the stacks chain tip this block commit builds off of
        let stacks_chain_tip = 
            if block_commit.parent_block_ptr == 0 && block_commit.parent_vtxindex == 0 {
                // no parent -- this is the first-ever Stacks block in this fork
                BurnDB::get_first_block_snapshot(tx).map_err(Error::DBError)?
            }
            else {
                let parent_commit = match BurnDB::get_block_commit_parent(tx, block_commit.parent_block_ptr.into(), block_commit.parent_vtxindex.into(), burn_header_hash).map_err(Error::DBError)? {
                    Some(commit) => commit,
                    None => {
                        // unsolicited -- orphaned
                        return Ok(None);
                    }
                };

                BurnDB::get_block_snapshot(tx, &parent_commit.burn_header_hash)
                    .map_err(Error::DBError)?
                    .expect("FATAL: burn DB does not have snapshot for parent block commit")
            };

        // attaches to burn chain
        match block.header.validate_burnchain(&burn_chain_tip, &penultimate_sortition_snapshot, &leader_key, &block_commit, &stacks_chain_tip) {
            Ok(_) => {},
            Err(_) => {
                return Ok(None);
            }
        };

        // static checks on transactions all pass
        let valid = block.validate_transactions_static(mainnet, chain_id);
        if !valid {
            return Ok(None);
        }

        let sortition_burns = BurnDB::get_block_burn_amount(tx, block_commit.block_height - 1, &block_commit.burn_header_hash)
            .expect("FATAL: have block commit but no total burns in its sortition");

        Ok(Some((block_commit.burn_fee, sortition_burns)))
    }

    /// Pre-process and store an anchored block to staging, queuing it up for
    /// subsequent processing once all of its ancestors have been processed.
    ///
    /// Caller must have called BurnDB::expects_stacks_block() to determine if this block belongs
    /// to the blockchain.  The burn_header_hash is the hash of the burnchain block whose sortition
    /// elected the given Stacks block.
    /// 
    /// If we find the same Stacks block in two or more burnchain forks, insert it there too
    /// 
    /// TODO: consider how full the block is (i.e. how much computational budget it consumes) when
    /// deciding whether or not it can be processed.
    pub fn preprocess_anchored_block<'a>(&mut self, burn_tx: &mut BurnDBTx<'a>, burn_header_hash: &BurnchainHeaderHash, burn_header_timestamp: u64, block: &StacksBlock, parent_burn_header_hash: &BurnchainHeaderHash) -> Result<bool, Error> {
        // already in queue or already processed?
        if StacksChainState::has_stored_block(&self.blocks_db, &self.blocks_path, burn_header_hash, &block.block_hash())? || StacksChainState::has_staging_block(&self.blocks_db, burn_header_hash, &block.block_hash())? {
            test_debug!("Block already stored and/or processed: {}/{}", burn_header_hash, &block.block_hash());
            return Ok(false);
        }
        
        // does this block match the burnchain state? skip if not
        let (commit_burn, sortition_burn) = match StacksChainState::validate_anchored_block_burnchain(burn_tx, burn_header_hash, block, self.mainnet, self.chain_id)? {
            Some((commit_burn, sortition_burn)) => (commit_burn, sortition_burn),
            None => { 
                let msg = format!("Invalid block {}: does not correspond to burn chain state", block.block_hash());
                warn!("{}", &msg);
                return Err(Error::InvalidStacksBlock(msg));
            }
        };
    
        // find all user burns that supported this block 
        let user_burns = BurnDB::get_winning_user_burns_by_block(burn_tx, burn_header_hash)
            .map_err(Error::DBError)?;

        let mut block_tx = self.blocks_tx_begin()?;
     
        // queue block up for processing
        StacksChainState::store_staging_block(&mut block_tx, burn_header_hash, burn_header_timestamp, &block, parent_burn_header_hash, commit_burn, sortition_burn)?;

        // store users who burned for this block so they'll get rewarded if we process it
        StacksChainState::store_staging_block_user_burn_supports(&mut block_tx, burn_header_hash, &block.block_hash(), &user_burns)?;

        block_tx.commit().map_err(Error::DBError)?;

        // ready to go
        Ok(true)
    }

    /// Pre-process and store a microblock to staging, queueing it up for subsequent processing
    /// once all of its ancestors have been processed.
    /// 
    /// The anchored block this microblock builds off of must have already been stored somewhere,
    /// staging or accepted, so we can verify the signature over this block.
    ///
    /// Because microblocks are stored in a file named after their tail block's hash, the file will
    /// be renamed.
    ///
    /// This method is `&mut self` to ensure that concurrent renames don't corrupt our chain state.
    ///
    /// If we find the same microblock in multiple burnchain forks, insert it into both.
    pub fn preprocess_streamed_microblock(&mut self, burn_header_hash: &BurnchainHeaderHash, anchored_block_hash: &BlockHeaderHash, microblock: &StacksMicroblock) -> Result<bool, Error> {
        // already queued or already processed?
        if StacksChainState::has_staging_microblock(&self.blocks_db, burn_header_hash, anchored_block_hash, &microblock.block_hash())? {
            test_debug!("Microblock already stored and/or processed: {}/{} {} {}", burn_header_hash, &anchored_block_hash, microblock.block_hash(), microblock.header.sequence);
            return Ok(true);
        }

        let mainnet = self.mainnet;
        let chain_id = self.chain_id;

        let mut blocks_tx = self.blocks_tx_begin()?;

        let pubkey_hash = match StacksChainState::load_staging_block_pubkey_hash(&mut blocks_tx, burn_header_hash, anchored_block_hash)? {
            Some(pubkey_hash) => pubkey_hash,
            None => {
                // maybe it's already processed?
                let header = match StacksChainState::load_block_header(blocks_tx.get_blocks_path(), burn_header_hash, anchored_block_hash)? {
                    Some(block_header) => block_header,
                    None => {
                        // parent isn't available
                        return Ok(false);
                    }
                };
                header.microblock_pubkey_hash.clone()
            }
        };

        let mut dup = microblock.clone();
        if dup.verify(&pubkey_hash).is_err() {
            warn!("Invalid microblock {}: failed to verify signature with {}", microblock.block_hash(), pubkey_hash);
            return Ok(false);
        }

        // static checks on transactions all pass
        let valid = microblock.validate_transactions_static(mainnet, chain_id);
        if !valid {
            warn!("Invalid microblock {}: one or more transactions failed static tests", microblock.block_hash());
            return Ok(false);
        }

        // add to staging
        StacksChainState::store_staging_microblock(&mut blocks_tx, burn_header_hash, anchored_block_hash, microblock)?;
        
        blocks_tx.commit().map_err(Error::DBError)?;

        Ok(true)
    }

    /// Get the coinbase at this block height, in microSTX
    fn get_coinbase_reward(block_height: u64) -> u128 {
        /*
        From the token whitepaper:

        """
        We expect that once native mining goes live, approximately 4383 blocks will be pro-
        cessed per month, or approximately 52,596 blocks will be processed per year. With our
        design for the adaptive mint and burn mechanism, min mint is equal to 500 tokens per
        block for the first approximately five years (or 262,980 blocks), 400 tokens per block for
        the next approximately five years, and then 300 tokens per block for all years thereafter.
        During these times, a minimum of 500 tokens, 400 tokens, and 300 tokens, respectively,
        will be released per block regardless of Stacks tokens burned on the network.
        """
        */
        let blocks_per_year = 52596;
        if block_height < blocks_per_year * 5 {
            500 * 100_000
        }
        else if block_height < blocks_per_year * 10 {
            400 * 100_000
        }
        else {
            300 * 100_000
        }
    }

    /// Create the block reward.
    /// TODO: calculate how full the block was.
    /// TODO: tx_fees needs to be normalized _a priori_ to be equal to the block-determined fee
    /// rate, times the fraction of the block's total utilization.
    fn make_scheduled_miner_reward(mainnet: bool, 
                                   parent_block_hash: &BlockHeaderHash, 
                                   parent_burn_header_hash: &BurnchainHeaderHash, 
                                   block: &StacksBlock, 
                                   block_burn_header_hash: &BurnchainHeaderHash, 
                                   block_height: u64, 
                                   tx_fees: u128, 
                                   streamed_fees: u128, 
                                   stx_burns: u128,
                                   burnchain_commit_burn: u64,
                                   burnchain_sortition_burn: u64,
                                   fill: u64) -> Result<MinerPaymentSchedule, Error> 
    {
        let coinbase_tx = block.get_coinbase_tx().ok_or(Error::InvalidStacksBlock("No coinbase transaction".to_string()))?;
        let miner_auth = coinbase_tx.get_origin();
        let miner_addr = 
            if mainnet {
                miner_auth.address_mainnet()
            }
            else {
                miner_auth.address_testnet()
            };

        let miner_reward = MinerPaymentSchedule {
            address: miner_addr,
            block_hash: block.block_hash(),
            burn_header_hash: block_burn_header_hash.clone(),
            parent_block_hash: parent_block_hash.clone(),
            parent_burn_header_hash: parent_burn_header_hash.clone(),
            coinbase: StacksChainState::get_coinbase_reward(block_height),
            tx_fees_anchored: tx_fees,
            tx_fees_streamed: streamed_fees,
            stx_burns: stx_burns,
            burnchain_commit_burn: burnchain_commit_burn,
            burnchain_sortition_burn: burnchain_sortition_burn,
            fill: fill,
            miner: true,
            stacks_block_height: block_height,
            vtxindex: 0 
        };
        
        Ok(miner_reward)
    }
   
    /// Given a staging block, load up its parent microblock stream from staging.
    /// All of the parent anchored block's microblocks will be loaded, if we have them and they're
    /// not orphaned.
    /// Return Ok(Some(microblocks)) if we got microblocks (even if it's an empty stream)
    /// Return Ok(None) if there are no staging microblocks yet
    fn find_parent_staging_microblock_stream(blocks_conn: &DBConn, blocks_path: &String, staging_block: &StagingBlock) -> Result<Option<Vec<StacksMicroblock>>, Error> {
        if staging_block.parent_microblock_hash == EMPTY_MICROBLOCK_PARENT_HASH && staging_block.parent_microblock_seq == 0 {
            // no parent microblocks, ever
            return Ok(Some(vec![]));
        }

        match StacksChainState::load_staging_microblock_stream(blocks_conn, blocks_path, &staging_block.parent_burn_header_hash, &staging_block.parent_anchored_block_hash, u16::max_value())? {
            Some(microblocks) => {
                return Ok(Some(microblocks));
            }
            None => {
                // parent microblocks haven't arrived yet, or there are none
                debug!("No parent microblock stream for {}: expected {},{}", staging_block.anchored_block_hash, staging_block.parent_microblock_hash, staging_block.parent_microblock_seq);
                return Ok(None);
            }
        }
    }

    /// Find a block that we accepted to staging, but had a parent that we ended up
    /// rejecting.  Garbage-collect its data.
    /// Call this method repeatedly to remove long chains of orphaned blocks and microblocks from
    /// staging.
    /// Returns true if an orphan block was processed
    fn process_next_orphaned_staging_block<'a>(blocks_tx: &mut BlocksDBTx<'a>) -> Result<bool, Error> {
        test_debug!("Find next orphaned block");

        // go through staging blocks and see if any of them have not been processed yet, but are
        // orphaned
        let sql = "SELECT * FROM staging_blocks WHERE processed = 0 AND orphaned = 1 ORDER BY RANDOM() LIMIT 1".to_string();
        let mut rows = query_rows::<StagingBlock, _>(blocks_tx, &sql, NO_PARAMS).map_err(Error::DBError)?;
        if rows.len() == 0 {
            return Ok(false);
        }

        let orphan_block = rows.pop().unwrap();

        test_debug!("Delete orphaned block {}/{} and its microblocks, and orphan its children", &orphan_block.burn_header_hash, &orphan_block.anchored_block_hash);

        StacksChainState::delete_orphaned_epoch_data(blocks_tx, &orphan_block.burn_header_hash, &orphan_block.anchored_block_hash)?;
        Ok(true)
    }

    /// Given access to the chain state (headers) and the staging blocks, find a staging block we
    /// can process, as well as its parent microblocks that it confirms
    /// Returns Some(microblocks, staging block) if we found a sequence of blocks to process.
    /// Returns None if not.
    fn find_next_staging_block(blocks_conn: &DBConn, blocks_path: &String, headers_conn: &DBConn) -> Result<Option<(Vec<StacksMicroblock>, StagingBlock)>, Error> {
        test_debug!("Find next staging block");

        // go through staging blocks and see if any of them match headers and are attacheable.
        // pick randomly -- don't allow the network sender to choose the processing order!
        let sql = "SELECT * FROM staging_blocks WHERE processed = 0 AND attacheable = 1 AND orphaned = 0 ORDER BY RANDOM()".to_string();
        
        let mut stmt = blocks_conn.prepare(&sql)
            .map_err(|e| Error::DBError(db_error::SqliteError(e)))?;

        let mut rows = stmt.query(NO_PARAMS)
            .map_err(|e| Error::DBError(db_error::SqliteError(e)))?;

        while let Some(row_res) = rows.next() {
            match row_res {
                Ok(row) => {
                    let candidate = StagingBlock::from_row(&row).map_err(Error::DBError)?;
                    
                    test_debug!("Consider block {}/{} whose parent is {}/{}", 
                                &candidate.burn_header_hash, &candidate.anchored_block_hash,
                                &candidate.parent_burn_header_hash, &candidate.parent_anchored_block_hash);
        
                    let can_attach = {
                        if candidate.parent_anchored_block_hash == FIRST_STACKS_BLOCK_HASH {
                            // this block's parent is the boot code -- it's the first-ever block,
                            // so it can be processed immediately 
                            true
                        }
                        else {
                            // not the first-ever block.  Does this connect to a previously-accepted
                            // block in the headers database?
                            let hdr_sql = "SELECT * FROM block_headers WHERE block_hash = ?1 AND burn_header_hash = ?2".to_string();
                            let hdr_args: &[&dyn ToSql] = &[&candidate.parent_anchored_block_hash, &candidate.parent_burn_header_hash];
                            let hdr_rows = query_rows::<StacksHeaderInfo, _>(headers_conn, &hdr_sql, hdr_args)
                                .map_err(Error::DBError)?;

                            match hdr_rows.len() {
                                0 => {
                                    // no parent processed for this block
                                    false
                                }
                                1 => {
                                    // can process this block 
                                    true
                                },
                                _ => {
                                    // should be impossible -- stored the same block twice
                                    unreachable!("Stored the same block twice: {}/{}", &candidate.parent_anchored_block_hash, &candidate.parent_burn_header_hash);
                                }
                            }
                        }
                    };

                    if can_attach {
                        // try and load up this staging block and its microblocks
                        match StacksChainState::load_staging_block(blocks_conn, blocks_path, &candidate.burn_header_hash, &candidate.anchored_block_hash)? {
                            Some(staging_block) => {
                                // must be unprocessed -- must have a block
                                if staging_block.block_data.len() == 0 {
                                    return Err(Error::NetError(net_error::DeserializeError(format!("No block data for staging block {}", candidate.anchored_block_hash))));
                                }

                                // find its microblock parent stream
                                match StacksChainState::find_parent_staging_microblock_stream(blocks_conn, blocks_path, &staging_block)? {
                                    Some(parent_staging_microblocks) => {
                                        return Ok(Some((parent_staging_microblocks, staging_block)));
                                    },
                                    None => {
                                        // no microblock data yet
                                    }
                                }
                            },
                            None => {
                                // should be impossible -- selected unprocessed blocks
                                unreachable!("Failed to load staging block when an earlier query indicated that it was present");
                            }
                        }
                    }
                },
                Err(e) => {
                    return Err(Error::DBError(db_error::SqliteError(e)));
                }
            }
        }

        // no blocks available
        Ok(None)
    }

    /// Process a stream of microblocks
    /// Return the fees and burns.
    /// TODO: if we find an invalid Stacks microblock, then punish the miner who produced it
    pub fn process_microblocks_transactions<'a>(clarity_tx: &mut ClarityTx<'a>, microblocks: &Vec<StacksMicroblock>) -> Result<(u128, u128), (Error, BlockHeaderHash)> {
        let mut fees = 0u128;
        let mut burns = 0u128;
        for microblock in microblocks.iter() {
            for tx in microblock.txs.iter() {
                let (tx_fee, tx_burns) = StacksChainState::process_transaction(clarity_tx, tx)
                    .map_err(|e| (e, microblock.block_hash()))?;

                fees = fees.checked_add(tx_fee as u128).expect("Fee overflow");
                burns = burns.checked_add(tx_burns as u128).expect("Burns overflow");
            }
        }
        Ok((fees, burns))
    }

    /// Process a single anchored block.
    /// Return the fees and burns.
    fn process_block_transactions<'a>(clarity_tx: &mut ClarityTx<'a>, block: &StacksBlock) -> Result<(u128, u128), Error> {
        let mut fees = 0u128;
        let mut burns = 0u128;
        for tx in block.txs.iter() {
            let (tx_fee, tx_burns) = StacksChainState::process_transaction(clarity_tx, tx)?;
            fees = fees.checked_add(tx_fee as u128).expect("Fee overflow");
            burns = burns.checked_add(tx_burns as u128).expect("Burns overflow");
        }
        Ok((fees, burns))
    }

    /// Process a single matured miner reward.
    /// Grant it STX tokens in the miner trust fund contract from the chain's boot code.
    fn process_matured_miner_reward<'a>(clarity_tx: &mut ClarityTx<'a>, miner_reward: &MinerReward) -> Result<(), Error> {
        let boot_code_address = StacksAddress::from_string(&STACKS_BOOT_CODE_CONTRACT_ADDRESS.to_string()).unwrap();
        let miner_contract_id = QualifiedContractIdentifier::new(StandardPrincipalData::from(boot_code_address.clone()), ContractName::try_from(BOOT_CODE_MINER_CONTRACT_NAME.to_string()).unwrap());
        
        let miner_participant_principal = ClarityName::try_from(BOOT_CODE_MINER_REWARDS_PARTICIPANT.to_string()).unwrap();
        let miner_available_name = ClarityName::try_from(BOOT_CODE_MINER_REWARDS_AVAILABLE.to_string()).unwrap();
        let miner_authorized_name = ClarityName::try_from(BOOT_CODE_MINER_REWARDS_AUTHORIZED.to_string()).unwrap();
        
        let miner_principal = Value::Tuple(TupleData::from_data(vec![
                (miner_participant_principal, Value::Principal(PrincipalData::Standard(StandardPrincipalData::from(miner_reward.address.clone()))))])
            .expect("FATAL: failed to construct miner principal key"));

        let miner_reward_total = miner_reward.total();
      
        clarity_tx.connection().with_clarity_db(|ref mut db| {
            // (+ reward (get available (default-to (tuple (available 0) (authorized 'false)) (map-get rewards ((miner))))))
            let miner_status_opt = db.fetch_entry(&miner_contract_id, BOOT_CODE_MINER_REWARDS_MAP, &miner_principal)?;
            let new_miner_status = 
                match miner_status_opt {
                    Value::Optional(ref optional_data) => {
                        match optional_data.data {
                            None => {
                                // this miner doesn't have an entry in the contract yet
                                Value::Tuple(TupleData::from_data(vec![
                                    (miner_available_name, Value::UInt(miner_reward_total)),
                                    (miner_authorized_name, Value::Bool(false)),
                                ]).expect("FATAL: failed to construct miner reward tuple"))
                            },
                            Some(ref miner_status) => {
                                match **miner_status {
                                    Value::Tuple(ref tuple) => {
                                        let new_available = match tuple.get(&miner_available_name).expect("FATAL: no miner name in tuple") {
                                            Value::UInt(ref available) => {
                                                let new_available = available.checked_add(miner_reward_total).expect("FATAL: STX reward overflow");
                                                Value::UInt(new_available)
                                            },
                                            _ => {
                                                panic!("FATAL: miner reward data map is malformed");
                                            }
                                        };
                                        
                                        let mut new_tuple = tuple.clone();
                                        new_tuple.data_map.insert(miner_available_name.clone(), new_available);
                                        Value::Tuple(new_tuple)
                                    },
                                    ref x => {
                                        panic!("FATAL: miner status is not a tuple: {:?}", &x);
                                    }
                                }
                            }
                        }
                    },
                    ref x => {
                        panic!("FATAL: fetched miner status it not an optional: {:?}", &x);
                    }
                };

            debug!("Grant miner {} {} STX", miner_reward.address.to_string(), miner_reward_total);
            db.set_entry(&miner_contract_id, BOOT_CODE_MINER_REWARDS_MAP, miner_principal, new_miner_status)?;
            Ok(())
        }).map_err(Error::ClarityError)?;
        Ok(())
    }

    /// Process matured miner rewards for this block
    pub fn process_matured_miner_rewards<'a>(clarity_tx: &mut ClarityTx<'a>, miner_rewards: &Vec<MinerReward>) -> Result<(), Error> {
        // must all be in order by vtxindex, and the first reward (the miner's) must have vtxindex 0
        assert!(miner_rewards.len() > 0);
        assert!(miner_rewards[0].vtxindex == 0);
        for i in 0..miner_rewards.len()-1 {
            assert!(miner_rewards[i].vtxindex < miner_rewards[i+1].vtxindex);
        }

        // store each reward into the miner trust fund contract in the chain boot code
        for reward in miner_rewards.iter() {
            StacksChainState::process_matured_miner_reward(clarity_tx, reward)?;
        }
        Ok(())
    }

    /// Process the next pre-processed staging block.
    /// We've already processed parent_chain_tip.  chain_tip refers to a block we have _not_
    /// processed yet.
    /// Returns a StacksHeaderInfo with the microblock stream and chain state index root hash filled in, corresponding to the next block to process.
    /// Returns None if we're out of blocks to process.
    fn append_block<'a>(chainstate_tx: &mut ChainstateTx<'a>,
                        clarity_instance: &'a mut ClarityInstance,
                        parent_chain_tip: &StacksHeaderInfo, 
                        chain_tip_burn_header_hash: &BurnchainHeaderHash,
                        chain_tip_burn_header_timestamp: u64,
                        block: &StacksBlock, 
                        microblocks: &Vec<StacksMicroblock>,  // parent microblocks 
                        burnchain_commit_burn: u64, 
                        burnchain_sortition_burn: u64, 
                        user_burns: &Vec<StagingUserBurnSupport>) -> Result<StacksHeaderInfo, Error>
    {

        debug!("Process block {:?} with {} transactions", &block.block_hash().to_hex(), block.txs.len());

        let mainnet = chainstate_tx.get_config().mainnet;
        let next_block_height = block.header.total_work.work;

        // find matured miner rewards, so we can grant them within the Clarity DB tx.
        let matured_miner_rewards_opt = {
            StacksChainState::find_mature_miner_rewards(&mut chainstate_tx.headers_tx, parent_chain_tip)?
        };

        let scheduled_miner_reward = {
            let (parent_burn_header_hash, parent_block_hash) = 
                if block.header.is_genesis() {
                    // has to be the sentinal hashes if this block has no parent
                    (FIRST_BURNCHAIN_BLOCK_HASH.clone(), FIRST_STACKS_BLOCK_HASH.clone())
                }
                else {
                    (parent_chain_tip.burn_header_hash.clone(), parent_chain_tip.anchored_header.block_hash())
                };
 
            let (last_microblock_hash, last_microblock_seq) = 
                if microblocks.len() > 0 {
                    let _first_mblock_hash = microblocks[0].block_hash();
                    let num_mblocks = microblocks.len();
                    let last_microblock_hash = microblocks[num_mblocks-1].block_hash();
                    let last_microblock_seq = microblocks[num_mblocks-1].header.sequence;

                    test_debug!("\n\nAppend {} microblocks {}/{}-{} off of {}/{}\n", num_mblocks, chain_tip_burn_header_hash, _first_mblock_hash, last_microblock_hash, parent_burn_header_hash, parent_block_hash);
                    (last_microblock_hash, last_microblock_seq)
                }
                else {
                    (EMPTY_MICROBLOCK_PARENT_HASH.clone(), 0)
                };

            if last_microblock_hash != block.header.parent_microblock || last_microblock_seq != block.header.parent_microblock_sequence {
                // the pre-processing step should prevent this from being reached
                panic!("BUG: received discontiguous headers for processing: {} (seq={}) does not connect to {} (microblock parent is {} (seq {}))",
                       last_microblock_hash, last_microblock_seq, block.block_hash(), block.header.parent_microblock, block.header.parent_microblock_sequence);
            }
            
            let mut clarity_tx = StacksChainState::chainstate_block_begin(chainstate_tx, clarity_instance, &parent_burn_header_hash, &parent_block_hash, &MINER_BLOCK_BURN_HEADER_HASH, &MINER_BLOCK_HEADER_HASH);

            // process microblock stream
            let (microblock_fees, _microblock_burns) = match StacksChainState::process_microblocks_transactions(&mut clarity_tx, &microblocks) {
                Err((e, offending_mblock_header_hash)) => {
                    let msg = format!("Invalid Stacks microblocks {},{} (offender {}): {:?}", block.header.parent_microblock, block.header.parent_microblock_sequence, offending_mblock_header_hash, &e);
                    warn!("{}", &msg);

                    clarity_tx.rollback_block();
                    return Err(Error::InvalidStacksMicroblock(msg, offending_mblock_header_hash));
                },
                Ok((fees, burns)) => {
                    (fees, burns)
                }
            };
            
            test_debug!("\n\nAppend block {}/{} off of {}/{}\nStacks block height: {}, Total Burns: {}\nMicroblock parent: {} (seq {}) (count {})\n", 
                        chain_tip_burn_header_hash, block.block_hash(), parent_burn_header_hash, parent_block_hash,
                        block.header.total_work.work, block.header.total_work.burn,
                        last_microblock_hash, last_microblock_seq, microblocks.len());

            // process anchored block
            let (block_fees, block_burns) = match StacksChainState::process_block_transactions(&mut clarity_tx, &block) {
                Err(e) => {
                    let msg = format!("Invalid Stacks block {}: {:?}", block.block_hash(), &e);
                    warn!("{}", &msg);

                    clarity_tx.rollback_block();
                    return Err(Error::InvalidStacksBlock(msg));
                },
                Ok((block_fees, block_burns)) => (block_fees, block_burns)
            };

            // grant matured miner rewards
            if let Some(mature_miner_rewards) = matured_miner_rewards_opt {
                // grant in order by miner, then users
                StacksChainState::process_matured_miner_rewards(&mut clarity_tx, &mature_miner_rewards)?;
            }

            let root_hash = clarity_tx.get_root_hash();
            if root_hash != block.header.state_index_root {
                let msg = format!("Block {} state root mismatch: expected {}, got {}", block.block_hash(), root_hash, block.header.state_index_root);
                warn!("{}", &msg);
                
                clarity_tx.rollback_block();
                return Err(Error::InvalidStacksBlock(msg));
            }

            debug!("Reached state root {}", root_hash);
            
            // good to go!
            clarity_tx.commit_to_block(chain_tip_burn_header_hash, &block.block_hash());

            // calculate reward for this block's miner
            let scheduled_miner_reward = StacksChainState::make_scheduled_miner_reward(mainnet, 
                                                                                       &parent_block_hash, 
                                                                                       &parent_burn_header_hash, 
                                                                                       &block, 
                                                                                       chain_tip_burn_header_hash, 
                                                                                       next_block_height, 
                                                                                       block_fees,                // TODO: calculate (STX/compute unit) * (compute used) 
                                                                                       microblock_fees, 
                                                                                       block_burns,
                                                                                       burnchain_commit_burn,
                                                                                       burnchain_sortition_burn,
                                                                                       0xffffffffffffffff)        // TODO: calculate total compute budget and scale up
                .expect("FATAL: parsed and processed a block without a coinbase");

             scheduled_miner_reward
        };
       
        let microblock_tail_opt = match microblocks.len() {
            0 => None,
            x => Some(microblocks[x - 1].header.clone())
        };

        let new_tip = StacksChainState::advance_tip(&mut chainstate_tx.headers_tx, 
                                                    &parent_chain_tip.anchored_header, 
                                                    &parent_chain_tip.burn_header_hash, 
                                                    &block.header,
                                                    chain_tip_burn_header_hash, 
                                                    chain_tip_burn_header_timestamp,
                                                    microblock_tail_opt,
                                                    &scheduled_miner_reward, 
                                                    user_burns)
            .expect("FATAL: failed to advance chain tip");

        Ok(new_tip)
    }

    /// Find and process the next staging block.
    /// Return the next chain tip if we processed this block, or None if we couldn't.
    /// Return a poison microblock transaction payload if the microblock stream contains a
    /// deliberate miner fork.
    ///
    /// Occurs as a single, atomic transaction against the (marf'ed) headers database and
    /// (un-marf'ed) staging block database, as well as against the chunk store.
    pub fn process_next_staging_block(&mut self) -> Result<(Option<StacksHeaderInfo>, Option<TransactionPayload>), Error> {
        let (mut chainstate_tx, clarity_instance) = self.chainstate_tx_begin()?;

        let blocks_path = chainstate_tx.blocks_tx.get_blocks_path().clone();

        // this is a transaction against both the headers and staging blocks databases!
        let (mut next_microblocks, next_staging_block) = match StacksChainState::find_next_staging_block(&chainstate_tx.blocks_tx, &blocks_path, &chainstate_tx.headers_tx)? {
            Some((next_microblocks, next_staging_block)) => (next_microblocks, next_staging_block),
            None => {
                // no more work to do!
                debug!("No staging blocks");
                return Ok((None, None));
            }
        };

        debug!("Process staging block {}/{}", next_staging_block.burn_header_hash, next_staging_block.anchored_block_hash);

        let parent_block_header_info = {
            let parent_block_header_info = match StacksChainState::get_anchored_block_header_info(&chainstate_tx.headers_tx, &next_staging_block.parent_burn_header_hash, &next_staging_block.parent_anchored_block_hash)? {
                Some(parent_info) => {
                    debug!("Found parent info {}/{}", next_staging_block.parent_burn_header_hash, next_staging_block.parent_anchored_block_hash);
                    parent_info
                },
                None => {
                    if next_staging_block.is_genesis() {
                        // this is the first-ever block
                        debug!("This is the first-ever block in this fork.  Parent is 00000000..00000000/00000000..00000000");
                        StacksHeaderInfo::genesis()
                    }
                    else {
                        // no parent stored
                        debug!("No parent block for {}/{} processed yet", next_staging_block.burn_header_hash, next_staging_block.anchored_block_hash);
                        return Ok((None, None));
                    }
                }
            };

            parent_block_header_info
        };

        let block = {
            StacksBlock::consensus_deserialize(&mut &next_staging_block.block_data[..])
                .map_err(Error::NetError)?
        };

        let block_hash = block.block_hash();
        if block_hash != next_staging_block.anchored_block_hash {
            // database corruption
            error!("Staging DB corruption: expected block {}, got {}", block_hash, next_staging_block.anchored_block_hash);
            return Err(Error::DBError(db_error::Corruption));
        }

        // sanity check -- don't process this block again if we already did so
        if StacksChainState::has_stored_block(&chainstate_tx.blocks_tx, chainstate_tx.blocks_tx.get_blocks_path(), &next_staging_block.burn_header_hash, &next_staging_block.anchored_block_hash)? {
            debug!("Block already processed: {}/{}", &next_staging_block.burn_header_hash, &next_staging_block.anchored_block_hash);

            // clear out
            StacksChainState::set_block_processed(&mut chainstate_tx.blocks_tx, &next_staging_block.burn_header_hash, &next_staging_block.anchored_block_hash, true)?;
            return Ok((None, None));
        }

        // validation check -- we can't have seen this block's microblock public key hash before in
        // this fork
        if StacksChainState::has_microblock_pubkey_hash(&mut chainstate_tx.headers_tx, &parent_block_header_info.burn_header_hash, &parent_block_header_info.anchored_header, &block.header.microblock_pubkey_hash)? {
            let msg = format!("Invalid stacks block -- already used microblock pubkey hash {}", &block.header.microblock_pubkey_hash);
            warn!("{}", &msg);
            return Err(Error::InvalidStacksBlock(msg));
        }

        // validate microblocks
        // NOTE: since we got the microblocks from staging, where their signatures were already
        // validated, we don't need to validate them again.
        let (microblock_terminus, poison_microblock_opt) = match StacksChainState::validate_parent_microblock_stream(&parent_block_header_info.anchored_header, &block.header, &next_microblocks, false) {
            Some((terminus, poison_opt)) => (terminus, poison_opt),
            None => {
                debug!("Stopping at block {}/{} -- discontiguous header stream", next_staging_block.burn_header_hash, block_hash);
                return Ok((None, None));
            }
        };

        match poison_microblock_opt {
            Some(poison_microblock) => {
                // miner created a deliberate fork.
                //
                // TODO: a miner can build off of any microblock fork it wants as long as there isn't yet a PoisonMicroblock
                // transaction that publishes the existence of the fork.
                // Once this happens, then no one can't mine off of any microblock at or beyond the announced
                // microblock fork within the Stacks fork that published the PoisonMicroblock.
                // Moreover, if there are multiple PoisonMicroblock transactions, the reward for the PoisonMicroblock
                // is transferred to the _earliest_ fork-publisher.
                return Ok((None, Some(poison_microblock)));
            }
            None => {}
        }

        // do not consider trailing microblocks that this anchored block does _not_ confirm
        if microblock_terminus < next_microblocks.len() {
            debug!("Truncate microblock stream from parent {}/{} from {} to {} items", parent_block_header_info.burn_header_hash, parent_block_header_info.anchored_header.block_hash(), next_microblocks.len(), microblock_terminus);
            next_microblocks.truncate(microblock_terminus);
        }

        let (last_microblock_hash, last_microblock_seq) = match next_microblocks.len() {
            0 => (EMPTY_MICROBLOCK_PARENT_HASH.clone(), 0),
            _ => {
                let l = next_microblocks.len();
                (next_microblocks[l - 1].block_hash(), next_microblocks[l - 1].header.sequence)
            }
        };

        // find users that burned in support of this block, so we can calculate the miner reward
        let user_supports = StacksChainState::load_staging_block_user_supports(&chainstate_tx.blocks_tx, &next_staging_block.burn_header_hash, &next_staging_block.anchored_block_hash)?;

        // attach the block to the chain state and calculate the next chain tip.
        // Execute the confirmed microblocks' transactions against the chain state, and then
        // execute the anchored block's transactions against the chain state.
        let next_chain_tip = match StacksChainState::append_block(&mut chainstate_tx, 
                                                                  clarity_instance, 
                                                                  &parent_block_header_info, 
                                                                  &next_staging_block.burn_header_hash, 
                                                                  next_staging_block.burn_header_timestamp,
                                                                  &block, 
                                                                  &next_microblocks, 
                                                                  next_staging_block.commit_burn, 
                                                                  next_staging_block.sortition_burn, 
                                                                  &user_supports) {
            Ok(next_chain_tip) => next_chain_tip,
            Err(e) => {
                // something's wrong with this epoch -- either a microblock was invalid, or the
                // anchored block was invalid.  Either way, the anchored block will _never be_
                // valid, so we can drop it from the chunk store and orphan all of its descendents.
                StacksChainState::set_block_processed(&mut chainstate_tx.blocks_tx, &next_staging_block.burn_header_hash, &block.header.block_hash(), false)
                    .expect(&format!("FATAL: failed to clear invalid block {}/{}", next_staging_block.burn_header_hash, &block.header.block_hash()));
                
                StacksChainState::free_block_state(&blocks_path, &next_staging_block.burn_header_hash, &block.header);

                match e {
                    Error::InvalidStacksMicroblock(ref msg, ref header_hash) => {
                        // specifically, an ancestor microblock was invalid.  Drop any descendent microblocks --
                        // they're never going to be valid in _any_ fork, even if they have a clone
                        // in a neighboring burnchain fork.
                        error!("Parent microblock stream from {}/{} is invalid at microblock {}: {}", parent_block_header_info.burn_header_hash, parent_block_header_info.anchored_header.block_hash(), header_hash, msg);
                        StacksChainState::drop_staging_microblocks(&mut chainstate_tx.blocks_tx, &parent_block_header_info.burn_header_hash, &parent_block_header_info.anchored_header.block_hash(), header_hash)?;
                    },
                    _ => {
                        // block was invalid, but this means all the microblocks it confirmed are
                        // still (potentially) valid.  However, they are not confirmed yet, so
                        // leave them in the staging database.
                    }
                }
                return Err(e);
            }
        };

        assert_eq!(next_chain_tip.anchored_header.block_hash(), block.block_hash());
        assert_eq!(next_chain_tip.burn_header_hash, next_staging_block.burn_header_hash);
        assert_eq!(next_chain_tip.anchored_header.parent_microblock, last_microblock_hash);
        assert_eq!(next_chain_tip.anchored_header.parent_microblock_sequence, last_microblock_seq);

        debug!("Reached chain tip {}/{} from {}/{}", next_chain_tip.burn_header_hash, next_chain_tip.anchored_header.block_hash(), next_staging_block.parent_burn_header_hash, next_staging_block.parent_anchored_block_hash);

        if next_staging_block.parent_microblock_hash != EMPTY_MICROBLOCK_PARENT_HASH || next_staging_block.parent_microblock_seq != 0 {
            // confirmed one or more parent microblocks
            StacksChainState::set_microblocks_confirmed(&mut chainstate_tx.blocks_tx, &next_staging_block.parent_burn_header_hash, &next_staging_block.parent_anchored_block_hash, last_microblock_seq)?;
        }
        StacksChainState::set_block_processed(&mut chainstate_tx.blocks_tx, &next_chain_tip.burn_header_hash, &next_chain_tip.anchored_header.block_hash(), true)?;
       
        chainstate_tx.commit()
            .map_err(Error::DBError)?;

        Ok((Some(next_chain_tip), None))
    }

    /// Process some staging blocks, up to max_blocks.
    /// Return new chain tips, and optionally any poison microblock payloads for each chain tip
    /// found.
    pub fn process_blocks(&mut self, max_blocks: usize) -> Result<Vec<(Option<StacksHeaderInfo>, Option<TransactionPayload>)>, Error> {
        let mut ret = vec![];

        if max_blocks == 0 {
            // nothing to do
            return Ok(vec![]);
        }

        for i in 0..max_blocks {
            // process up to max_blocks pending blocks
            let (next_tip_opt, next_microblock_poison_opt) = self.process_next_staging_block()?;
            match next_tip_opt {
                Some(next_tip) => {
                    ret.push((Some(next_tip), next_microblock_poison_opt));
                },
                None => {
                    match next_microblock_poison_opt {
                        Some(poison) => {
                            ret.push((None, Some(poison)));
                        },
                        None => {
                            debug!("No more staging blocks -- processed {} in total", i);
                            break;
                        }
                    }
                }
            }
        }

        let mut block_tx = self.blocks_tx_begin()?;
        for _ in 0..max_blocks {
            // delete up to max_blocks blocks
            let deleted = StacksChainState::process_next_orphaned_staging_block(&mut block_tx)?;
            if !deleted {
                break;
            }
        }

        Ok(ret)
    }

<<<<<<< HEAD
    pub fn will_admit_mempool_tx<R: Read>(&mut self, current_burn: &BurnchainHeaderHash, current_block: &BlockHeaderHash, fd: &mut R) -> Result<StacksTransaction, MemPoolRejection> {
        // 1: it should parse as a tx.
        let mut fd_counter = ReadCounter::from_reader(fd);
        let tx = StacksTransaction::consensus_deserialize(&mut fd_counter)
=======
    fn is_valid_address_version(&self, version: u8) -> bool {
        if self.mainnet {
            version == C32_ADDRESS_VERSION_MAINNET_SINGLESIG ||
                version == C32_ADDRESS_VERSION_MAINNET_MULTISIG
        } else {
            version == C32_ADDRESS_VERSION_TESTNET_SINGLESIG ||
                version == C32_ADDRESS_VERSION_TESTNET_MULTISIG
        }
    }

    /// This function bounds the max read on fd to MAX_MESSAGE_LEN, so it does not need to be passed a bounded reader.
    pub fn will_admit_mempool_tx<R: Read>(&mut self, current_burn: &BurnchainHeaderHash, current_block: &BlockHeaderHash, fd: &mut R) -> Result<StacksTransaction, MemPoolRejection> {
        // 1: it should parse as a tx.
        let (tx, tx_size) = StacksTransaction::consensus_deserialize_with_len(fd)
>>>>>>> c3d640a0
            .map_err(|e| MemPoolRejection::DeserializationFailure(e))?;

        // 2: it must be validly signed.
        StacksChainState::process_transaction_precheck(&self.config(), &tx)
            .map_err(|e| MemPoolRejection::FailedToValidate(e))?;

        // 3: it must pay a tx fee
        let fee = tx.get_fee_rate();
<<<<<<< HEAD
        let tx_size = fd_counter.read_count();
=======
>>>>>>> c3d640a0

        if fee < MINIMUM_TX_FEE || 
           fee / tx_size < MINIMUM_TX_FEE_RATE_PER_BYTE {
            return Err(MemPoolRejection::FeeTooLow(fee, cmp::max(MINIMUM_TX_FEE, tx_size * MINIMUM_TX_FEE_RATE_PER_BYTE)))
        }

        // 4: the account nonces must be correct
        let (origin, payer) = self.with_read_only_clarity_tx(current_burn, current_block, |conn| {
            StacksChainState::check_transaction_nonces(conn, &tx)
                .map_err(|e| MemPoolRejection::BadNonces(e))
        })?;

<<<<<<< HEAD
=======
        if !self.is_valid_address_version(origin.principal.version())
            || !self.is_valid_address_version(payer.principal.version()) {
                return Err(MemPoolRejection::BadAddressVersionByte)
        }

>>>>>>> c3d640a0
        // 5: the paying account must have enough funds
        if fee as u128 > payer.stx_balance {
            return Err(MemPoolRejection::NotEnoughFunds(fee as u128, payer.stx_balance))
        }

        // 6: payload-specific checks
        match &tx.payload {
<<<<<<< HEAD
            TransactionPayload::TokenTransfer(_addr, amount, _memo) => {
=======
            TransactionPayload::TokenTransfer(addr, amount, _memo) => {
                // version byte matches?
                if !self.is_valid_address_version(addr.version) {
                    return Err(MemPoolRejection::BadAddressVersionByte)
                }

>>>>>>> c3d640a0
                // got the funds?
                let total_spent = (*amount as u128) +
                    if origin == payer {
                        fee as u128
                    } else {
                        0
                    };
                if total_spent > origin.stx_balance {
                    return Err(MemPoolRejection::NotEnoughFunds(total_spent, origin.stx_balance))
                }
            },
            TransactionPayload::ContractCall(TransactionContractCall {
                address, contract_name, function_name, function_args }) => {
<<<<<<< HEAD
=======
                // version byte matches?
                if !self.is_valid_address_version(address.version) {
                    return Err(MemPoolRejection::BadAddressVersionByte)
                }

>>>>>>> c3d640a0
                let contract_identifier = QualifiedContractIdentifier::new(address.clone().into(), contract_name.clone());

                let function_type = self.with_read_only_clarity_tx(current_burn, current_block, |conn| {
                    conn.with_analysis_db_readonly(|db| {
                        db.get_public_function_type(&contract_identifier, &function_name)
                    }) })
                    .map_err(|_e| MemPoolRejection::NoSuchContract)?
                    .ok_or_else(|| MemPoolRejection::NoSuchPublicFunction)?;

                let arg_types: Vec<_> = function_args.iter().map(|x| TypeSignature::type_of(x)).collect();
                function_type.check_args(&mut (), &arg_types)
                    .map_err(|e| MemPoolRejection::BadFunctionArgument(e))?;
            },
            TransactionPayload::SmartContract(TransactionSmartContract { name, code_body: _ }) => {
                let contract_identifier = QualifiedContractIdentifier::new(tx.origin_address().into(), name.clone());
                let exists = self.with_read_only_clarity_tx(current_burn, current_block, |conn| {
                    conn.with_analysis_db_readonly(|db| {
                        db.has_contract(&contract_identifier)
                    }) });
                if exists {
                    return Err(MemPoolRejection::ContractAlreadyExists(contract_identifier))
                }
            },
            TransactionPayload::PoisonMicroblock(microblock_header_1, microblock_header_2) => {
                if microblock_header_1.sequence != microblock_header_2.sequence ||
                    microblock_header_1.prev_block != microblock_header_2.prev_block ||
                    microblock_header_1.version != microblock_header_2.version {
                    return Err(MemPoolRejection::PoisonMicroblocksDoNotConflict)
                }

                let microblock_pkh_1 = microblock_header_1.check_recover_pubkey()
                    .map_err(|_e| MemPoolRejection::InvalidMicroblocks)?;
                let microblock_pkh_2 = microblock_header_2.check_recover_pubkey()
                    .map_err(|_e| MemPoolRejection::InvalidMicroblocks)?;

                if microblock_pkh_1 != microblock_pkh_2 {
                    return Err(MemPoolRejection::PoisonMicroblocksDoNotConflict)
                }

                if !self.have_any_blocks_with_microblock_pubkh(&microblock_pkh_1, 0) {
                    return Err(MemPoolRejection::NoAnchorBlockWithPubkeyHash(microblock_pkh_1))
                }
            },
            TransactionPayload::Coinbase(_) => {
                return Err(MemPoolRejection::NoCoinbaseViaMempool)
            }
        };

        Ok(tx)
    }
}

#[cfg(test)]
pub mod test {
    use super::*;
    use chainstate::stacks::Error as chainstate_error;
    use chainstate::stacks::*;
    use chainstate::stacks::test::*;
    use chainstate::stacks::db::*;
    use chainstate::stacks::db::test::*;
        
    use burnchains::*;
    use chainstate::burn::*;
    use util::db::*;
    use util::hash::*;
    use util::retry::*;
    use std::fs;

    pub fn make_empty_coinbase_block(mblock_key: &StacksPrivateKey) -> StacksBlock {
        let privk = StacksPrivateKey::from_hex("59e4d5e18351d6027a37920efe53c2f1cbadc50dca7d77169b7291dff936ed6d01").unwrap();
        let auth = TransactionAuth::from_p2pkh(&privk).unwrap();
        let proof_bytes = hex_bytes("9275df67a68c8745c0ff97b48201ee6db447f7c93b23ae24cdc2400f52fdb08a1a6ac7ec71bf9c9c76e96ee4675ebff60625af28718501047bfd87b810c2d2139b73c23bd69de66360953a642c2a330a").unwrap();
        let proof = VRFProof::from_bytes(&proof_bytes[..].to_vec()).unwrap();
        
        let mut tx_coinbase = StacksTransaction::new(TransactionVersion::Testnet, auth, TransactionPayload::Coinbase(CoinbasePayload([0u8; 32])));
        tx_coinbase.anchor_mode = TransactionAnchorMode::OnChainOnly;
        let mut tx_signer = StacksTransactionSigner::new(&tx_coinbase);

        tx_signer.sign_origin(&privk).unwrap();

        let tx_coinbase_signed = tx_signer.get_tx().unwrap();
        let txs = vec![tx_coinbase_signed];

        let work_score = StacksWorkScore {
            burn: 123,
            work: 456,
        };

        let parent_header = StacksBlockHeader {
            version: 0x01,
            total_work: StacksWorkScore {
                burn: 234,
                work: 567,
            },
            proof: proof.clone(),
            parent_block: BlockHeaderHash([5u8; 32]),
            parent_microblock: BlockHeaderHash([6u8; 32]),
            parent_microblock_sequence: 4,
            tx_merkle_root: Sha512Trunc256Sum([7u8; 32]),
            state_index_root: TrieHash([8u8; 32]),
            microblock_pubkey_hash: Hash160([9u8; 20]),
        };
        
        let parent_microblock_header = StacksMicroblockHeader {
            version: 0x12,
            sequence: 0x34,
            prev_block: BlockHeaderHash([0x0au8; 32]),
            tx_merkle_root: Sha512Trunc256Sum([0x0bu8; 32]),
            signature: MessageSignature([0x0cu8; 65]),
        };

        let mblock_pubkey_hash = Hash160::from_data(&StacksPublicKey::from_private(mblock_key).to_bytes());
        let mut block = StacksBlock::from_parent(&parent_header, &parent_microblock_header, txs.clone(), &work_score, &proof, &TrieHash([2u8; 32]), &mblock_pubkey_hash);
        block.header.version = 0x24;
        block
    }

    pub fn make_sample_microblock_stream(privk: &StacksPrivateKey, anchored_block_hash: &BlockHeaderHash) -> Vec<StacksMicroblock> {
        let mut all_txs = vec![];
        let mut microblocks : Vec<StacksMicroblock> = vec![];

        for i in 0..49 {
            let auth = TransactionAuth::from_p2pkh(&privk).unwrap();
            let tx_smart_contract = StacksTransaction::new(TransactionVersion::Testnet,
                                                           auth.clone(),
                                                           TransactionPayload::new_smart_contract(&"hello-microblock".to_string(), &format!("hello smart contract {}", i)).unwrap());
            let mut tx_signer = StacksTransactionSigner::new(&tx_smart_contract);
            tx_signer.sign_origin(&privk).unwrap();

            let tx_signed = tx_signer.get_tx().unwrap();
            all_txs.push(tx_signed);
        }

        // make microblocks with 3 transactions each (or fewer)
        for i in 0..(all_txs.len() / 3) {
            let txs = vec![
                all_txs[3*i].clone(),
                all_txs[3*i+1].clone(),
                all_txs[3*i+2].clone()
            ];

            let txid_vecs = txs
                .iter()
                .map(|tx| tx.txid().as_bytes().to_vec())
                .collect();

            let merkle_tree = MerkleTree::<Sha512Trunc256Sum>::new(&txid_vecs);
            let tx_merkle_root = merkle_tree.root();

            let prev_block = 
                if i == 0 { 
                    anchored_block_hash.clone() 
                }
                else { 
                    let l = microblocks.len();
                    microblocks[l-1].block_hash()
                };

            let header = StacksMicroblockHeader {
                version: 0x12,
                sequence: i as u16,
                prev_block: prev_block,
                tx_merkle_root: tx_merkle_root,
                signature: MessageSignature([0u8; 65])
            };
            
            let mut mblock = StacksMicroblock {
                header: header,
                txs: txs
            };

            mblock.sign(privk).unwrap();
            microblocks.push(mblock);
        }

        microblocks
    }

    fn resign_microblocks(microblocks: &mut Vec<StacksMicroblock>, privk: &StacksPrivateKey) -> BlockHeaderHash {
        for i in 0..microblocks.len() {
            microblocks[i].header.signature = MessageSignature([0u8; 65]);
            microblocks[i].sign(privk).unwrap();
            if i + 1 < microblocks.len() {
                microblocks[i+1].header.prev_block = microblocks[i].block_hash();
            }
        }
        let l = microblocks.len();
        microblocks[l-1].block_hash()
    }

    fn assert_block_staging_not_processed(chainstate: &mut StacksChainState, burn_header: &BurnchainHeaderHash, block: &StacksBlock) -> () {
        assert!(StacksChainState::load_staging_block_data(&chainstate.blocks_db, &chainstate.blocks_path, burn_header, &block.block_hash()).unwrap().is_some());
        assert_eq!(StacksChainState::load_staging_block_data(&chainstate.blocks_db, &chainstate.blocks_path, burn_header, &block.block_hash()).unwrap().unwrap(), *block);
        assert_eq!(StacksChainState::get_staging_block_status(&chainstate.blocks_db, burn_header, &block.block_hash()).unwrap().unwrap(), false);

        let index_block_hash = StacksBlockHeader::make_index_block_hash(burn_header, &block.block_hash());
        assert!(StacksChainState::has_block_indexed(&chainstate.blocks_path, &index_block_hash).unwrap());
    }

    fn assert_block_not_stored(chainstate: &mut StacksChainState, burn_header: &BurnchainHeaderHash, block: &StacksBlock) -> () {
        assert!(!StacksChainState::has_stored_block(&chainstate.blocks_db, &chainstate.blocks_path, burn_header, &block.block_hash()).unwrap());
        assert_eq!(StacksChainState::load_staging_block_pubkey_hash(&chainstate.blocks_db, burn_header, &block.block_hash()).unwrap().unwrap(), block.header.microblock_pubkey_hash);
    }
    
    fn assert_block_stored_rejected(chainstate: &mut StacksChainState, burn_header: &BurnchainHeaderHash, block: &StacksBlock) -> () {
        assert!(StacksChainState::has_stored_block(&chainstate.blocks_db, &chainstate.blocks_path, burn_header, &block.block_hash()).unwrap());
        assert!(StacksChainState::load_block(&chainstate.blocks_path, burn_header, &block.block_hash()).unwrap().is_none());
        assert!(StacksChainState::load_block_header(&chainstate.blocks_path, burn_header, &block.block_hash()).unwrap().is_none());
        assert!(StacksChainState::load_staging_block_pubkey_hash(&chainstate.blocks_db, burn_header, &block.block_hash()).unwrap().is_none());
        
        assert_eq!(StacksChainState::get_staging_block_status(&chainstate.blocks_db, burn_header, &block.block_hash()).unwrap().unwrap(), true);
        assert!(StacksChainState::load_staging_block_data(&chainstate.blocks_db, &chainstate.blocks_path, burn_header, &block.block_hash()).unwrap().is_none());
        
        let index_block_hash = StacksBlockHeader::make_index_block_hash(burn_header, &block.block_hash());
        assert!(StacksChainState::has_block_indexed(&chainstate.blocks_path, &index_block_hash).unwrap());
    }

    fn assert_block_stored_not_staging(chainstate: &mut StacksChainState, burn_header: &BurnchainHeaderHash, block: &StacksBlock) -> () {
        assert!(StacksChainState::has_stored_block(&chainstate.blocks_db, &chainstate.blocks_path, burn_header, &block.block_hash()).unwrap());
        assert!(StacksChainState::load_block(&chainstate.blocks_path, burn_header, &block.block_hash()).unwrap().is_some());
        assert_eq!(StacksChainState::load_block(&chainstate.blocks_path, burn_header, &block.block_hash()).unwrap().unwrap(), *block);
        assert_eq!(StacksChainState::load_block_header(&chainstate.blocks_path, burn_header, &block.block_hash()).unwrap().unwrap(), block.header);
        assert!(StacksChainState::load_staging_block_pubkey_hash(&chainstate.blocks_db, burn_header, &block.block_hash()).unwrap().is_none());

        assert_eq!(StacksChainState::get_staging_block_status(&chainstate.blocks_db, burn_header, &block.block_hash()).unwrap().unwrap(), true);
        assert!(StacksChainState::load_staging_block_data(&chainstate.blocks_db, &chainstate.blocks_path, burn_header, &block.block_hash()).unwrap().is_none());
        
        let index_block_hash = StacksBlockHeader::make_index_block_hash(burn_header, &block.block_hash());
        assert!(StacksChainState::has_block_indexed(&chainstate.blocks_path, &index_block_hash).unwrap());
    }

    pub fn store_staging_block(chainstate: &mut StacksChainState, burn_header: &BurnchainHeaderHash, burn_header_timestamp: u64, block: &StacksBlock, parent_burn_header: &BurnchainHeaderHash, commit_burn: u64, sortition_burn: u64) {
        let mut tx = chainstate.blocks_tx_begin().unwrap();
        StacksChainState::store_staging_block(&mut tx, burn_header, burn_header_timestamp, block, parent_burn_header, commit_burn, sortition_burn).unwrap();
        tx.commit().unwrap();
        
        let index_block_hash = StacksBlockHeader::make_index_block_hash(burn_header, &block.block_hash());
        assert!(StacksChainState::has_block_indexed(&chainstate.blocks_path, &index_block_hash).unwrap());
    }

    pub fn store_staging_microblock(chainstate: &mut StacksChainState, burn_header_hash: &BurnchainHeaderHash, anchored_block_hash: &BlockHeaderHash, microblock: &StacksMicroblock) {
        let mut tx = chainstate.blocks_tx_begin().unwrap();
        StacksChainState::store_staging_microblock(&mut tx, burn_header_hash, anchored_block_hash, microblock).unwrap();
        tx.commit().unwrap();
        
        let index_block_hash = StacksBlockHeader::make_index_block_hash(burn_header_hash, anchored_block_hash);
        assert!(chainstate.has_microblocks_indexed(&index_block_hash).unwrap());
    }
    
    pub fn set_block_processed(chainstate: &mut StacksChainState, burn_hash: &BurnchainHeaderHash, anchored_block_hash: &BlockHeaderHash, accept: bool) {
        let index_block_hash = StacksBlockHeader::make_index_block_hash(burn_hash, anchored_block_hash);
        assert!(StacksChainState::has_block_indexed(&chainstate.blocks_path, &index_block_hash).unwrap());

        let mut tx = chainstate.blocks_tx_begin().unwrap();
        StacksChainState::set_block_processed(&mut tx, burn_hash, anchored_block_hash, accept).unwrap();
        tx.commit().unwrap();
        
        assert!(StacksChainState::has_block_indexed(&chainstate.blocks_path, &index_block_hash).unwrap());
    }

    pub fn set_microblocks_confirmed(chainstate: &mut StacksChainState, burn_hash: &BurnchainHeaderHash, anchored_block_hash: &BlockHeaderHash, last_seq: u16) {
        let index_block_hash = StacksBlockHeader::make_index_block_hash(burn_hash, anchored_block_hash);
        assert!(chainstate.has_microblocks_indexed(&index_block_hash).unwrap());

        let mut tx = chainstate.blocks_tx_begin().unwrap();
        StacksChainState::set_microblocks_confirmed(&mut tx, burn_hash, anchored_block_hash, last_seq).unwrap();
        tx.commit().unwrap();

        assert!(chainstate.has_microblocks_indexed(&index_block_hash).unwrap());
    }

    fn process_next_orphaned_staging_block(chainstate: &mut StacksChainState) -> bool {
        let mut tx = chainstate.blocks_tx_begin().unwrap();
        let res = StacksChainState::process_next_orphaned_staging_block(&mut tx).unwrap();
        tx.commit().unwrap();
        res
    }
   
    fn drop_staging_microblocks(chainstate: &mut StacksChainState, burn_hash: &BurnchainHeaderHash, anchored_block_hash: &BlockHeaderHash, invalid_microblock: &BlockHeaderHash) {
        let mut tx = chainstate.blocks_tx_begin().unwrap();
        StacksChainState::drop_staging_microblocks(&mut tx, burn_hash, anchored_block_hash, invalid_microblock).unwrap();
        tx.commit().unwrap();
    }
    
    #[test]
    fn stacks_db_block_load_store_empty() {
        let chainstate = instantiate_chainstate(false, 0x80000000, "stacks_db_block_load_store_empty");
       
        let path = StacksChainState::get_block_path(&chainstate.blocks_path, &BurnchainHeaderHash([1u8; 32]), &BlockHeaderHash([2u8; 32])).unwrap();
        assert!(fs::metadata(&path).is_err());
        assert!(!StacksChainState::has_stored_block(&chainstate.blocks_db, &chainstate.blocks_path, &BurnchainHeaderHash([1u8; 32]), &BlockHeaderHash([2u8; 32])).unwrap());

        StacksChainState::store_empty_block(&chainstate.blocks_path, &BurnchainHeaderHash([1u8; 32]), &BlockHeaderHash([2u8; 32])).unwrap();
        assert!(fs::metadata(&path).is_ok());
        assert!(StacksChainState::has_stored_block(&chainstate.blocks_db, &chainstate.blocks_path, &BurnchainHeaderHash([1u8; 32]), &BlockHeaderHash([2u8; 32])).unwrap());
        assert!(StacksChainState::load_block(&chainstate.blocks_path, &BurnchainHeaderHash([1u8; 32]), &BlockHeaderHash([2u8; 32])).unwrap().is_none());
    }

    #[test]
    fn stacks_db_block_load_store() {
        let chainstate = instantiate_chainstate(false, 0x80000000, "stacks_db_block_load_store");
        let privk = StacksPrivateKey::from_hex("eb05c83546fdd2c79f10f5ad5434a90dd28f7e3acb7c092157aa1bc3656b012c01").unwrap();
      
        let mut block = make_empty_coinbase_block(&privk);

        // don't worry about freeing microblcok state yet
        block.header.parent_microblock_sequence = 0;
        block.header.parent_microblock = EMPTY_MICROBLOCK_PARENT_HASH.clone();

        let path = StacksChainState::get_block_path(&chainstate.blocks_path, &BurnchainHeaderHash([1u8; 32]), &block.block_hash()).unwrap();
        assert!(fs::metadata(&path).is_err());
        assert!(!StacksChainState::has_stored_block(&chainstate.blocks_db, &chainstate.blocks_path, &BurnchainHeaderHash([1u8; 32]), &block.block_hash()).unwrap());

        StacksChainState::store_block(&chainstate.blocks_path, &BurnchainHeaderHash([1u8; 32]), &block).unwrap();
        assert!(fs::metadata(&path).is_ok());
        assert!(StacksChainState::has_stored_block(&chainstate.blocks_db, &chainstate.blocks_path, &BurnchainHeaderHash([1u8; 32]), &block.block_hash()).unwrap());
        assert!(StacksChainState::load_block(&chainstate.blocks_path, &BurnchainHeaderHash([1u8; 32]), &block.block_hash()).unwrap().is_some());
        assert_eq!(StacksChainState::load_block(&chainstate.blocks_path, &BurnchainHeaderHash([1u8; 32]), &block.block_hash()).unwrap().unwrap(), block);
        assert_eq!(StacksChainState::load_block_header(&chainstate.blocks_path, &BurnchainHeaderHash([1u8; 32]), &block.block_hash()).unwrap().unwrap(), block.header);

        StacksChainState::free_block_state(&chainstate.blocks_path, &BurnchainHeaderHash([1u8; 32]), &block.header);

        assert!(StacksChainState::has_stored_block(&chainstate.blocks_db, &chainstate.blocks_path, &BurnchainHeaderHash([1u8; 32]), &block.block_hash()).unwrap());
        assert!(StacksChainState::load_block(&chainstate.blocks_path, &BurnchainHeaderHash([1u8; 32]), &block.block_hash()).unwrap().is_none());
        assert!(StacksChainState::load_block_header(&chainstate.blocks_path, &BurnchainHeaderHash([1u8; 32]), &block.block_hash()).unwrap().is_none());
    }

    #[test]
    fn stacks_db_staging_block_load_store_accept() {
        let mut chainstate = instantiate_chainstate(false, 0x80000000, "stacks_db_staging_block_load_store_accept");
        let privk = StacksPrivateKey::from_hex("eb05c83546fdd2c79f10f5ad5434a90dd28f7e3acb7c092157aa1bc3656b012c01").unwrap();
      
        let block = make_empty_coinbase_block(&privk);
        
        assert!(StacksChainState::load_staging_block_data(&chainstate.blocks_db, &chainstate.blocks_path, &BurnchainHeaderHash([2u8; 32]), &block.block_hash()).unwrap().is_none());

        store_staging_block(&mut chainstate, &BurnchainHeaderHash([2u8; 32]), get_epoch_time_secs(), &block, &BurnchainHeaderHash([1u8; 32]), 1, 2);

        assert_block_staging_not_processed(&mut chainstate, &BurnchainHeaderHash([2u8; 32]), &block);
        assert_block_not_stored(&mut chainstate, &BurnchainHeaderHash([2u8; 32]), &block);

        set_block_processed(&mut chainstate, &BurnchainHeaderHash([2u8; 32]), &block.block_hash(), true);

        assert_block_stored_not_staging(&mut chainstate, &BurnchainHeaderHash([2u8; 32]), &block);
        
        // should be idempotent
        set_block_processed(&mut chainstate, &BurnchainHeaderHash([2u8; 32]), &block.block_hash(), true);

        assert_block_stored_not_staging(&mut chainstate, &BurnchainHeaderHash([2u8; 32]), &block);
    }
    
    #[test]
    fn stacks_db_staging_block_load_store_reject() {
        let mut chainstate = instantiate_chainstate(false, 0x80000000, "stacks_db_staging_block_load_store_reject");
        let privk = StacksPrivateKey::from_hex("eb05c83546fdd2c79f10f5ad5434a90dd28f7e3acb7c092157aa1bc3656b012c01").unwrap();
      
        let block = make_empty_coinbase_block(&privk);
        
        assert!(StacksChainState::load_staging_block_data(&chainstate.blocks_db, &chainstate.blocks_path, &BurnchainHeaderHash([2u8; 32]), &block.block_hash()).unwrap().is_none());

        store_staging_block(&mut chainstate, &BurnchainHeaderHash([2u8; 32]), get_epoch_time_secs(), &block, &BurnchainHeaderHash([1u8; 32]), 1, 2);

        assert_block_staging_not_processed(&mut chainstate, &BurnchainHeaderHash([2u8; 32]), &block);
        assert_block_not_stored(&mut chainstate, &BurnchainHeaderHash([2u8; 32]), &block);

        set_block_processed(&mut chainstate, &BurnchainHeaderHash([2u8; 32]), &block.block_hash(), false);
    
        assert_block_stored_rejected(&mut chainstate, &BurnchainHeaderHash([2u8; 32]), &block);
        
        // should be idempotent
        set_block_processed(&mut chainstate, &BurnchainHeaderHash([2u8; 32]), &block.block_hash(), false);
    
        assert_block_stored_rejected(&mut chainstate, &BurnchainHeaderHash([2u8; 32]), &block);
    }

    #[test]
    fn stacks_db_load_store_microblock_stream() {
        let chainstate = instantiate_chainstate(false, 0x80000000, "stacks_db_load_store_microblock_stream");
        let privk = StacksPrivateKey::from_hex("eb05c83546fdd2c79f10f5ad5434a90dd28f7e3acb7c092157aa1bc3656b012c01").unwrap();
      
        let block = make_empty_coinbase_block(&privk);
        let microblocks = make_sample_microblock_stream(&privk, &block.block_hash());

        let path = StacksChainState::get_block_path(&chainstate.blocks_path, &BurnchainHeaderHash([2u8; 32]), &microblocks[0].block_hash()).unwrap();
        assert!(fs::metadata(&path).is_err());
        assert!(!StacksChainState::has_stored_block(&chainstate.blocks_db, &chainstate.blocks_path, &BurnchainHeaderHash([2u8; 32]), &microblocks[0].block_hash()).unwrap());
        assert!(StacksChainState::load_microblock_stream(&chainstate.blocks_path, &BurnchainHeaderHash([2u8; 32]), &microblocks[0].block_hash()).is_err());
        
        StacksChainState::store_microblock_stream(&chainstate.blocks_path, &BurnchainHeaderHash([2u8; 32]), &microblocks).unwrap();

        assert!(fs::metadata(&path).is_ok());
        assert!(StacksChainState::has_stored_block(&chainstate.blocks_db, &chainstate.blocks_path, &BurnchainHeaderHash([2u8; 32]), &microblocks[0].block_hash()).unwrap());
        
        assert!(StacksChainState::load_microblock_stream(&chainstate.blocks_path, &BurnchainHeaderHash([2u8; 32]), &microblocks[0].block_hash()).unwrap().is_some());
        assert_eq!(StacksChainState::load_microblock_stream(&chainstate.blocks_path, &BurnchainHeaderHash([2u8; 32]), &microblocks[0].block_hash()).unwrap().unwrap(), microblocks);

        StacksChainState::free_block(&chainstate.blocks_path, &BurnchainHeaderHash([2u8; 32]), &microblocks[0].block_hash());

        assert!(StacksChainState::has_stored_block(&chainstate.blocks_db, &chainstate.blocks_path, &BurnchainHeaderHash([2u8; 32]), &microblocks[0].block_hash()).unwrap());
        assert!(StacksChainState::load_microblock_stream(&chainstate.blocks_path, &BurnchainHeaderHash([2u8; 32]), &microblocks[0].block_hash()).unwrap().is_none());
    }

    #[test]
    fn stacks_db_staging_microblock_stream_load_store_confirm_all() {
        let mut chainstate = instantiate_chainstate(false, 0x80000000, "stacks_db_staging_microblock_stream_load_store_accept");
        let privk = StacksPrivateKey::from_hex("eb05c83546fdd2c79f10f5ad5434a90dd28f7e3acb7c092157aa1bc3656b012c01").unwrap();
      
        let block = make_empty_coinbase_block(&privk);
        let microblocks = make_sample_microblock_stream(&privk, &block.block_hash());
        
        assert!(StacksChainState::load_staging_microblock(&chainstate.blocks_db, &BurnchainHeaderHash([2u8; 32]), &block.block_hash(), &microblocks[0].block_hash()).unwrap().is_none());
        assert!(StacksChainState::load_staging_microblock_stream(&chainstate.blocks_db, &chainstate.blocks_path, &BurnchainHeaderHash([2u8; 32]), &block.block_hash(), u16::max_value()).unwrap().is_none());

        store_staging_block(&mut chainstate, &BurnchainHeaderHash([2u8; 32]), get_epoch_time_secs(), &block, &BurnchainHeaderHash([1u8; 32]), 1, 2);
        for mb in microblocks.iter() {
            store_staging_microblock(&mut chainstate, &BurnchainHeaderHash([2u8; 32]), &block.block_hash(), mb);
        }

        // block should be stored to staging
        assert_block_staging_not_processed(&mut chainstate, &BurnchainHeaderHash([2u8; 32]), &block);

        // microblock stream should be stored to staging
        assert!(StacksChainState::load_staging_microblock(&chainstate.blocks_db, &BurnchainHeaderHash([2u8; 32]), &block.block_hash(), &microblocks[0].block_hash()).unwrap().is_some());
        assert_eq!(StacksChainState::load_staging_microblock(&chainstate.blocks_db, &BurnchainHeaderHash([2u8; 32]), &block.block_hash(), &microblocks[0].block_hash()).unwrap().unwrap().try_into_microblock().unwrap(), microblocks[0]);
        assert_eq!(StacksChainState::load_staging_microblock_stream(&chainstate.blocks_db, &chainstate.blocks_path, &BurnchainHeaderHash([2u8; 32]), &block.block_hash(), u16::max_value()).unwrap().unwrap(), microblocks);

        // block should _not_ be in the chunk store
        assert_block_not_stored(&mut chainstate, &BurnchainHeaderHash([2u8; 32]), &block);

        // microblocks should _not_ be in the chunk store
        assert!(!StacksChainState::has_stored_microblocks(&chainstate.blocks_path, &BurnchainHeaderHash([2u8; 32]), &microblocks[0].block_hash()).unwrap());
        assert!(StacksChainState::load_microblock_stream(&chainstate.blocks_path, &BurnchainHeaderHash([2u8; 32]), &microblocks[0].block_hash()).is_err());

        set_block_processed(&mut chainstate, &BurnchainHeaderHash([2u8; 32]), &block.block_hash(), true);
        set_microblocks_confirmed(&mut chainstate, &BurnchainHeaderHash([2u8; 32]), &block.block_hash(), (microblocks.len() - 1) as u16);

        // block should be stored to chunk store now
        assert_block_stored_not_staging(&mut chainstate, &BurnchainHeaderHash([2u8; 32]), &block);

        // microblocks should be in the chunk store
        assert!(StacksChainState::has_stored_microblocks(&chainstate.blocks_path, &BurnchainHeaderHash([2u8; 32]), &microblocks[0].block_hash()).unwrap());
        assert_eq!(StacksChainState::load_microblock_stream(&chainstate.blocks_path, &BurnchainHeaderHash([2u8; 32]), &microblocks[0].block_hash()).unwrap().unwrap(), microblocks);

        // microblocks should be absent from staging
        for mb in microblocks.iter() {
            assert!(StacksChainState::get_staging_microblock_status(&chainstate.blocks_db, &BurnchainHeaderHash([2u8; 32]), &block.block_hash(), &mb.block_hash()).unwrap().is_some());
            assert_eq!(StacksChainState::get_staging_microblock_status(&chainstate.blocks_db, &BurnchainHeaderHash([2u8; 32]), &block.block_hash(), &mb.block_hash()).unwrap().unwrap(), true);
        }
        
        // but we should still load the full stream if asked
        assert!(StacksChainState::load_staging_microblock_stream(&chainstate.blocks_db, &chainstate.blocks_path, &BurnchainHeaderHash([2u8; 32]), &block.block_hash(), u16::max_value()).unwrap().is_some());
        assert_eq!(StacksChainState::load_staging_microblock_stream(&chainstate.blocks_db, &chainstate.blocks_path, &BurnchainHeaderHash([2u8; 32]), &block.block_hash(), u16::max_value()).unwrap().unwrap(), microblocks);
    }
    
    #[test]
    fn stacks_db_staging_microblock_stream_load_store_partial_confirm() {
        let mut chainstate = instantiate_chainstate(false, 0x80000000, "stacks_db_staging_microblock_stream_load_store_reject");
        let privk = StacksPrivateKey::from_hex("eb05c83546fdd2c79f10f5ad5434a90dd28f7e3acb7c092157aa1bc3656b012c01").unwrap();
      
        let block = make_empty_coinbase_block(&privk);
        let microblocks = make_sample_microblock_stream(&privk, &block.block_hash());
        
        assert!(StacksChainState::load_staging_microblock(&chainstate.blocks_db, &BurnchainHeaderHash([2u8; 32]), &block.block_hash(), &microblocks[0].block_hash()).unwrap().is_none());
        assert!(StacksChainState::load_staging_microblock_stream(&chainstate.blocks_db, &chainstate.blocks_path, &BurnchainHeaderHash([2u8; 32]), &block.block_hash(), u16::max_value()).unwrap().is_none());

        store_staging_block(&mut chainstate, &BurnchainHeaderHash([2u8; 32]), get_epoch_time_secs(), &block, &BurnchainHeaderHash([1u8; 32]), 1, 2);
        for mb in microblocks.iter() {
            store_staging_microblock(&mut chainstate, &BurnchainHeaderHash([2u8; 32]), &block.block_hash(), mb);
        }

        // block should be stored to staging
        assert_block_staging_not_processed(&mut chainstate, &BurnchainHeaderHash([2u8; 32]), &block);
        assert_block_not_stored(&mut chainstate, &BurnchainHeaderHash([2u8; 32]), &block);

        // microblock stream should be stored to staging
        assert!(StacksChainState::load_staging_microblock(&chainstate.blocks_db, &BurnchainHeaderHash([2u8; 32]), &block.block_hash(), &microblocks[0].block_hash()).unwrap().is_some());
        assert_eq!(StacksChainState::load_staging_microblock(&chainstate.blocks_db, &BurnchainHeaderHash([2u8; 32]), &block.block_hash(), &microblocks[0].block_hash()).unwrap().unwrap().try_into_microblock().unwrap(), microblocks[0]);
        assert_eq!(StacksChainState::load_staging_microblock_stream(&chainstate.blocks_db, &chainstate.blocks_path, &BurnchainHeaderHash([2u8; 32]), &block.block_hash(), u16::max_value()).unwrap().unwrap(), microblocks);

        // microblocks should _not_ be in the chunk store
        assert!(!StacksChainState::has_stored_microblocks(&chainstate.blocks_path, &BurnchainHeaderHash([2u8; 32]), &microblocks[0].block_hash()).unwrap());
        assert!(StacksChainState::load_microblock_stream(&chainstate.blocks_path, &BurnchainHeaderHash([2u8; 32]), &microblocks[0].block_hash()).is_err());

        // confirm the 0th microblock, but not the 1st or later.
        // do not confirm the block.
        set_block_processed(&mut chainstate, &BurnchainHeaderHash([2u8; 32]), &block.block_hash(), true);
        set_microblocks_confirmed(&mut chainstate, &BurnchainHeaderHash([2u8; 32]), &block.block_hash(), 0);

        // block should be processed in staging, but the data should not be in the staging DB
        assert_block_stored_not_staging(&mut chainstate, &BurnchainHeaderHash([2u8; 32]), &block);

        // microblocks should not be in the chunk store, except for block 0 which was confirmed
        assert!(StacksChainState::has_stored_microblocks(&chainstate.blocks_path, &BurnchainHeaderHash([2u8; 32]), &microblocks[0].block_hash()).unwrap());
        assert!(StacksChainState::load_microblock_stream(&chainstate.blocks_path, &BurnchainHeaderHash([2u8; 32]), &microblocks[0].block_hash()).unwrap().is_some());
        assert_eq!(StacksChainState::load_microblock_stream(&chainstate.blocks_path, &BurnchainHeaderHash([2u8; 32]), &microblocks[0].block_hash()).unwrap().unwrap(), vec![microblocks[0].clone()]);
        
        // microblocks should be present in staging, except for block 0 
        for mb in microblocks.iter() {
            assert!(StacksChainState::get_staging_microblock_status(&chainstate.blocks_db, &BurnchainHeaderHash([2u8; 32]), &block.block_hash(), &mb.block_hash()).unwrap().is_some());
            
            if mb.header.sequence == 0 {
                assert_eq!(StacksChainState::get_staging_microblock_status(&chainstate.blocks_db, &BurnchainHeaderHash([2u8; 32]), &block.block_hash(), &mb.block_hash()).unwrap().unwrap(), true);
            }
            else {
                // not processed since seq=0 was the last block to be accepted
                assert_eq!(StacksChainState::get_staging_microblock_status(&chainstate.blocks_db, &BurnchainHeaderHash([2u8; 32]), &block.block_hash(), &mb.block_hash()).unwrap().unwrap(), false);
            }
        }
        
        // can load the entire stream still
        assert!(StacksChainState::load_staging_microblock_stream(&chainstate.blocks_db, &chainstate.blocks_path, &BurnchainHeaderHash([2u8; 32]), &block.block_hash(), u16::max_value()).unwrap().is_some());
        assert_eq!(StacksChainState::load_staging_microblock_stream(&chainstate.blocks_db, &chainstate.blocks_path, &BurnchainHeaderHash([2u8; 32]), &block.block_hash(), u16::max_value()).unwrap().unwrap(), microblocks);
    }

    #[test]
    fn stacks_db_validate_parent_microblock_stream() {
        let privk = StacksPrivateKey::from_hex("eb05c83546fdd2c79f10f5ad5434a90dd28f7e3acb7c092157aa1bc3656b012c01").unwrap();
        let block = make_empty_coinbase_block(&privk);
        let microblocks = make_sample_microblock_stream(&privk, &block.block_hash());
        let num_mblocks = microblocks.len();

        let proof_bytes = hex_bytes("9275df67a68c8745c0ff97b48201ee6db447f7c93b23ae24cdc2400f52fdb08a1a6ac7ec71bf9c9c76e96ee4675ebff60625af28718501047bfd87b810c2d2139b73c23bd69de66360953a642c2a330a").unwrap();
        let proof = VRFProof::from_bytes(&proof_bytes[..].to_vec()).unwrap();

        let child_block_header = StacksBlockHeader {
            version: 0x01,
            total_work: StacksWorkScore {
                burn: 234,
                work: 567,
            },
            proof: proof.clone(),
            parent_block: block.block_hash(),
            parent_microblock: microblocks[num_mblocks-1].block_hash(),
            parent_microblock_sequence: microblocks[num_mblocks-1].header.sequence,
            tx_merkle_root: Sha512Trunc256Sum([7u8; 32]),
            state_index_root: TrieHash([8u8; 32]),
            microblock_pubkey_hash: Hash160([9u8; 20])
        };
 
        // contiguous, non-empty stream
        {
            let res = StacksChainState::validate_parent_microblock_stream(&block.header, &child_block_header, &microblocks, true);
            assert!(res.is_some());

            let (cutoff, poison_opt) = res.unwrap();
            assert!(poison_opt.is_none());
            assert_eq!(cutoff, num_mblocks);
        }

        // empty stream
        { 
            let mut child_block_header_empty = child_block_header.clone();
            child_block_header_empty.parent_microblock = EMPTY_MICROBLOCK_PARENT_HASH.clone();
            child_block_header_empty.parent_microblock_sequence = 0;

            let res = StacksChainState::validate_parent_microblock_stream(&block.header, &child_block_header_empty, &vec![], true);
            assert!(res.is_some());

            let (cutoff, poison_opt) = res.unwrap();
            assert!(poison_opt.is_none());
            assert_eq!(cutoff, 0);
        }
        
        // non-empty stream, but child drops all microblocks
        { 
            let mut child_block_header_empty = child_block_header.clone();
            child_block_header_empty.parent_microblock = EMPTY_MICROBLOCK_PARENT_HASH.clone();
            child_block_header_empty.parent_microblock_sequence = 0;

            let res = StacksChainState::validate_parent_microblock_stream(&block.header, &child_block_header_empty, &microblocks, true);
            assert!(res.is_some());

            let (cutoff, poison_opt) = res.unwrap();
            assert!(poison_opt.is_none());
            assert_eq!(cutoff, 0);
        }
        
        // non-empty stream, but child drops some microblocks
        {
            for i in 0..num_mblocks-1 {
                let mut child_block_header_trunc = child_block_header.clone();
                child_block_header_trunc.parent_microblock = microblocks[i].block_hash();
                child_block_header_trunc.parent_microblock_sequence = microblocks[i].header.sequence;

                let res = StacksChainState::validate_parent_microblock_stream(&block.header, &child_block_header_trunc, &microblocks, true);
                assert!(res.is_some());

                let (cutoff, poison_opt) = res.unwrap();
                assert!(poison_opt.is_none());
                assert_eq!(cutoff, i+1);
            }
        }
        
        // non-empty stream, but child does not identify any block as its parent
        { 
            let mut child_block_header_broken = child_block_header.clone();
            child_block_header_broken.parent_microblock = BlockHeaderHash([1u8; 32]);
            child_block_header_broken.parent_microblock_sequence = 5;

            let res = StacksChainState::validate_parent_microblock_stream(&block.header, &child_block_header_broken, &microblocks, true);
            assert!(res.is_none());
        }

        // non-empty stream, but missing first microblock
        { 
            let mut broken_microblocks = vec![];
            for i in 1..num_mblocks {
                broken_microblocks.push(microblocks[i].clone());
            }
            
            let mut new_child_block_header = child_block_header.clone();
            new_child_block_header.parent_microblock = resign_microblocks(&mut broken_microblocks, &privk);

            let res = StacksChainState::validate_parent_microblock_stream(&block.header, &new_child_block_header, &broken_microblocks, true);
            assert!(res.is_none());
        }
        
        // non-empty stream, but missing intermediate microblock
        { 
            let mut broken_microblocks = vec![];
            let missing = num_mblocks / 2;
            for i in 0..num_mblocks {
                if i != missing {
                    broken_microblocks.push(microblocks[i].clone());
                }
            }
            
            let mut new_child_block_header = child_block_header.clone();
            new_child_block_header.parent_microblock = resign_microblocks(&mut broken_microblocks, &privk);

            let res = StacksChainState::validate_parent_microblock_stream(&block.header, &new_child_block_header, &broken_microblocks, true);
            assert!(res.is_none());
        }
        
        // nonempty stream, but discontiguous first microblock (doesn't connect to parent block)
        {
            let mut broken_microblocks = microblocks.clone();
            broken_microblocks[0].header.prev_block = BlockHeaderHash([1u8; 32]);

            let mut new_child_block_header = child_block_header.clone();
            new_child_block_header.parent_microblock = resign_microblocks(&mut broken_microblocks, &privk);

            let res = StacksChainState::validate_parent_microblock_stream(&block.header, &new_child_block_header, &broken_microblocks, true);
            assert!(res.is_none());
        }
        
        // nonempty stream, but discontiguous first microblock (wrong sequence)
        {
            let mut broken_microblocks = microblocks.clone();
            broken_microblocks[0].header.sequence = 1;
            
            let mut new_child_block_header = child_block_header.clone();
            new_child_block_header.parent_microblock = resign_microblocks(&mut broken_microblocks, &privk);

            let res = StacksChainState::validate_parent_microblock_stream(&block.header, &new_child_block_header, &broken_microblocks, true);
            assert!(res.is_none());
        }

        // nonempty stream, but discontiguous hash chain
        {
            let mut broken_microblocks = microblocks.clone();

            let mut new_child_block_header = child_block_header.clone();

            for i in 0..broken_microblocks.len() {
                broken_microblocks[i].header.signature = MessageSignature([0u8; 65]);
                broken_microblocks[i].sign(&privk).unwrap();
                if i + 1 < broken_microblocks.len() {
                    if i != num_mblocks/2 {
                        broken_microblocks[i+1].header.prev_block = broken_microblocks[i].block_hash();
                    }
                    else {
                        broken_microblocks[i+1].header.prev_block = BlockHeaderHash([1u8; 32]);
                    }
                }
            }
            let l = broken_microblocks.len();
            new_child_block_header.parent_microblock = broken_microblocks[l-1].block_hash();

            let res = StacksChainState::validate_parent_microblock_stream(&block.header, &new_child_block_header, &broken_microblocks, true);
            assert!(res.is_none());
        }
        
        // nonempty string, but bad signature
        {
            let mut broken_microblocks = microblocks.clone();
            broken_microblocks[num_mblocks/2].header.signature = MessageSignature([1u8; 65]);

            let res = StacksChainState::validate_parent_microblock_stream(&block.header, &child_block_header, &broken_microblocks, true);
            assert!(res.is_none());
        }

        // deliberate miner fork 
        {
            let mut broken_microblocks = microblocks.clone();
            let mut forked_microblocks = vec![];

            let mut new_child_block_header = child_block_header.clone();
            let mut conflicting_microblock = microblocks[0].clone();

            for i in 0..broken_microblocks.len() {
                broken_microblocks[i].header.signature = MessageSignature([0u8; 65]);
                broken_microblocks[i].sign(&privk).unwrap();
                if i + 1 < broken_microblocks.len() {
                    broken_microblocks[i+1].header.prev_block = broken_microblocks[i].block_hash();
                }

                forked_microblocks.push(broken_microblocks[i].clone());
                if i == num_mblocks/2 {
                    conflicting_microblock = broken_microblocks[i].clone();

                    let extra_tx = {
                        let auth = TransactionAuth::from_p2pkh(&privk).unwrap();
                        let tx_smart_contract = StacksTransaction::new(TransactionVersion::Testnet,
                                                                       auth.clone(),
                                                                       TransactionPayload::new_smart_contract(&"name-contract".to_string(), &format!("conflicting smart contract {}", i)).unwrap());
                        let mut tx_signer = StacksTransactionSigner::new(&tx_smart_contract);
                        tx_signer.sign_origin(&privk).unwrap();
                        tx_signer.get_tx().unwrap()
                    };
                    
                    conflicting_microblock.txs.push(extra_tx);
                    
                    let txid_vecs = conflicting_microblock.txs
                        .iter()
                        .map(|tx| tx.txid().as_bytes().to_vec())
                        .collect();

                    let merkle_tree = MerkleTree::<Sha512Trunc256Sum>::new(&txid_vecs);

                    conflicting_microblock.header.tx_merkle_root = merkle_tree.root();

                    conflicting_microblock.sign(&privk).unwrap();
                    forked_microblocks.push(conflicting_microblock.clone());
                }
            }

            let l = broken_microblocks.len();
            new_child_block_header.parent_microblock = broken_microblocks[l-1].block_hash();
            
            let res = StacksChainState::validate_parent_microblock_stream(&block.header, &child_block_header, &forked_microblocks, true);
            assert!(res.is_some());
            
            let (cutoff, poison_opt) = res.unwrap();
            assert_eq!(cutoff, num_mblocks/2);
            assert!(poison_opt.is_some());

            let poison = poison_opt.unwrap();
            match poison {
                TransactionPayload::PoisonMicroblock(ref h1, ref h2) => {
                    assert_eq!(*h2, forked_microblocks[num_mblocks/2].header);
                    assert_eq!(*h1, conflicting_microblock.header);
                }
                _ => {
                    assert!(false);
                }
            }
        }
    }
    
    #[test]
    fn stacks_db_staging_block_load_store_accept_attacheable() {
        let mut chainstate = instantiate_chainstate(false, 0x80000000, "stacks_db_staging_block_load_store_accept_attacheable");
        let privk = StacksPrivateKey::from_hex("eb05c83546fdd2c79f10f5ad5434a90dd28f7e3acb7c092157aa1bc3656b012c01").unwrap();
      
        let block_1 = make_empty_coinbase_block(&privk);
        let mut block_2 = make_empty_coinbase_block(&privk);
        let mut block_3 = make_empty_coinbase_block(&privk);
        let mut block_4 = make_empty_coinbase_block(&privk);

        block_2.header.parent_block = block_1.block_hash();
        block_3.header.parent_block = block_2.block_hash();
        block_4.header.parent_block = block_3.block_hash();

        let burn_headers = vec![
            BurnchainHeaderHash([2u8; 32]),
            BurnchainHeaderHash([3u8; 32]),
            BurnchainHeaderHash([4u8; 32]),
            BurnchainHeaderHash([5u8; 32]),
        ];

        let parent_burn_headers = vec![
            BurnchainHeaderHash([1u8; 32]),
            BurnchainHeaderHash([2u8; 32]),
            BurnchainHeaderHash([3u8; 32]),
            BurnchainHeaderHash([4u8; 32]),
        ];

        let blocks = &[&block_1, &block_2, &block_3, &block_4];
       
        // store each block
        for ((block, burn_header), parent_burn_header) in blocks.iter().zip(&burn_headers).zip(&parent_burn_headers) {
            assert!(StacksChainState::load_staging_block_data(&chainstate.blocks_db, &chainstate.blocks_path, burn_header, &block.block_hash()).unwrap().is_none());
            store_staging_block(&mut chainstate, burn_header, get_epoch_time_secs(), block, parent_burn_header, 1, 2);
            assert_block_staging_not_processed(&mut chainstate, burn_header, block);
        }

        // first block is attacheable, but all the rest are not
        assert_eq!(StacksChainState::load_staging_block(&chainstate.blocks_db, &chainstate.blocks_path, &burn_headers[0], &block_1.block_hash()).unwrap().unwrap().attacheable, true);

        for (block, burn_header) in blocks[1..].iter().zip(&burn_headers[1..]) {
            assert_eq!(StacksChainState::load_staging_block(&chainstate.blocks_db, &chainstate.blocks_path, burn_header, &block.block_hash()).unwrap().unwrap().attacheable, false);
        }

        // process all blocks, and check that processing a parent makes the child attacheable
        for (i, (block, burn_header)) in blocks.iter().zip(&burn_headers).enumerate() {
            // child block is not attacheable
            if i + 1 < burn_headers.len() {
                let child_burn_header = &burn_headers[i + 1];
                let child_block = &blocks[i + 1];
                assert_eq!(StacksChainState::load_staging_block(&chainstate.blocks_db, &chainstate.blocks_path, child_burn_header, &child_block.block_hash()).unwrap().unwrap().attacheable, false);
            }

            // block not stored yet
            assert_block_not_stored(&mut chainstate, burn_header, block);

            set_block_processed(&mut chainstate, burn_header, &block.block_hash(), true);

            // block is now stored
            assert_block_stored_not_staging(&mut chainstate, burn_header, block);

            // child block is attacheable
            if i + 1 < burn_headers.len() {
                let child_burn_header = &burn_headers[i + 1];
                let child_block = &blocks[i + 1];
                assert_eq!(StacksChainState::load_staging_block(&chainstate.blocks_db, &chainstate.blocks_path, child_burn_header, &child_block.block_hash()).unwrap().unwrap().attacheable, true);
            }
        }
    }

    #[test]
    fn stacks_db_staging_block_load_store_accept_attacheable_reversed() {
        let mut chainstate = instantiate_chainstate(false, 0x80000000, "stacks_db_staging_block_load_store_accept_attacheable");
        let privk = StacksPrivateKey::from_hex("eb05c83546fdd2c79f10f5ad5434a90dd28f7e3acb7c092157aa1bc3656b012c01").unwrap();
      
        let block_1 = make_empty_coinbase_block(&privk);
        let mut block_2 = make_empty_coinbase_block(&privk);
        let mut block_3 = make_empty_coinbase_block(&privk);
        let mut block_4 = make_empty_coinbase_block(&privk);

        block_2.header.parent_block = block_1.block_hash();
        block_3.header.parent_block = block_2.block_hash();
        block_4.header.parent_block = block_3.block_hash();

        let burn_headers = vec![
            BurnchainHeaderHash([2u8; 32]),
            BurnchainHeaderHash([3u8; 32]),
            BurnchainHeaderHash([4u8; 32]),
            BurnchainHeaderHash([5u8; 32]),
        ];

        let parent_burn_headers = vec![
            BurnchainHeaderHash([1u8; 32]),
            BurnchainHeaderHash([2u8; 32]),
            BurnchainHeaderHash([3u8; 32]),
            BurnchainHeaderHash([4u8; 32]),
        ];

        let blocks = &[&block_1, &block_2, &block_3, &block_4];
       
        // store each block, in reverse order!
        for ((block, burn_header), parent_burn_header) in blocks.iter().zip(&burn_headers).zip(&parent_burn_headers).rev() {
            assert!(StacksChainState::load_staging_block_data(&chainstate.blocks_db, &chainstate.blocks_path, burn_header, &block.block_hash()).unwrap().is_none());
            store_staging_block(&mut chainstate, burn_header, get_epoch_time_secs(), block, parent_burn_header, 1, 2);
            assert_block_staging_not_processed(&mut chainstate, burn_header, block);
        }

        // first block is accepted, but all the rest are not
        assert_eq!(StacksChainState::load_staging_block(&chainstate.blocks_db, &chainstate.blocks_path, &burn_headers[0], &block_1.block_hash()).unwrap().unwrap().attacheable, true);

        for (block, burn_header) in blocks[1..].iter().zip(&burn_headers[1..]) {
            assert_eq!(StacksChainState::load_staging_block(&chainstate.blocks_db, &chainstate.blocks_path, burn_header, &block.block_hash()).unwrap().unwrap().attacheable, false);
        }

        // process all blocks, and check that processing a parent makes the child attacheable
        for (i, (block, burn_header)) in blocks.iter().zip(&burn_headers).enumerate() {
            // child block is not attacheable
            if i + 1 < burn_headers.len() {
                let child_burn_header = &burn_headers[i + 1];
                let child_block = &blocks[i + 1];
                assert_eq!(StacksChainState::load_staging_block(&chainstate.blocks_db, &chainstate.blocks_path, child_burn_header, &child_block.block_hash()).unwrap().unwrap().attacheable, false);
            }

            // block not stored yet
            assert_block_not_stored(&mut chainstate, burn_header, block);

            set_block_processed(&mut chainstate, burn_header, &block.block_hash(), true);

            // block is now stored
            assert_block_stored_not_staging(&mut chainstate, burn_header, block);

            // child block is attacheable
            if i + 1 < burn_headers.len() {
                let child_burn_header = &burn_headers[i + 1];
                let child_block = &blocks[i + 1];
                assert_eq!(StacksChainState::load_staging_block(&chainstate.blocks_db, &chainstate.blocks_path, child_burn_header, &child_block.block_hash()).unwrap().unwrap().attacheable, true);
            }
        }
    }
    
    #[test]
    fn stacks_db_staging_block_load_store_accept_attacheable_fork() {
        let mut chainstate = instantiate_chainstate(false, 0x80000000, "stacks_db_staging_block_load_store_accept_attacheable");
        let privk = StacksPrivateKey::from_hex("eb05c83546fdd2c79f10f5ad5434a90dd28f7e3acb7c092157aa1bc3656b012c01").unwrap();
      
        let block_1 = make_empty_coinbase_block(&privk);
        let mut block_2 = make_empty_coinbase_block(&privk);
        let mut block_3 = make_empty_coinbase_block(&privk);
        let mut block_4 = make_empty_coinbase_block(&privk);
        
        //            block_3 -- block_4
        // block_1 --/
        //           \
        //            block_2
        //
        // storing block_1 to staging renders block_2 and block_3 unattacheable
        // processing and accepting block_1 renders both block_2 and block_3 attacheable again

        block_2.header.parent_block = block_1.block_hash();
        block_3.header.parent_block = block_1.block_hash();
        block_4.header.parent_block = block_3.block_hash();

        let burn_headers = vec![
            BurnchainHeaderHash([2u8; 32]),
            BurnchainHeaderHash([3u8; 32]),
            BurnchainHeaderHash([4u8; 32]),
            BurnchainHeaderHash([5u8; 32]),
        ];

        let parent_burn_headers = vec![
            BurnchainHeaderHash([1u8; 32]),
            BurnchainHeaderHash([2u8; 32]),
            BurnchainHeaderHash([3u8; 32]),
            BurnchainHeaderHash([4u8; 32]),
        ];

        let blocks = &[&block_1, &block_2, &block_3, &block_4];
      
        // store each block in reverse order, except for block_1
        for ((block, burn_header), parent_burn_header) in blocks[1..].iter().zip(&burn_headers[1..]).zip(&parent_burn_headers[1..]).rev() {
            assert!(StacksChainState::load_staging_block_data(&chainstate.blocks_db, &chainstate.blocks_path, burn_header, &block.block_hash()).unwrap().is_none());
            store_staging_block(&mut chainstate, burn_header, get_epoch_time_secs(), block, parent_burn_header, 1, 2);
            assert_block_staging_not_processed(&mut chainstate, burn_header, block);
        }

        // block 4 is not attacheable
        assert_eq!(StacksChainState::load_staging_block(&chainstate.blocks_db, &chainstate.blocks_path, &burn_headers[3], &block_4.block_hash()).unwrap().unwrap().attacheable, false);

        // blocks 2 and 3 are attacheable
        for (block, burn_header) in [&block_2, &block_3].iter().zip(&[&burn_headers[1], &burn_headers[2]]) {
            assert_eq!(StacksChainState::load_staging_block(&chainstate.blocks_db, &chainstate.blocks_path, burn_header, &block.block_hash()).unwrap().unwrap().attacheable, true);
        }

        // store block 1
        assert!(StacksChainState::load_staging_block_data(&chainstate.blocks_db, &chainstate.blocks_path, &burn_headers[0], &block_1.block_hash()).unwrap().is_none());
        store_staging_block(&mut chainstate, &burn_headers[0], get_epoch_time_secs(), &block_1, &parent_burn_headers[0], 1, 2);
        assert_block_staging_not_processed(&mut chainstate, &burn_headers[0], &block_1);
        
        // first block is attacheable
        assert_eq!(StacksChainState::load_staging_block(&chainstate.blocks_db, &chainstate.blocks_path, &burn_headers[0], &block_1.block_hash()).unwrap().unwrap().attacheable, true);

        // blocks 2 and 3 are no longer attacheable
        for (block, burn_header) in [&block_2, &block_3].iter().zip(&[&burn_headers[1], &burn_headers[2]]) {
            assert_eq!(StacksChainState::load_staging_block(&chainstate.blocks_db, &chainstate.blocks_path, burn_header, &block.block_hash()).unwrap().unwrap().attacheable, false);
        }

        // process block 1, and confirm that it makes block 2 and 3 attacheable
        assert_block_not_stored(&mut chainstate, &burn_headers[0], &block_1);
        set_block_processed(&mut chainstate, &burn_headers[0], &block_1.block_hash(), true);
        assert_block_stored_not_staging(&mut chainstate, &burn_headers[0], &block_1);
        
        // now block 2 and 3 are attacheable
        for (block, burn_header) in blocks[1..3].iter().zip(&burn_headers[1..3]) {
            assert_eq!(StacksChainState::load_staging_block(&chainstate.blocks_db, &chainstate.blocks_path, burn_header, &block.block_hash()).unwrap().unwrap().attacheable, true);
        }

        // and block 4 is still not
        assert_eq!(StacksChainState::load_staging_block(&chainstate.blocks_db, &chainstate.blocks_path, &burn_headers[3], &block_4.block_hash()).unwrap().unwrap().attacheable, false);
    }

    #[test]
    fn stacks_db_staging_microblocks_multiple_descendents() {
        // multiple anchored blocks build off of different microblock parents 
        let mut chainstate = instantiate_chainstate(false, 0x80000000, "stacks_db_staging_block_load_store_accept_attacheable");
        let privk = StacksPrivateKey::from_hex("eb05c83546fdd2c79f10f5ad5434a90dd28f7e3acb7c092157aa1bc3656b012c01").unwrap();
      
        let block_1 = make_empty_coinbase_block(&privk);
        let mut block_2 = make_empty_coinbase_block(&privk);
        let mut block_3 = make_empty_coinbase_block(&privk);
        let mut block_4 = make_empty_coinbase_block(&privk);
    
        let mut mblocks = make_sample_microblock_stream(&privk, &block_1.block_hash());
        mblocks.truncate(3);

        // 
        //
        // block_1 --> mblocks[0] --> mblocks[1] --> mblocks[2] --> block_4
        //             \              \              
        //              block_2        block_3
        //

        block_2.header.parent_block = block_1.block_hash();
        block_3.header.parent_block = block_1.block_hash();
        block_4.header.parent_block = block_1.block_hash();

        block_2.header.parent_microblock = mblocks[0].block_hash();
        block_2.header.parent_microblock_sequence = mblocks[0].header.sequence;
        
        block_3.header.parent_microblock = mblocks[1].block_hash();
        block_3.header.parent_microblock_sequence = mblocks[1].header.sequence;

        block_4.header.parent_microblock = mblocks[2].block_hash();
        block_4.header.parent_microblock_sequence = mblocks[2].header.sequence;
        
        let burn_headers = vec![
            BurnchainHeaderHash([2u8; 32]),
            BurnchainHeaderHash([2u8; 32]),
            BurnchainHeaderHash([2u8; 32]),
            BurnchainHeaderHash([2u8; 32]),
        ];

        let parent_burn_headers = vec![
            BurnchainHeaderHash([1u8; 32]),
            BurnchainHeaderHash([1u8; 32]),
            BurnchainHeaderHash([1u8; 32]),
            BurnchainHeaderHash([1u8; 32]),
        ];

        let blocks = &[&block_1, &block_2, &block_3, &block_4];

        // store all microblocks to staging
        for mblock in mblocks.iter() {
            store_staging_microblock(&mut chainstate, &burn_headers[0], &blocks[0].block_hash(), mblock);
        }

        // store block 1 to staging
        assert!(StacksChainState::load_staging_block_data(&chainstate.blocks_db, &chainstate.blocks_path, &burn_headers[0], &blocks[0].block_hash()).unwrap().is_none());
        store_staging_block(&mut chainstate, &burn_headers[0], get_epoch_time_secs(), &blocks[0], &parent_burn_headers[0], 1, 2);
        assert_block_staging_not_processed(&mut chainstate, &burn_headers[0], &blocks[0]);

        set_block_processed(&mut chainstate, &burn_headers[0], &blocks[0].block_hash(), true);
        assert_block_stored_not_staging(&mut chainstate, &burn_headers[0], &blocks[0]);

        // process and store blocks 1 and N, as well as microblocks in-between
        let len = blocks.len();
        for i in 1..len {
            // this is what happens at the end of append_block()
            // store block to staging and process it
            assert!(StacksChainState::load_staging_block_data(&chainstate.blocks_db, &chainstate.blocks_path, &burn_headers[i], &blocks[i].block_hash()).unwrap().is_none());
            store_staging_block(&mut chainstate, &burn_headers[i], get_epoch_time_secs(), &blocks[i], &parent_burn_headers[i], 1, 2);
            assert_block_staging_not_processed(&mut chainstate, &burn_headers[i], &blocks[i]);

            // set different parts of this stream as confirmed
            set_microblocks_confirmed(&mut chainstate, &burn_headers[0], &blocks[0].block_hash(), blocks[i].header.parent_microblock_sequence);

            set_block_processed(&mut chainstate, &burn_headers[i], &blocks[i].block_hash(), true);
            assert_block_stored_not_staging(&mut chainstate, &burn_headers[i], &blocks[i]);
            
            let mblocks_confirmed = StacksChainState::load_microblock_stream(&chainstate.blocks_path, &burn_headers[0], &mblocks[0].block_hash()).unwrap().unwrap();
            assert_eq!(mblocks_confirmed.as_slice(), &mblocks[0..i]);
        }
    }

    #[test]
    fn stacks_db_staging_blocks_orphaned() {
        let mut chainstate = instantiate_chainstate(false, 0x80000000, "stacks_db_staging_block_load_store_accept_attacheable");
        let privk = StacksPrivateKey::from_hex("eb05c83546fdd2c79f10f5ad5434a90dd28f7e3acb7c092157aa1bc3656b012c01").unwrap();
      
        let block_1 = make_empty_coinbase_block(&privk);
        let block_2 = make_empty_coinbase_block(&privk);
        let block_3 = make_empty_coinbase_block(&privk);
        let block_4 = make_empty_coinbase_block(&privk);
        
        let mut blocks = vec![
            block_1,
            block_2,
            block_3,
            block_4
        ];

        let mut microblocks = vec![];

        for i in 0..blocks.len() {
            // make a sample microblock stream for block i
            let mut mblocks = make_sample_microblock_stream(&privk, &blocks[i].block_hash());
            mblocks.truncate(3);
        
            if i + 1 < blocks.len() {
                blocks[i+1].header.parent_block = blocks[i].block_hash();
                blocks[i+1].header.parent_microblock = mblocks[2].block_hash();
                blocks[i+1].header.parent_microblock_sequence = mblocks[2].header.sequence;
            }

            microblocks.push(mblocks);
        }

        let burn_headers = vec![
            BurnchainHeaderHash([2u8; 32]),
            BurnchainHeaderHash([3u8; 32]),
            BurnchainHeaderHash([4u8; 32]),
            BurnchainHeaderHash([5u8; 32]),
        ];

        let parent_burn_headers = vec![
            BurnchainHeaderHash([1u8; 32]),
            BurnchainHeaderHash([2u8; 32]),
            BurnchainHeaderHash([3u8; 32]),
            BurnchainHeaderHash([4u8; 32]),
        ];

        // store all microblocks to staging
        for ((block, burn_header), mblocks) in blocks.iter().zip(&burn_headers).zip(&microblocks) {
            for mblock in mblocks {
                store_staging_microblock(&mut chainstate, burn_header, &block.block_hash(), mblock);
                assert!(StacksChainState::load_staging_microblock(&chainstate.blocks_db, burn_header, &block.block_hash(), &mblock.block_hash()).unwrap().is_some());
            }
        }

        // store blocks to staging
        for i in 0..blocks.len() {
            assert!(StacksChainState::load_staging_block_data(&chainstate.blocks_db, &chainstate.blocks_path, &burn_headers[i], &blocks[i].block_hash()).unwrap().is_none());
            store_staging_block(&mut chainstate, &burn_headers[i], get_epoch_time_secs(), &blocks[i], &parent_burn_headers[i], 1, 2);
            assert_block_staging_not_processed(&mut chainstate, &burn_headers[i], &blocks[i]);
        }

        // reject block 1
        set_block_processed(&mut chainstate, &burn_headers[0], &blocks[0].block_hash(), false);

        // destroy all descendents
        for i in 0..blocks.len() {
            // confirm that block i is deleted, as are its microblocks 
            assert_block_stored_rejected(&mut chainstate, &burn_headers[i], &blocks[i]);

            // block i's microblocks should all be marked as processed, orphaned, and deleted
            for mblock in microblocks[i].iter() {
                assert!(StacksChainState::load_staging_microblock(&chainstate.blocks_db, &burn_headers[i], &blocks[i].block_hash(), &mblock.block_hash()).unwrap().is_none());
                assert!(StacksChainState::load_staging_microblock_bytes(&chainstate.blocks_db, &mblock.block_hash()).unwrap().is_none());
            }

            if i + 1 < blocks.len() {
                // block i+1 should be marked as an orphan, but its data should still be there
                assert!(StacksChainState::load_staging_block(&chainstate.blocks_db, &chainstate.blocks_path, &burn_headers[i+1], &blocks[i+1].block_hash()).unwrap().is_none());
                // assert!(StacksChainState::load_staging_block_bytes(&chainstate.blocks_db, &burn_headers[i+1], &blocks[i+1].block_hash()).unwrap().unwrap().len() > 0);
                assert!(StacksChainState::load_block_bytes(&chainstate.blocks_path, &burn_headers[i+1], &blocks[i+1].block_hash()).unwrap().unwrap().len() > 0);
                
                for mblock in microblocks[i+1].iter() {
                    let staging_mblock = StacksChainState::load_staging_microblock(&chainstate.blocks_db, &burn_headers[i+1], &blocks[i+1].block_hash(), &mblock.block_hash()).unwrap().unwrap();
                    assert!(!staging_mblock.processed);
                    assert!(!staging_mblock.orphaned);
                    assert!(staging_mblock.block_data.len() > 0);
                }
            }

            // process next orphan block (should be block i+1)
            let res = process_next_orphaned_staging_block(&mut chainstate);

            if i < blocks.len() - 1 {
                // have more to do
                assert!(res);
            }
            else {
                // should be done
                assert!(!res);
            }
        }
    }

    #[test]
    fn stacks_db_drop_staging_microblocks() {
        let mut chainstate = instantiate_chainstate(false, 0x80000000, "stacks_db_staging_block_load_store_accept_attacheable");
        let privk = StacksPrivateKey::from_hex("eb05c83546fdd2c79f10f5ad5434a90dd28f7e3acb7c092157aa1bc3656b012c01").unwrap();
        
        let block = make_empty_coinbase_block(&privk);
        let mut mblocks = make_sample_microblock_stream(&privk, &block.block_hash());
        mblocks.truncate(3);
        
        let burn_header = BurnchainHeaderHash([2u8; 32]);
        let parent_burn_header = BurnchainHeaderHash([1u8; 32]);

        // store microblocks to staging
        for mblock in mblocks.iter() {
            store_staging_microblock(&mut chainstate, &burn_header, &block.block_hash(), mblock);
            assert!(StacksChainState::load_staging_microblock(&chainstate.blocks_db, &burn_header, &block.block_hash(), &mblock.block_hash()).unwrap().is_some());
        }

        // store block to staging
        assert!(StacksChainState::load_staging_block_data(&chainstate.blocks_db, &chainstate.blocks_path, &burn_header, &block.block_hash()).unwrap().is_none());
        store_staging_block(&mut chainstate, &burn_header, get_epoch_time_secs(), &block, &parent_burn_header, 1, 2);
        assert_block_staging_not_processed(&mut chainstate, &burn_header, &block);

        // drop microblocks
        let len = mblocks.len();
        for i in 0..len {
            drop_staging_microblocks(&mut chainstate, &burn_header, &block.block_hash(), &mblocks[len - i - 1].block_hash());
            if i < len - 1 {
                assert_eq!(StacksChainState::load_staging_microblock_stream(&chainstate.blocks_db, &chainstate.blocks_path, &burn_header, &block.block_hash(), u16::max_value()).unwrap().unwrap().as_slice(), &mblocks[0..len - i - 1]);
            }
            else {
                // last time we do this, there will be no more stream
                assert!(StacksChainState::load_staging_microblock_stream(&chainstate.blocks_db, &chainstate.blocks_path, &burn_header, &block.block_hash(), u16::max_value()).unwrap().is_none());
            }
        }
    }

    #[test]
    fn stacks_db_has_blocks_and_microblocks() {
        let mut chainstate = instantiate_chainstate(false, 0x80000000, "stacks_db_has_blocks_and_microblocks");
        let privk = StacksPrivateKey::from_hex("eb05c83546fdd2c79f10f5ad5434a90dd28f7e3acb7c092157aa1bc3656b012c01").unwrap();
        
        let block = make_empty_coinbase_block(&privk);
        let mut mblocks = make_sample_microblock_stream(&privk, &block.block_hash());
        mblocks.truncate(3);
        
        let burn_header = BurnchainHeaderHash([2u8; 32]);
        let parent_burn_header = BurnchainHeaderHash([1u8; 32]);

        let index_block_header = StacksBlockHeader::make_index_block_hash(&burn_header, &block.block_hash());
        assert!(!StacksChainState::has_block_indexed(&chainstate.blocks_path, &index_block_header).unwrap());
        assert!(!chainstate.has_microblocks_indexed(&index_block_header).unwrap());
        
        // assert!(StacksChainState::stream_block_get_rowid(&chainstate.blocks_db, &index_block_header).unwrap().is_none());
        assert_eq!(StacksChainState::stream_microblock_get_info(&chainstate.blocks_db, &index_block_header).unwrap().len(), 0);

        // store microblocks to staging
        for (i, mblock) in mblocks.iter().enumerate() {
            assert!(StacksChainState::stream_microblock_get_rowid(&chainstate.blocks_db, &index_block_header, mblock.header.sequence).unwrap().is_none());

            store_staging_microblock(&mut chainstate, &burn_header, &block.block_hash(), mblock);
            assert!(StacksChainState::load_staging_microblock(&chainstate.blocks_db, &burn_header, &block.block_hash(), &mblock.block_hash()).unwrap().is_some());
        
            assert!(chainstate.has_microblocks_indexed(&index_block_header).unwrap());
            assert!(StacksChainState::stream_microblock_get_rowid(&chainstate.blocks_db, &index_block_header, mblock.header.sequence).unwrap().is_some());

            assert!(!StacksChainState::has_block_indexed(&chainstate.blocks_path, &index_block_header).unwrap());
            
            let mblock_info = StacksChainState::stream_microblock_get_info(&chainstate.blocks_db, &index_block_header).unwrap();
            assert_eq!(mblock_info.len(), i + 1);

            let last_mblock_info = mblock_info.last().unwrap();
            assert_eq!(last_mblock_info.burn_header_hash, burn_header);
            assert_eq!(last_mblock_info.anchored_block_hash, block.block_hash());
            assert_eq!(last_mblock_info.microblock_hash, mblock.block_hash());
            assert_eq!(last_mblock_info.sequence, mblock.header.sequence);
            assert!(!last_mblock_info.processed);
            assert!(!last_mblock_info.orphaned);
            assert_eq!(last_mblock_info.block_data.len(), 0);
        }
        
        // store block to staging
        store_staging_block(&mut chainstate, &burn_header, get_epoch_time_secs(), &block, &parent_burn_header, 1, 2);
        assert!(StacksChainState::has_block_indexed(&chainstate.blocks_path, &index_block_header).unwrap());
        // assert!(StacksChainState::stream_block_get_rowid(&chainstate.blocks_db, &index_block_header).unwrap().is_some());

        // accept it
        set_block_processed(&mut chainstate, &burn_header, &block.block_hash(), true);
        assert!(StacksChainState::has_block_indexed(&chainstate.blocks_path, &index_block_header).unwrap());
        // assert!(StacksChainState::stream_block_get_rowid(&chainstate.blocks_db, &index_block_header).unwrap().is_none());   // no longer in staging

        for i in 0..mblocks.len() {
            assert!(StacksChainState::stream_microblock_get_rowid(&chainstate.blocks_db, &index_block_header, mblocks[i].header.sequence).unwrap().is_some());

            // set different parts of this stream as confirmed
            set_microblocks_confirmed(&mut chainstate, &burn_header, &block.block_hash(), i as u16);
            assert!(chainstate.has_microblocks_indexed(&index_block_header).unwrap());
            assert!(StacksChainState::stream_microblock_get_rowid(&chainstate.blocks_db, &index_block_header, mblocks[i].header.sequence).unwrap().is_none());  // no longer in staging

            let mblock_info = StacksChainState::stream_microblock_get_info(&chainstate.blocks_db, &index_block_header).unwrap();
            assert_eq!(mblock_info.len(), mblocks.len());

            let this_mblock_info = &mblock_info[i];
            assert_eq!(this_mblock_info.burn_header_hash, burn_header);
            assert_eq!(this_mblock_info.anchored_block_hash, block.block_hash());
            assert_eq!(this_mblock_info.microblock_hash, mblocks[i].block_hash());
            assert_eq!(this_mblock_info.sequence, mblocks[i].header.sequence);
            assert!(this_mblock_info.processed);
            assert!(!this_mblock_info.orphaned);
            assert_eq!(this_mblock_info.block_data.len(), 0);
        }
    }

    fn stream_one_staging_microblock_to_vec(blocks_conn: &DBConn, stream: &mut BlockStreamData, count: u64) -> Result<Vec<u8>, chainstate_error> {
        let mut bytes = vec![];
        StacksChainState::stream_one_microblock_from_staging(blocks_conn, &mut bytes, stream, count)
            .map(|nr| {
                assert_eq!(bytes.len(), nr as usize);
                bytes
            })
    }

    fn stream_chunk_to_vec(blocks_path: &String, stream: &mut BlockStreamData, count: u64) -> Result<Vec<u8>, chainstate_error> {
        let mut bytes = vec![];
        StacksChainState::stream_data_from_chunk_store(blocks_path, &mut bytes, stream, count)
            .map(|nr| {
                assert_eq!(bytes.len(), nr as usize);
                bytes
            })
    }
    
    fn stream_unconfirmed_microblocks_to_vec(chainstate: &mut StacksChainState, stream: &mut BlockStreamData, count: u64) -> Result<Vec<u8>, chainstate_error> {
        let mut bytes = vec![];
        StacksChainState::stream_microblocks_unconfirmed(chainstate, &mut bytes, stream, count)
            .map(|nr| {
                assert_eq!(bytes.len(), nr as usize);
                bytes
            })
    }

    fn stream_confirmed_microblocks_to_vec(chainstate: &mut StacksChainState, stream: &mut BlockStreamData, count: u64) -> Result<Vec<u8>, chainstate_error> {
        let mut bytes = vec![];
        StacksChainState::stream_microblocks_confirmed(chainstate, &mut bytes, stream, count)
            .map(|nr| {
                assert_eq!(bytes.len(), nr as usize);
                bytes
            })
    }

    fn decode_microblock_stream(mblock_bytes: &Vec<u8>) -> Vec<StacksMicroblock> {
        // decode stream
        let mut mblock_ptr = mblock_bytes.as_slice();
        let mut mblocks = vec![];
        loop {
            test_debug!("decoded {}", mblocks.len());
            {
                let mut debug_reader = LogReader::from_reader(&mut mblock_ptr);
                let next_mblock = StacksMicroblock::consensus_deserialize(&mut debug_reader).map_err(|e| {
                    eprintln!("Failed to decode microblock {}: {:?}", mblocks.len(), &e);
                    eprintln!("Bytes consumed:");
                    for buf in debug_reader.log().iter() {
                        eprintln!("  {}", to_hex(buf));
                    }
                    assert!(false);
                    unreachable!();
                }).unwrap();
                mblocks.push(next_mblock);
            }
            if mblock_ptr.len() == 0 {
                break;
            }
        }
        mblocks
    }
    
    #[test]
    fn stacks_db_stream_blocks() {
        let mut chainstate = instantiate_chainstate(false, 0x80000000, "stacks_db_stream_blocks");
        let privk = StacksPrivateKey::from_hex("eb05c83546fdd2c79f10f5ad5434a90dd28f7e3acb7c092157aa1bc3656b012c01").unwrap();
        
        let block = make_empty_coinbase_block(&privk);
        
        let burn_header = BurnchainHeaderHash([2u8; 32]);
        let parent_burn_header = BurnchainHeaderHash([1u8; 32]);
        let index_block_header = StacksBlockHeader::make_index_block_hash(&burn_header, &block.block_hash());

        // can't stream a non-existant block
        let mut stream = BlockStreamData::new_block(index_block_header.clone());
        assert!(stream_chunk_to_vec(&chainstate.blocks_path, &mut stream, 123).is_err());

        // stream unmodified
        let stream_2 = BlockStreamData::new_block(index_block_header.clone());
        assert_eq!(stream, stream_2);

        // store block to staging
        store_staging_block(&mut chainstate, &burn_header, get_epoch_time_secs(), &block, &parent_burn_header, 1, 2);

        // stream it back
        let mut all_block_bytes = vec![];
        loop {
            let mut next_bytes = stream_chunk_to_vec(&chainstate.blocks_path, &mut stream, 16).unwrap();
            if next_bytes.len() == 0 {
                break;
            }
            test_debug!("Got {} more bytes from staging; add to {} total", next_bytes.len(), all_block_bytes.len());
            all_block_bytes.append(&mut next_bytes);
        }

        // should decode back into the block
        let staging_block = StacksBlock::consensus_deserialize(&mut &all_block_bytes[..]).unwrap();
        assert_eq!(staging_block, block);

        // accept it
        set_block_processed(&mut chainstate, &burn_header, &block.block_hash(), true);

        // can still stream it
        let mut stream = BlockStreamData::new_block(index_block_header.clone());

        // stream from chunk store
        let mut all_block_bytes = vec![];
        loop {
            let mut next_bytes = stream_chunk_to_vec(&chainstate.blocks_path, &mut stream, 16).unwrap();
            if next_bytes.len() == 0 {
                break;
            }
            test_debug!("Got {} more bytes from chunkstore; add to {} total", next_bytes.len(), all_block_bytes.len());
            all_block_bytes.append(&mut next_bytes);
        }
        
        // should decode back into the block
        let staging_block = StacksBlock::consensus_deserialize(&mut &all_block_bytes[..]).unwrap();
        assert_eq!(staging_block, block);
    }

    #[test]
    fn stacks_db_stream_staging_microblocks() {
        let mut chainstate = instantiate_chainstate(false, 0x80000000, "stacks_db_stream_staging_microblocks");
        let privk = StacksPrivateKey::from_hex("eb05c83546fdd2c79f10f5ad5434a90dd28f7e3acb7c092157aa1bc3656b012c01").unwrap();
        
        let block = make_empty_coinbase_block(&privk);
        let mut mblocks = make_sample_microblock_stream(&privk, &block.block_hash());
        mblocks.truncate(15);
        
        let burn_header = BurnchainHeaderHash([2u8; 32]);
        let parent_burn_header = BurnchainHeaderHash([1u8; 32]);
        let index_block_header = StacksBlockHeader::make_index_block_hash(&burn_header, &block.block_hash());
        
        // can't stream a non-existant microblock
        let mut stream = BlockStreamData::new_block(index_block_header.clone());
        assert!(StacksChainState::stream_one_microblock_from_staging(&chainstate.blocks_db, &mut vec![], &mut stream, 123).is_err());
        assert!(stream.rowid.is_none());

        // store microblocks to staging and stream them back
        for (i, mblock) in mblocks.iter().enumerate() {
            store_staging_microblock(&mut chainstate, &burn_header, &block.block_hash(), mblock);

            // read back all the data we have so far, block-by-block
            let mut staging_mblocks = vec![];
            for j in 0..(i+1) {
                let mut next_mblock_bytes = vec![];
                let mut stream = BlockStreamData::new_microblock_unconfirmed(index_block_header.clone(), j as u16);
                loop {
                    let mut next_bytes = stream_one_staging_microblock_to_vec(&chainstate.blocks_db, &mut stream, 4096).unwrap();
                    if next_bytes.len() == 0 {
                        break;
                    }
                    test_debug!("Got {} more bytes from staging; add to {} total", next_bytes.len(), next_mblock_bytes.len());
                    next_mblock_bytes.append(&mut next_bytes);
                }
                // should deserialize to a microblock
                let staging_mblock = StacksMicroblock::consensus_deserialize(&mut &next_mblock_bytes[..]).unwrap();
                staging_mblocks.push(staging_mblock);
            }

            assert_eq!(staging_mblocks.len(), mblocks[0..(i+1)].len());
            for j in 0..(i+1) {
                test_debug!("check {}", j);
                assert_eq!(staging_mblocks[j], mblocks[j])
            }

            // can also read partial stream in one shot, from any seq
            for k in 0..(i+1) {
                test_debug!("start at seq {}", k);
                let mut staging_mblock_bytes = vec![];
                let mut stream = BlockStreamData::new_microblock_unconfirmed(index_block_header.clone(), k as u16);
                loop {
                    let mut next_bytes = stream_unconfirmed_microblocks_to_vec(&mut chainstate, &mut stream, 4096).unwrap();
                    if next_bytes.len() == 0 {
                        break;
                    }
                    test_debug!("Got {} more bytes from staging; add to {} total", next_bytes.len(), staging_mblock_bytes.len());
                    staging_mblock_bytes.append(&mut next_bytes);
                }

                // decode stream
                let staging_mblocks = decode_microblock_stream(&staging_mblock_bytes);
                
                assert_eq!(staging_mblocks.len(), mblocks[k..(i+1)].len());
                for j in 0..staging_mblocks.len() {
                    test_debug!("check {}", j);
                    assert_eq!(staging_mblocks[j], mblocks[k+j])
                }
            }
        }
    } 
    
    #[test]
    fn stacks_db_stream_confirmed_microblocks() {
        let mut chainstate = instantiate_chainstate(false, 0x80000000, "stacks_db_stream_confirmed_microblocks");
        let privk = StacksPrivateKey::from_hex("eb05c83546fdd2c79f10f5ad5434a90dd28f7e3acb7c092157aa1bc3656b012c01").unwrap();
        
        let block = make_empty_coinbase_block(&privk);
        let mut mblocks = make_sample_microblock_stream(&privk, &block.block_hash());
        mblocks.truncate(5);
        
        let burn_header = BurnchainHeaderHash([2u8; 32]);
        let parent_burn_header = BurnchainHeaderHash([1u8; 32]);

        let index_block_header = StacksBlockHeader::make_index_block_hash(&burn_header, &block.block_hash());

        // store microblocks to staging
        for (i, mblock) in mblocks.iter().enumerate() {
            store_staging_microblock(&mut chainstate, &burn_header, &block.block_hash(), mblock);
        }
        
        // store block to staging
        store_staging_block(&mut chainstate, &burn_header, get_epoch_time_secs(), &block, &parent_burn_header, 1, 2);

        // accept it
        set_block_processed(&mut chainstate, &burn_header, &block.block_hash(), true);

        for i in 0..mblocks.len() {
            // set different parts of this stream as confirmed
            set_microblocks_confirmed(&mut chainstate, &burn_header, &block.block_hash(), i as u16);

            // verify that we can stream everything
            let microblock_index_header = StacksBlockHeader::make_index_block_hash(&burn_header, &mblocks[0].block_hash());
            let mut stream = BlockStreamData::new_microblock_confirmed(microblock_index_header.clone());

            let mut confirmed_mblock_bytes = vec![];
            loop {
                let mut next_bytes = stream_confirmed_microblocks_to_vec(&mut chainstate, &mut stream, 16).unwrap();
                if next_bytes.len() == 0 {
                    break;
                }
                test_debug!("Got {} more bytes from staging; add to {} total", next_bytes.len(), confirmed_mblock_bytes.len());
                confirmed_mblock_bytes.append(&mut next_bytes);
            }
            
            // decode stream (should be length-prefixed)
            let confirmed_mblocks = Vec::<StacksMicroblock>::consensus_deserialize(&mut &confirmed_mblock_bytes[..]).unwrap();

            assert_eq!(confirmed_mblocks.len(), mblocks[0..(i+1)].len());
            for j in 0..(i+1) {
                test_debug!("check {}", j);
                assert_eq!(confirmed_mblocks[j], mblocks[j])
            }
        }
    }
   
    // TODO: test multiple anchored blocks confirming the same microblock stream (in the same
    // place, and different places, with/without orphans)
    // TODO: process_next_staging_block
    // TODO: test resource limits -- shouldn't be able to load microblock streams that are too big
}<|MERGE_RESOLUTION|>--- conflicted
+++ resolved
@@ -55,10 +55,7 @@
 use util::get_epoch_time_secs;
 use util::hash::to_hex;
 
-use util::retry::{
-    BoundReader,
-    ReadCounter
-};
+use util::retry::BoundReader;
 
 use chainstate::burn::db::burndb::*;
 
@@ -155,10 +152,7 @@
     PoisonMicroblocksDoNotConflict,
     NoAnchorBlockWithPubkeyHash(Hash160),
     InvalidMicroblocks,
-<<<<<<< HEAD
-=======
     BadAddressVersionByte,
->>>>>>> c3d640a0
     NoCoinbaseViaMempool
 }
 
@@ -2752,12 +2746,6 @@
         Ok(ret)
     }
 
-<<<<<<< HEAD
-    pub fn will_admit_mempool_tx<R: Read>(&mut self, current_burn: &BurnchainHeaderHash, current_block: &BlockHeaderHash, fd: &mut R) -> Result<StacksTransaction, MemPoolRejection> {
-        // 1: it should parse as a tx.
-        let mut fd_counter = ReadCounter::from_reader(fd);
-        let tx = StacksTransaction::consensus_deserialize(&mut fd_counter)
-=======
     fn is_valid_address_version(&self, version: u8) -> bool {
         if self.mainnet {
             version == C32_ADDRESS_VERSION_MAINNET_SINGLESIG ||
@@ -2772,7 +2760,6 @@
     pub fn will_admit_mempool_tx<R: Read>(&mut self, current_burn: &BurnchainHeaderHash, current_block: &BlockHeaderHash, fd: &mut R) -> Result<StacksTransaction, MemPoolRejection> {
         // 1: it should parse as a tx.
         let (tx, tx_size) = StacksTransaction::consensus_deserialize_with_len(fd)
->>>>>>> c3d640a0
             .map_err(|e| MemPoolRejection::DeserializationFailure(e))?;
 
         // 2: it must be validly signed.
@@ -2781,10 +2768,6 @@
 
         // 3: it must pay a tx fee
         let fee = tx.get_fee_rate();
-<<<<<<< HEAD
-        let tx_size = fd_counter.read_count();
-=======
->>>>>>> c3d640a0
 
         if fee < MINIMUM_TX_FEE || 
            fee / tx_size < MINIMUM_TX_FEE_RATE_PER_BYTE {
@@ -2797,14 +2780,11 @@
                 .map_err(|e| MemPoolRejection::BadNonces(e))
         })?;
 
-<<<<<<< HEAD
-=======
         if !self.is_valid_address_version(origin.principal.version())
             || !self.is_valid_address_version(payer.principal.version()) {
                 return Err(MemPoolRejection::BadAddressVersionByte)
         }
 
->>>>>>> c3d640a0
         // 5: the paying account must have enough funds
         if fee as u128 > payer.stx_balance {
             return Err(MemPoolRejection::NotEnoughFunds(fee as u128, payer.stx_balance))
@@ -2812,16 +2792,12 @@
 
         // 6: payload-specific checks
         match &tx.payload {
-<<<<<<< HEAD
-            TransactionPayload::TokenTransfer(_addr, amount, _memo) => {
-=======
             TransactionPayload::TokenTransfer(addr, amount, _memo) => {
                 // version byte matches?
                 if !self.is_valid_address_version(addr.version) {
                     return Err(MemPoolRejection::BadAddressVersionByte)
                 }
 
->>>>>>> c3d640a0
                 // got the funds?
                 let total_spent = (*amount as u128) +
                     if origin == payer {
@@ -2835,14 +2811,11 @@
             },
             TransactionPayload::ContractCall(TransactionContractCall {
                 address, contract_name, function_name, function_args }) => {
-<<<<<<< HEAD
-=======
                 // version byte matches?
                 if !self.is_valid_address_version(address.version) {
                     return Err(MemPoolRejection::BadAddressVersionByte)
                 }
 
->>>>>>> c3d640a0
                 let contract_identifier = QualifiedContractIdentifier::new(address.clone().into(), contract_name.clone());
 
                 let function_type = self.with_read_only_clarity_tx(current_burn, current_block, |conn| {
