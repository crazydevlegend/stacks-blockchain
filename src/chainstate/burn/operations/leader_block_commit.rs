/*
 copyright: (c) 2013-2018 by Blockstack PBC, a public benefit corporation.

 This file is part of Blockstack.

 Blockstack is free software. You may redistribute or modify
 it under the terms of the GNU General Public License as published by
 the Free Software Foundation, either version 3 of the License or
 (at your option) any later version.

 Blockstack is distributed in the hope that it will be useful,
 but WITHOUT ANY WARRANTY, including without the implied warranty of
 MERCHANTABILITY or FITNESS FOR A PARTICULAR PURPOSE. See the
 GNU General Public License for more details.

 You should have received a copy of the GNU General Public License
 along with Blockstack. If not, see <http://www.gnu.org/licenses/>.
*/

use std::io::{Read, Write};

use address::AddressHashMode;
use chainstate::burn::ConsensusHash;
use chainstate::burn::operations::Error as op_error;
use chainstate::burn::Opcodes;
use chainstate::burn::{BlockHeaderHash, VRFSeed};
use chainstate::burn::db::sortdb::SortitionHandleConn;
use chainstate::stacks::{
    StacksAddress, StacksPublicKey, StacksPrivateKey
};
use chainstate::stacks::index::TrieHash;

use chainstate::burn::operations::{
    LeaderBlockCommitOp,
    LeaderKeyRegisterOp,
    UserBurnSupportOp,
    BlockstackOperation,
    BlockstackOperationType,
    parse_u32_from_be,
    parse_u16_from_be
};

use burnchains::{BurnchainTransaction, PublicKey};
use burnchains::Txid;
use burnchains::Address;
use burnchains::BurnchainHeaderHash;
use burnchains::Burnchain;
use burnchains::BurnchainBlockHeader;
use burnchains::{
    BurnchainSigner,
    BurnchainRecipient
};

use net::StacksMessageCodec;
use net::codec::{write_next};
use net::Error as net_error;

use util::log;
use util::hash::to_hex;
use util::vrf::{
    VRF, VRFPublicKey, VRFPrivateKey
};

use chainstate::stacks::index::storage::TrieFileStorage;

// return type from parse_data below
struct ParsedData {
    block_header_hash: BlockHeaderHash,
    new_seed: VRFSeed,
    parent_block_ptr: u32,
    parent_vtxindex: u16,
    key_block_ptr: u32,
    key_vtxindex: u16,
    memo: Vec<u8>
}

pub static OUTPUTS_PER_COMMIT: usize = 1;

impl LeaderBlockCommitOp {
    #[cfg(test)]
    pub fn initial(block_header_hash: &BlockHeaderHash, block_height: u64, new_seed: &VRFSeed, paired_key: &LeaderKeyRegisterOp, burn_fee: u64, input: &BurnchainSigner) -> LeaderBlockCommitOp {
        LeaderBlockCommitOp {
            block_height: block_height,
            new_seed: new_seed.clone(),
            key_block_ptr: paired_key.block_height as u32,
            key_vtxindex: paired_key.vtxindex as u16,
            parent_block_ptr: 0,
            parent_vtxindex: 0,
            memo: vec![0x00],
            burn_fee: burn_fee,
            input: input.clone(),
            block_header_hash: block_header_hash.clone(),
            commit_outs: vec![],

            // to be filled in 
            txid: Txid([0u8; 32]),
            vtxindex: 0,
            burn_header_hash: BurnchainHeaderHash([0u8; 32]),
        }
    }

    #[cfg(test)]
    pub fn new(block_header_hash: &BlockHeaderHash, block_height: u64, new_seed: &VRFSeed, parent: &LeaderBlockCommitOp, key_block_ptr: u32, key_vtxindex: u16, burn_fee: u64, input: &BurnchainSigner) -> LeaderBlockCommitOp {
        LeaderBlockCommitOp {
            new_seed: new_seed.clone(),
            key_block_ptr: key_block_ptr,
            key_vtxindex: key_vtxindex,
            parent_block_ptr: parent.block_height as u32,
            parent_vtxindex: parent.vtxindex as u16,
            memo: vec![],
            burn_fee: burn_fee,
            input: input.clone(),
            block_header_hash: block_header_hash.clone(),
            commit_outs: vec![],

            // to be filled in
            txid: Txid([0u8; 32]),
            vtxindex: 0,
            block_height: 0,
            burn_header_hash: BurnchainHeaderHash([0u8; 32]),
        }
    }

    fn parse_data(data: &Vec<u8>) -> Option<ParsedData> {
        /*
            Wire format:
            0      2  3            35               67     71     73    77   79     80
            |------|--|-------------|---------------|------|------|-----|-----|-----|
             magic  op   block hash     new seed     parent parent key   key   memo
                                                     block  txoff  block txoff

             Note that `data` is missing the first 3 bytes -- the magic and op have been stripped

             The values parent-block, parent-txoff, key-block, and key-txoff are in network byte order.

             parent-delta and parent-txoff will both be 0 if this block builds off of the genesis block.
        */

        if data.len() < 77 {
            // too short
            warn!("LEADER_BLOCK_COMMIT payload is malformed ({} bytes)", data.len());
            return None;
        }

        let block_header_hash = BlockHeaderHash::from_bytes(&data[0..32]).unwrap();
        let new_seed = VRFSeed::from_bytes(&data[32..64]).unwrap();
        let parent_block_ptr = parse_u32_from_be(&data[64..68]).unwrap();
        let parent_vtxindex = parse_u16_from_be(&data[68..70]).unwrap();
        let key_block_ptr = parse_u32_from_be(&data[70..74]).unwrap();
        let key_vtxindex = parse_u16_from_be(&data[74..76]).unwrap();
        let memo = data[76..77].to_vec();

        Some(ParsedData {
            block_header_hash,
            new_seed,
            parent_block_ptr,
            parent_vtxindex,
            key_block_ptr,
            key_vtxindex,
            memo
        })
    }

    pub fn parse_from_tx(block_height: u64, block_hash: &BurnchainHeaderHash, tx: &BurnchainTransaction) -> Result<LeaderBlockCommitOp, op_error> {
        // can't be too careful...
        let inputs = tx.get_signers();
        let outputs = tx.get_recipients();

        if inputs.len() == 0 {
            warn!("Invalid tx: inputs: {}, outputs: {}", inputs.len(), outputs.len());
            return Err(op_error::InvalidInput);
        }

        if outputs.len() == 0 {
            warn!("Invalid tx: inputs: {}, outputs: {}", inputs.len(), outputs.len());
            return Err(op_error::InvalidInput);
        }

        if tx.opcode() != (Opcodes::LeaderBlockCommit as u8) {
            warn!("Invalid tx: invalid opcode {}", tx.opcode());
            return Err(op_error::InvalidInput);
        }

        let data = LeaderBlockCommitOp::parse_data(&tx.data()).ok_or_else(|| {
            warn!("Invalid tx data");
            op_error::ParseError
        })?;

        // basic sanity checks 
        if data.parent_block_ptr == 0 {
            if data.parent_vtxindex != 0 {
                warn!("Invalid tx: parent block back-pointer must be positive");
                return Err(op_error::ParseError);
            }
            // if parent block ptr and parent vtxindex are both 0, then this block's parent is
            // the genesis block.
        }

        if data.parent_block_ptr as u64 >= block_height {
            warn!("Invalid tx: parent block back-pointer {} exceeds block height {}", data.parent_block_ptr, block_height);
            return Err(op_error::ParseError);
        }

        if data.key_block_ptr == 0 {
            warn!("Invalid tx: key block back-pointer must be positive");
            return Err(op_error::ParseError);
        }

        if data.key_block_ptr as u64 >= block_height {
            warn!("Invalid tx: key block back-pointer {} exceeds block height {}", data.key_block_ptr, block_height);
            return Err(op_error::ParseError);
        }

        let mut commit_outs = vec![];
        let mut pox_fee = None;
        let mut burn_fee = None;

        for (ix, output) in outputs.into_iter().enumerate() {
            // only look at the first OUTPUTS_PER_COMMIT outputs
            //   or until first _burn_ output
            if ix >= OUTPUTS_PER_COMMIT {
                break;
            }
            if output.address.is_burn() {
                burn_fee.replace(output.amount);
                break;
            } else {
                // all pox outputs must have the same fee
                if let Some(pox_fee) = pox_fee {
                    if output.amount != pox_fee {
                        warn!("Invalid commit tx: different output amounts for different PoX reward addresses");
                        return Err(op_error::ParseError);
                    }
                } else {
                    pox_fee.replace(output.amount);
                }
                commit_outs.push(output.address);
            }
        }

        // EITHER there was an amount burned _or_ there were OUTPUTS_PER_COMMIT pox outputs
        if burn_fee.is_none() && commit_outs.len() != OUTPUTS_PER_COMMIT {
            warn!("Invalid commit tx: if fewer than {} PoX addresses are committed to, remainder must be burnt", OUTPUTS_PER_COMMIT);
            return Err(op_error::ParseError);
        }

        // compute the total amount transfered/burned, and check that the burn amount
        //   is expected given the amount transfered.
        let burn_fee = 
            match (burn_fee, pox_fee) {
                (Some(burned_amount), Some(pox_amount)) => {
                    // burned amount must be equal to the "missing"
                    //   PoX slots
                    let expected_burn_amount = pox_amount.checked_mul((OUTPUTS_PER_COMMIT - commit_outs.len()) as u64)
                        .ok_or_else(|| op_error::ParseError)?;
                    if expected_burn_amount != burned_amount {
                        warn!("Invalid commit tx: burned output different from PoX reward output");
                        return Err(op_error::ParseError);
                    }
                    pox_amount.checked_mul(OUTPUTS_PER_COMMIT as u64)
                        .ok_or_else(|| op_error::ParseError)?
                },
                (Some(burned_amount), None) => {
                    burned_amount
                },
                (None, Some(pox_amount)) => {
                    pox_amount.checked_mul(OUTPUTS_PER_COMMIT as u64)
                        .ok_or_else(|| op_error::ParseError)?
                },
                (None, None) => {
                    unreachable!("A 0-len output should have already errored");
                },
            };

        if burn_fee == 0 {
            warn!("Invalid commit tx: burn/transfer amount is 0");
            return Err(op_error::ParseError)
        }

        Ok(LeaderBlockCommitOp {
            block_header_hash: data.block_header_hash,
            new_seed: data.new_seed,
            parent_block_ptr: data.parent_block_ptr,
            parent_vtxindex: data.parent_vtxindex,
            key_block_ptr: data.key_block_ptr,
            key_vtxindex: data.key_vtxindex,
            memo: data.memo,

            commit_outs,
            burn_fee,
            input: inputs[0].clone(),

            txid: tx.txid(),
            vtxindex: tx.vtxindex(),
            block_height: block_height,
            burn_header_hash: block_hash.clone(),
        })
    }
}

impl StacksMessageCodec for LeaderBlockCommitOp {

    /*
        Wire format:

        0      2  3            35               67     71     73    77   79     80
        |------|--|-------------|---------------|------|------|-----|-----|-----|
         magic  op   block hash     new seed     parent parent key   key   memo
                                                block  txoff  block txoff
    */
    fn consensus_serialize<W: Write>(&self, fd: &mut W) -> Result<(), net_error> {
        write_next(fd, &(Opcodes::LeaderBlockCommit as u8))?;
        write_next(fd, &self.block_header_hash)?;
        fd.write_all(&self.new_seed.as_bytes()[..]).map_err(net_error::WriteError)?;
        write_next(fd, &self.parent_block_ptr)?;
        write_next(fd, &self.parent_vtxindex)?;
        write_next(fd, &self.key_block_ptr)?;
        write_next(fd, &self.key_vtxindex)?;
        if self.memo.len() > 0 {
            write_next(fd, &self.memo[0])?;
        }
        else {
            write_next(fd, &0u8)?;
        }
        Ok(())
    }

    fn consensus_deserialize<R: Read>(_fd: &mut R) -> Result<LeaderBlockCommitOp, net_error> {
        // Op deserialized through burchain indexer
        unimplemented!();
    }
}

impl BlockstackOperation for LeaderBlockCommitOp {
    fn from_tx(block_header: &BurnchainBlockHeader, tx: &BurnchainTransaction) -> Result<LeaderBlockCommitOp, op_error> {
        LeaderBlockCommitOp::parse_from_tx(block_header.block_height, &block_header.block_hash, tx)
    }
}

pub struct RewardSetInfo {
    pub anchor_block: BlockHeaderHash,
    pub recipient: (StacksAddress, u16)
}

impl LeaderBlockCommitOp {
    pub fn check(&self, _burnchain: &Burnchain, tx: &SortitionHandleConn, reward_set_info: Option<&RewardSetInfo>) -> Result<(), op_error> {
        let leader_key_block_height = self.key_block_ptr as u64;
        let parent_block_height = self.parent_block_ptr as u64;
        
        /////////////////////////////////////////////////////////////////////////////////////
        // There must be a burn
        /////////////////////////////////////////////////////////////////////////////////////
        
        if self.burn_fee == 0 {
            warn!("Invalid block commit: no burn amount");
            return Err(op_error::BlockCommitBadInput);
        }

        /////////////////////////////////////////////////////////////////////////////////////
        // This tx must have the expected commit or burn outputs:
        //    * if there is a known anchor block for the current reward cycle, and this
        //       block commit descends from that block 
        //       the commit outputs must = the expected set of commit outputs
        //    * otherwise, there must be no block commits
        /////////////////////////////////////////////////////////////////////////////////////
        if let Some(reward_set_info) = reward_set_info {
            // we do some check-inversion here so that we check the commit_outs _before_
            //   we check whether or not the block is descended from the anchor.
            // we do this because the descended_from check isn't particularly cheap, so
            //   we want to make sure that any TX that forces us to perform the check
            //   has either burned BTC or sent BTC to the PoX recipients
            let expect_pox_descendant = if self.commit_outs.len() == 0 {
                false
            } else {
                if self.commit_outs.len() != 1 {
                    warn!("Invalid block commit: expected {} PoX transfers, but commit has {}",
                          1, self.commit_outs.len());
                    return Err(op_error::BlockCommitBadOutputs)
                }
                let (expected_commit, _) = reward_set_info.recipient;
                if !self.commit_outs.contains(&expected_commit) {
                    warn!("Invalid block commit: expected to send funds to {}, but that address is not in the committed output set",
                          expected_commit);
                    return Err(op_error::BlockCommitBadOutputs)
                }
                true
            };

            let descended_from_anchor = tx.descended_from(parent_block_height, &reward_set_info.anchor_block)
                .map_err(|e| {
                    error!("Failed to check whether parent (height={}) is descendent of anchor block={}: {}",
                           parent_block_height, &reward_set_info.anchor_block, e);
                    op_error::BlockCommitAnchorCheck})?;
            if descended_from_anchor != expect_pox_descendant {
                if descended_from_anchor {
                    warn!("Invalid block commit: descended from PoX anchor, but used burn outputs");
                } else {
                    warn!("Invalid block commit: not descended from PoX anchor, but used PoX outputs");
                }
                return Err(op_error::BlockCommitBadOutputs)
            }
        } else {
            // no recipient info for this sortition, so expect all burns
            if self.commit_outs.len() != 0 {
                warn!("Invalid block commit: this transaction should only have burn outputs.");
                return Err(op_error::BlockCommitBadOutputs)
            }
        };

        /////////////////////////////////////////////////////////////////////////////////////
        // This tx must occur after the start of the network
        /////////////////////////////////////////////////////////////////////////////////////
    
        let first_block_snapshot = tx.get_first_block_snapshot()?;

        if self.block_height < first_block_snapshot.block_height {
            warn!("Invalid block commit: predates genesis height {}", first_block_snapshot.block_height);
            return Err(op_error::BlockCommitPredatesGenesis);
        }

        /////////////////////////////////////////////////////////////////////////////////////
        // Block must be unique in this burnchain fork
        /////////////////////////////////////////////////////////////////////////////////////
        
        let is_already_committed = tx.expects_stacks_block_in_fork(&self.block_header_hash)?;

        if is_already_committed {
            warn!("Invalid block commit: already committed to {}", self.block_header_hash);
            return Err(op_error::BlockCommitAlreadyExists);
        }
        
        /////////////////////////////////////////////////////////////////////////////////////
        // There must exist a previously-accepted key from a LeaderKeyRegister
        /////////////////////////////////////////////////////////////////////////////////////

        if leader_key_block_height >= self.block_height {
            warn!("Invalid block commit: references leader key in the same or later block ({} >= {})", leader_key_block_height, self.block_height);
            return Err(op_error::BlockCommitNoLeaderKey);
        }

        let register_key = tx.get_leader_key_at(leader_key_block_height, self.key_vtxindex.into())?
            .ok_or_else(|| {
                warn!("Invalid block commit: no corresponding leader key at {},{} in fork {}", leader_key_block_height, self.key_vtxindex, &tx.context.chain_tip);
                op_error::BlockCommitNoLeaderKey
            })?;

        /////////////////////////////////////////////////////////////////////////////////////
        // There must exist a previously-accepted block from a LeaderBlockCommit, or this
        // LeaderBlockCommit must build off of the genesis block.  If _not_ building off of the
        // genesis block, then the parent block must be in a different epoch (i.e. its parent must
        // be committed already).
        /////////////////////////////////////////////////////////////////////////////////////

        if parent_block_height == self.block_height {
            // tried to build off a block in the same epoch (not allowed)
            warn!("Invalid block commit: cannot build off of a commit in the same block");
            return Err(op_error::BlockCommitNoParent);
        }
        else if self.parent_block_ptr != 0 || self.parent_vtxindex != 0 {
            // not building off of genesis, so the parent block must exist
            let has_parent = tx.get_block_commit_parent(parent_block_height, self.parent_vtxindex.into())?
                .is_some();
            if !has_parent {
                warn!("Invalid block commit: no parent block in this fork");
                return Err(op_error::BlockCommitNoParent);
            }
        }
        
        /////////////////////////////////////////////////////////////////////////////////////
        // This LeaderBlockCommit's input public keys must match the address of its LeaderKeyRegister
        // -- the hash of the inputs' public key(s) must equal the hash contained within the
        // LeaderKeyRegister's address.  Note that we only need to check the address bytes,
        // not the entire address (since finding two sets of different public keys that
        // hash to the same address is considered intractible).
        //
        // Under the hood, the blockchain further ensures that the tx was signed with the
        // associated private keys, so only the private key owner(s) are in a position to 
        // reveal the keys that hash to the address's hash.
        /////////////////////////////////////////////////////////////////////////////////////

        let input_address_bytes = self.input.to_address_bits();
        let addr_bytes = register_key.address.to_bytes();

        if input_address_bytes != addr_bytes {
            warn!("Invalid block commit: leader key at ({},{}) has address bytes {}, but this tx input has address bytes {}",
                  register_key.block_height, register_key.vtxindex, &to_hex(&addr_bytes), &to_hex(&input_address_bytes[..]));
            return Err(op_error::BlockCommitBadInput);
        }

        Ok(())
    }
}

#[cfg(test)]
mod tests {
    use super::*;
    use burnchains::bitcoin::keys::BitcoinPublicKey;
    use burnchains::bitcoin::blocks::BitcoinBlockParser;
    use burnchains::*;
    use burnchains::bitcoin::*;
    use burnchains::bitcoin::address::*;

    use address::AddressHashMode;

    use deps::bitcoin::network::serialize::deserialize;
    use deps::bitcoin::blockdata::transaction::Transaction;
    
    use chainstate::burn::{BlockHeaderHash, ConsensusHash, VRFSeed};
    
    use chainstate::burn::operations::*;

    use util::vrf::VRFPublicKey;
    use util::hash::*;
    use util::get_epoch_time_secs;
    
    use chainstate::stacks::StacksAddress;
    use chainstate::stacks::StacksPublicKey;

    use chainstate::burn::db::sortdb::*;
    use chainstate::burn::db::*;
    use chainstate::burn::*;

    struct OpFixture {
        txstr: String,
        opstr: String,
        result: Option<LeaderBlockCommitOp>
    }

    struct CheckFixture {
        op: LeaderBlockCommitOp,
        res: Result<(), op_error>
    }

    fn make_tx(hex_str: &str) -> Result<Transaction, &'static str> {
        let tx_bin = hex_bytes(hex_str)
            .map_err(|_e| "failed to decode hex string")?;
        let tx = deserialize(&tx_bin.to_vec())
            .map_err(|_e| "failed to deserialize")?;
        Ok(tx)
    }

    #[test]
    fn test_parse_pox_commits() {
        let tx = BurnchainTransaction::Bitcoin(BitcoinTransaction {
            txid: Txid([0; 32]), vtxindex: 0,
            opcode: Opcodes::LeaderBlockCommit as u8,
            data: vec![1; 80],
            inputs: vec![BitcoinTxInput {
                keys: vec![],
                num_required: 0,
                in_type: BitcoinInputType::Standard
            }],
            outputs: vec![
                BitcoinTxOutput {
                    units: 10,
                    address: BitcoinAddress { addrtype: BitcoinAddressType::PublicKeyHash,
                                              network_id: BitcoinNetworkType::Mainnet,
                                              bytes: Hash160([1; 20]) }
                },
            ],
        });

        let op = LeaderBlockCommitOp::parse_from_tx(16843019, &BurnchainHeaderHash([0; 32]), &tx).unwrap();

        // should have 1 commit outputs, and a burn
        assert_eq!(op.commit_outs.len(), 1);
        assert_eq!(op.burn_fee, 10);

        let tx = BurnchainTransaction::Bitcoin(BitcoinTransaction {
            txid: Txid([0; 32]), vtxindex: 0,
            opcode: Opcodes::LeaderBlockCommit as u8,
            data: vec![1; 80],
            inputs: vec![BitcoinTxInput {
                keys: vec![],
                num_required: 0,
                in_type: BitcoinInputType::Standard
            }],
            outputs: vec![
                BitcoinTxOutput {
                    units: 13,
                    address: BitcoinAddress { addrtype: BitcoinAddressType::PublicKeyHash,
                                              network_id: BitcoinNetworkType::Mainnet,
                                              bytes: Hash160([1; 20]) }
                },
            ],
        });

        let op = LeaderBlockCommitOp::parse_from_tx(16843019, &BurnchainHeaderHash([0; 32]), &tx).unwrap();

        // should have 1 commit outputs
        assert_eq!(op.commit_outs.len(), 1);
        assert_eq!(op.burn_fee, 13);

        let tx = BurnchainTransaction::Bitcoin(BitcoinTransaction {
            txid: Txid([0; 32]), vtxindex: 0,
            opcode: Opcodes::LeaderBlockCommit as u8,
            data: vec![1; 80],
            inputs: vec![BitcoinTxInput {
                keys: vec![],
                num_required: 0,
                in_type: BitcoinInputType::Standard
            }],
            outputs: vec![
            ],
        });

        // not enough PoX outputs
        match LeaderBlockCommitOp::parse_from_tx(16843019, &BurnchainHeaderHash([0; 32]), &tx).unwrap_err() {
            op_error::InvalidInput => {},
            _ => unreachable!(),
        };

        let tx = BurnchainTransaction::Bitcoin(BitcoinTransaction {
            txid: Txid([0; 32]), vtxindex: 0,
            opcode: Opcodes::LeaderBlockCommit as u8,
            data: vec![1; 80],
            inputs: vec![BitcoinTxInput {
                keys: vec![],
                num_required: 0,
                in_type: BitcoinInputType::Standard
            }],
            outputs: vec![
                BitcoinTxOutput {
                    units: 0,
                    address: BitcoinAddress { addrtype: BitcoinAddressType::PublicKeyHash,
                                              network_id: BitcoinNetworkType::Mainnet,
                                              bytes: Hash160([1; 20]) }
                },
            ],
        });

        // 0 total burn
        match LeaderBlockCommitOp::parse_from_tx(16843019, &BurnchainHeaderHash([0; 32]), &tx).unwrap_err() {
            op_error::ParseError => {},
            _ => unreachable!(),
        };

    }

    #[test]
    fn test_parse() {
        let vtxindex = 1;
        let block_height = 0x71706363;  // epoch number must be strictly smaller than block height
        let burn_header_hash = BurnchainHeaderHash::from_hex("0000000000000000000000000000000000000000000000000000000000000000").unwrap();

        let tx_fixtures = vec![
            OpFixture {
                // valid
                txstr: "01000000011111111111111111111111111111111111111111111111111111111111111111000000006b483045022100eba8c0a57c1eb71cdfba0874de63cf37b3aace1e56dcbd61701548194a79af34022041dd191256f3f8a45562e5d60956bb871421ba69db605716250554b23b08277b012102d8015134d9db8178ac93acbc43170a2f20febba5087a5b0437058765ad5133d000000000030000000000000000536a4c5069645b222222222222222222222222222222222222222222222222222222222222222233333333333333333333333333333333333333333333333333333333333333334041424350516061626370718039300000000000001976a914000000000000000000000000000000000000000088aca05b0000000000001976a9140be3e286a15ea85882761618e366586b5574100d88ac00000000".to_string(),
                opstr: "69645b2222222222222222222222222222222222222222222222222222222222222222333333333333333333333333333333333333333333333333333333333333333340414243505160616263707180".to_string(),
                result: Some(LeaderBlockCommitOp {
                    block_header_hash: BlockHeaderHash::from_bytes(&hex_bytes("2222222222222222222222222222222222222222222222222222222222222222").unwrap()).unwrap(),
                    new_seed: VRFSeed::from_bytes(&hex_bytes("3333333333333333333333333333333333333333333333333333333333333333").unwrap()).unwrap(),
                    parent_block_ptr: 0x40414243,
                    parent_vtxindex: 0x5051,
                    key_block_ptr: 0x60616263,
                    key_vtxindex: 0x7071,
                    memo: vec![0x80],

                    commit_outs: vec![],

                    burn_fee: 12345,
                    input: BurnchainSigner {
                        public_keys: vec![
                            StacksPublicKey::from_hex("02d8015134d9db8178ac93acbc43170a2f20febba5087a5b0437058765ad5133d0").unwrap(),
                        ],
                        num_sigs: 1, 
                        hash_mode: AddressHashMode::SerializeP2PKH
                    },

                    txid: Txid::from_bytes_be(&hex_bytes("3c07a0a93360bc85047bbaadd49e30c8af770f73a37e10fec400174d2e5f27cf").unwrap()).unwrap(),
                    vtxindex: vtxindex,
                    block_height: block_height,
                    burn_header_hash: burn_header_hash,
                })
            },
            OpFixture {
                // invalid -- wrong opcode 
                txstr: "01000000011111111111111111111111111111111111111111111111111111111111111111000000006946304302207129fa2054a61cdb4b7db0b8fab6e8ff4af0edf979627aa5cf41665b7475a451021f70032b48837df091223c1d0bb57fb0298818eb11d0c966acff4b82f4b2d5c8012102d8015134d9db8178ac93acbc43170a2f20febba5087a5b0437058765ad5133d000000000030000000000000000536a4c5069645c222222222222222222222222222222222222222222222222222222222222222233333333333333333333333333333333333333333333333333333333333333334041424350516061626370718039300000000000001976a914000000000000000000000000000000000000000088aca05b0000000000001976a9140be3e286a15ea85882761618e366586b5574100d88ac00000000".to_string(),
                opstr: "".to_string(),
                result: None,
            },
            OpFixture {
                // invalid -- wrong burn address
                txstr: "01000000011111111111111111111111111111111111111111111111111111111111111111000000006b483045022100e25f5f9f660339cd665caba231d5bdfc3f0885bcc0b3f85dc35564058c9089d702206aa142ea6ccd89e56fdc0743cdcf3a2744e133f335e255e9370e4f8a6d0f6ffd012102d8015134d9db8178ac93acbc43170a2f20febba5087a5b0437058765ad5133d000000000030000000000000000536a4c5069645b222222222222222222222222222222222222222222222222222222222222222233333333333333333333333333333333333333333333333333333333333333334041424350516061626370718039300000000000001976a914000000000000000000000000000000000000000188aca05b0000000000001976a9140be3e286a15ea85882761618e366586b5574100d88ac00000000".to_string(),
                opstr: "".to_string(),
                result: None,
            },
            OpFixture {
                // invalid -- bad OP_RETURN (missing memo)
                txstr: "01000000011111111111111111111111111111111111111111111111111111111111111111000000006b483045022100c6c3ccc9b5a6ba5161706f3a5e4518bc3964e8de1cf31dbfa4d38082535c88e902205860de620cfe68a72d5a1fc3be1171e6fd8b2cdde0170f76724faca0db5ee0b6012102d8015134d9db8178ac93acbc43170a2f20febba5087a5b0437058765ad5133d000000000030000000000000000526a4c4f69645b2222222222222222222222222222222222222222222222222222222222222222333333333333333333333333333333333333333333333333333333333333333340414243505160616263707139300000000000001976a914000000000000000000000000000000000000000088aca05b0000000000001976a9140be3e286a15ea85882761618e366586b5574100d88ac00000000".to_string(),
                opstr: "".to_string(),
                result: None,
            }
        ];

        let parser = BitcoinBlockParser::new(BitcoinNetworkType::Testnet, BLOCKSTACK_MAGIC_MAINNET);

        for tx_fixture in tx_fixtures {
            let tx = make_tx(&tx_fixture.txstr).unwrap();
            let header = match tx_fixture.result {
                Some(ref op) => {
                    BurnchainBlockHeader {
                        block_height: op.block_height,
                        block_hash: op.burn_header_hash.clone(),
                        parent_block_hash: op.burn_header_hash.clone(),
                        num_txs: 1,
                        timestamp: get_epoch_time_secs()
                    }
                },
                None => {
                    BurnchainBlockHeader {
                        block_height: 0,
                        block_hash: BurnchainHeaderHash([0u8; 32]),
                        parent_block_hash: BurnchainHeaderHash([0u8; 32]),
                        num_txs: 0,
                        timestamp: get_epoch_time_secs()
                    }
                }
            };
            let burnchain_tx = BurnchainTransaction::Bitcoin(parser.parse_tx(&tx, vtxindex as usize).unwrap());
            let op = LeaderBlockCommitOp::from_tx(&header, &burnchain_tx);

            match (op, tx_fixture.result) {
                (Ok(parsed_tx), Some(result)) => {

                    let opstr = {
                        let mut buffer= vec![];
                        let mut magic_bytes = BLOCKSTACK_MAGIC_MAINNET.as_bytes().to_vec();
                        buffer.append(&mut magic_bytes);
                        parsed_tx.consensus_serialize(&mut buffer).expect("FATAL: invalid operation");
                        to_hex(&buffer)
                    };

                    assert_eq!(tx_fixture.opstr, opstr);
                    assert_eq!(parsed_tx, result);
                },
                (Err(_e), None) => {},
                (Ok(_parsed_tx), None) => {
                    test_debug!("Parsed a tx when we should not have");
                    assert!(false);
                },
                (Err(_e), Some(_result)) => {
                    test_debug!("Did not parse a tx when we should have");
                    assert!(false);
                }
            };
        }
    }

    #[test]
    fn test_check() {
        let first_block_height = 121;
        let first_burn_hash = BurnchainHeaderHash::from_hex("0000000000000000000000000000000000000000000000000000000000000123").unwrap();
        
        let block_122_hash = BurnchainHeaderHash::from_hex("0000000000000000000000000000000000000000000000000000000000001220").unwrap();
        let block_123_hash = BurnchainHeaderHash::from_hex("0000000000000000000000000000000000000000000000000000000000001230").unwrap();
        let block_124_hash = BurnchainHeaderHash::from_hex("0000000000000000000000000000000000000000000000000000000000001240").unwrap();
        let block_125_hash = BurnchainHeaderHash::from_hex("0000000000000000000000000000000000000000000000000000000000001250").unwrap();
        let block_126_hash = BurnchainHeaderHash::from_hex("0000000000000000000000000000000000000000000000000000000000001260").unwrap();

        let block_header_hashes = [
            block_122_hash.clone(),
            block_123_hash.clone(),
            block_124_hash.clone(),
            block_125_hash.clone(),
            block_126_hash.clone()
        ];
        
        let burnchain = Burnchain {
            pox_constants: PoxConstants::test_default(),
            peer_version: 0x012345678,
            network_id: 0x9abcdef0,
            chain_name: "bitcoin".to_string(),
            network_name: "testnet".to_string(),
            working_dir: "/nope".to_string(),
            consensus_hash_lifetime: 24,
            stable_confirmations: 7,
            first_block_height: first_block_height,
            first_block_hash: first_burn_hash.clone()
        };
        
        let leader_key_1 = LeaderKeyRegisterOp { 
            consensus_hash: ConsensusHash::from_bytes(&hex_bytes("2222222222222222222222222222222222222222").unwrap()).unwrap(),
            public_key: VRFPublicKey::from_bytes(&hex_bytes("a366b51292bef4edd64063d9145c617fec373bceb0758e98cd72becd84d54c7a").unwrap()).unwrap(),
            memo: vec![01, 02, 03, 04, 05],
            address: StacksAddress::from_bitcoin_address(&BitcoinAddress::from_scriptpubkey(BitcoinNetworkType::Testnet, &hex_bytes("76a914306231b2782b5f80d944bf69f9d46a1453a0a0eb88ac").unwrap()).unwrap()),

            txid: Txid::from_bytes_be(&hex_bytes("1bfa831b5fc56c858198acb8e77e5863c1e9d8ac26d49ddb914e24d8d4083562").unwrap()).unwrap(),
            vtxindex: 456,
            block_height: 124,
            burn_header_hash: block_124_hash.clone(),
        };
        
        let leader_key_2 = LeaderKeyRegisterOp { 
            consensus_hash: ConsensusHash::from_bytes(&hex_bytes("3333333333333333333333333333333333333333").unwrap()).unwrap(),
            public_key: VRFPublicKey::from_bytes(&hex_bytes("bb519494643f79f1dea0350e6fb9a1da88dfdb6137117fc2523824a8aa44fe1c").unwrap()).unwrap(),
            memo: vec![01, 02, 03, 04, 05],
            address: StacksAddress::from_bitcoin_address(&BitcoinAddress::from_scriptpubkey(BitcoinNetworkType::Testnet, &hex_bytes("76a914306231b2782b5f80d944bf69f9d46a1453a0a0eb88ac").unwrap()).unwrap()),

            txid: Txid::from_bytes_be(&hex_bytes("9410df84e2b440055c33acb075a0687752df63fe8fe84aeec61abe469f0448c7").unwrap()).unwrap(),
            vtxindex: 457,
            block_height: 124,
            burn_header_hash: block_124_hash.clone(),
        };

        // consumes leader_key_1
        let block_commit_1 = LeaderBlockCommitOp {
            block_header_hash: BlockHeaderHash::from_bytes(&hex_bytes("2222222222222222222222222222222222222222222222222222222222222222").unwrap()).unwrap(),
            new_seed: VRFSeed::from_bytes(&hex_bytes("3333333333333333333333333333333333333333333333333333333333333333").unwrap()).unwrap(),
            parent_block_ptr: 0,
            parent_vtxindex: 0,
            key_block_ptr: 124,
            key_vtxindex: 456,
            memo: vec![0x80],
            commit_outs: vec![],

            burn_fee: 12345,
            input: BurnchainSigner {
                public_keys: vec![
                    StacksPublicKey::from_hex("02d8015134d9db8178ac93acbc43170a2f20febba5087a5b0437058765ad5133d0").unwrap(),
                ],
                num_sigs: 1, 
                hash_mode: AddressHashMode::SerializeP2PKH
            },

            txid: Txid::from_bytes_be(&hex_bytes("3c07a0a93360bc85047bbaadd49e30c8af770f73a37e10fec400174d2e5f27cf").unwrap()).unwrap(),
            vtxindex: 444,
            block_height: 125,
            burn_header_hash: block_125_hash.clone(),
        };

        let mut db = SortitionDB::connect_test(first_block_height, &first_burn_hash).unwrap();
        let block_ops = vec![
            // 122
            vec![],
            // 123
            vec![],
            // 124
            vec![
                BlockstackOperationType::LeaderKeyRegister(leader_key_1.clone()),
                BlockstackOperationType::LeaderKeyRegister(leader_key_2.clone()),
            ],
            // 125
            vec![
                BlockstackOperationType::LeaderBlockCommit(block_commit_1.clone())
            ],
            // 126
            vec![]
        ];

        let consumed_leader_keys = vec![
            // 122
            vec![],
            // 123
            vec![],
            // 124 
            vec![],
            // 125
            vec![
                leader_key_1.clone()
            ],
            // 126
            vec![]
        ];

        let tip_index_root = {
            let mut prev_snapshot = SortitionDB::get_first_block_snapshot(db.conn()).unwrap(); 
            for i in 0..block_header_hashes.len() {
                let mut snapshot_row = BlockSnapshot {
                    pox_valid: true,
                    block_height: (i + 1 + first_block_height as usize) as u64,
                    burn_header_timestamp: get_epoch_time_secs(),
                    burn_header_hash: block_header_hashes[i].clone(),
                    sortition_id: SortitionId(block_header_hashes[i as usize].0.clone()),
                    parent_burn_header_hash: prev_snapshot.burn_header_hash.clone(),
                    consensus_hash: ConsensusHash::from_bytes(&[0,0,0,0,0,0,0,0,0,0,0,0,0,0,0,0,0,0,0,(i+1) as u8]).unwrap(),
                    ops_hash: OpsHash::from_bytes(&[0,0,0,0,0,0,0,0,0,0,0,0,0,0,0,0,0,0,0,0,0,0,0,0,0,0,0,0,0,0,0,i as u8]).unwrap(),
                    total_burn: i as u64,
                    sortition: true,
                    sortition_hash: SortitionHash::initial(),
                    winning_block_txid: Txid::from_hex("0000000000000000000000000000000000000000000000000000000000000000").unwrap(),
                    winning_stacks_block_hash: BlockHeaderHash::from_hex("0000000000000000000000000000000000000000000000000000000000000000").unwrap(),
                    index_root: TrieHash::from_empty_data(),
                    num_sortitions: (i + 1) as u64,
                    stacks_block_accepted: false,
                    stacks_block_height: 0,
                    arrival_index: 0,
                    canonical_stacks_tip_height: 0,
                    canonical_stacks_tip_hash: BlockHeaderHash([0u8; 32]),
                    canonical_stacks_tip_consensus_hash: ConsensusHash([0u8; 20]),
                };
                let mut tx = SortitionHandleTx::begin(&mut db, &prev_snapshot.sortition_id).unwrap();
<<<<<<< HEAD
                let next_index_root = tx.append_chain_tip_snapshot(&prev_snapshot, &snapshot_row, &block_ops[i], &consumed_leader_keys[i], None, None).unwrap();
=======
                let next_index_root = tx.append_chain_tip_snapshot(&prev_snapshot, &snapshot_row, &block_ops[i], None).unwrap();
>>>>>>> e8e43a29
                
                snapshot_row.index_root = next_index_root;
                tx.commit().unwrap();

                prev_snapshot = snapshot_row;
            }
            
            prev_snapshot.index_root.clone()
        };
        
        let block_height = 124;

        let fixtures = vec![
            CheckFixture {
                // reject -- predates start block
                op: LeaderBlockCommitOp {
                    block_header_hash: BlockHeaderHash::from_bytes(&hex_bytes("2222222222222222222222222222222222222222222222222222222222222222").unwrap()).unwrap(),
                    new_seed: VRFSeed::from_bytes(&hex_bytes("3333333333333333333333333333333333333333333333333333333333333333").unwrap()).unwrap(),
                    parent_block_ptr: 50,
                    parent_vtxindex: 456,
                    key_block_ptr: 1,
                    key_vtxindex: 457,
                    memo: vec![0x80],
                    commit_outs: vec![],

                    burn_fee: 12345,
                    input: BurnchainSigner {
                        public_keys: vec![
                            StacksPublicKey::from_hex("02d8015134d9db8178ac93acbc43170a2f20febba5087a5b0437058765ad5133d0").unwrap(),
                        ],
                        num_sigs: 1, 
                        hash_mode: AddressHashMode::SerializeP2PKH
                    },

                    txid: Txid::from_bytes_be(&hex_bytes("3c07a0a93360bc85047bbaadd49e30c8af770f73a37e10fec400174d2e5f27cf").unwrap()).unwrap(),
                    vtxindex: 444,
                    block_height: 80,
                    burn_header_hash: block_126_hash.clone(),
                },
                res: Err(op_error::BlockCommitPredatesGenesis),
            },
            CheckFixture {
                // reject -- no such leader key 
                op: LeaderBlockCommitOp {
                    block_header_hash: BlockHeaderHash::from_bytes(&hex_bytes("2222222222222222222222222222222222222222222222222222222222222222").unwrap()).unwrap(),
                    new_seed: VRFSeed::from_bytes(&hex_bytes("3333333333333333333333333333333333333333333333333333333333333333").unwrap()).unwrap(),
                    parent_block_ptr: 1,
                    parent_vtxindex: 444,
                    key_block_ptr: 2,
                    key_vtxindex: 400,
                    memo: vec![0x80],
                    commit_outs: vec![],

                    burn_fee: 12345,
                    input: BurnchainSigner {
                        public_keys: vec![
                            StacksPublicKey::from_hex("02d8015134d9db8178ac93acbc43170a2f20febba5087a5b0437058765ad5133d0").unwrap(),
                        ],
                        num_sigs: 1,
                        hash_mode: AddressHashMode::SerializeP2PKH
                    },

                    txid: Txid::from_bytes_be(&hex_bytes("3c07a0a93360bc85047bbaadd49e30c8af770f73a37e10fec400174d2e5f27cf").unwrap()).unwrap(),
                    vtxindex: 444,
                    block_height: 126,
                    burn_header_hash: block_126_hash.clone(),
                },
                res: Err(op_error::BlockCommitNoLeaderKey),
            },
            CheckFixture {
<<<<<<< HEAD
                // reject -- leader key consumed already
                op: LeaderBlockCommitOp {
                    block_header_hash: BlockHeaderHash::from_bytes(&hex_bytes("2222222222222222222222222222222222222222222222222222222222222222").unwrap()).unwrap(),
                    new_seed: VRFSeed::from_bytes(&hex_bytes("3333333333333333333333333333333333333333333333333333333333333333").unwrap()).unwrap(),
                    parent_block_ptr: 124,
                    parent_vtxindex: 444,
                    key_block_ptr: 124,
                    key_vtxindex: 456,
                    memo: vec![0x80],
                    commit_outs: vec![],

                    burn_fee: 12345,
                    input: BurnchainSigner {
                        public_keys: vec![
                            StacksPublicKey::from_hex("02d8015134d9db8178ac93acbc43170a2f20febba5087a5b0437058765ad5133d0").unwrap(),
                        ],
                        num_sigs: 1,
                        hash_mode: AddressHashMode::SerializeP2PKH
                    },

                    txid: Txid::from_bytes_be(&hex_bytes("3c07a0a93360bc85047bbaadd49e30c8af770f73a37e10fec400174d2e5f27cf").unwrap()).unwrap(),
                    vtxindex: 445,
                    block_height: 126,
                    burn_header_hash: block_126_hash.clone(),
                },
                res: Err(op_error::BlockCommitLeaderKeyAlreadyUsed),
            },
            CheckFixture {
=======
>>>>>>> e8e43a29
                // reject -- previous block must exist 
                op: LeaderBlockCommitOp {
                    block_header_hash: BlockHeaderHash::from_bytes(&hex_bytes("2222222222222222222222222222222222222222222222222222222222222222").unwrap()).unwrap(),
                    new_seed: VRFSeed::from_bytes(&hex_bytes("3333333333333333333333333333333333333333333333333333333333333333").unwrap()).unwrap(),
                    parent_block_ptr: 125,
                    parent_vtxindex: 445,
                    key_block_ptr: 124,
                    key_vtxindex: 457,
                    commit_outs: vec![],
                    memo: vec![0x80],

                    burn_fee: 12345,
                    input: BurnchainSigner {
                        public_keys: vec![
                            StacksPublicKey::from_hex("02d8015134d9db8178ac93acbc43170a2f20febba5087a5b0437058765ad5133d0").unwrap(),
                        ],
                        num_sigs: 1,
                        hash_mode: AddressHashMode::SerializeP2PKH
                    },

                    txid: Txid::from_bytes_be(&hex_bytes("3c07a0a93360bc85047bbaadd49e30c8af770f73a37e10fec400174d2e5f27cf").unwrap()).unwrap(),
                    vtxindex: 445,
                    block_height: 126,
                    burn_header_hash: block_126_hash.clone(),
                },
                res: Err(op_error::BlockCommitNoParent),
            },
            CheckFixture {
                // reject -- previous block must exist in a different block 
                op: LeaderBlockCommitOp {
                    block_header_hash: BlockHeaderHash::from_bytes(&hex_bytes("2222222222222222222222222222222222222222222222222222222222222222").unwrap()).unwrap(),
                    new_seed: VRFSeed::from_bytes(&hex_bytes("3333333333333333333333333333333333333333333333333333333333333333").unwrap()).unwrap(),
                    parent_block_ptr: 126,
                    parent_vtxindex: 444,
                    key_block_ptr: 124,
                    key_vtxindex: 457,
                    memo: vec![0x80],
                    commit_outs: vec![],

                    burn_fee: 12345,
                    input: BurnchainSigner {
                        public_keys: vec![
                            StacksPublicKey::from_hex("02d8015134d9db8178ac93acbc43170a2f20febba5087a5b0437058765ad5133d0").unwrap(),
                        ],
                        num_sigs: 1,
                        hash_mode: AddressHashMode::SerializeP2PKH
                    },

                    txid: Txid::from_bytes_be(&hex_bytes("3c07a0a93360bc85047bbaadd49e30c8af770f73a37e10fec400174d2e5f27cf").unwrap()).unwrap(),
                    vtxindex: 445,
                    block_height: 126,
                    burn_header_hash: block_126_hash.clone(),
                },
                res: Err(op_error::BlockCommitNoParent),
            },
            CheckFixture {
                // reject -- tx input does not match any leader keys
                op: LeaderBlockCommitOp {
                    block_header_hash: BlockHeaderHash::from_bytes(&hex_bytes("2222222222222222222222222222222222222222222222222222222222222222").unwrap()).unwrap(),
                    new_seed: VRFSeed::from_bytes(&hex_bytes("3333333333333333333333333333333333333333333333333333333333333333").unwrap()).unwrap(),
                    parent_block_ptr: 125,
                    parent_vtxindex: 444,
                    key_block_ptr: 124,
                    key_vtxindex: 457,
                    memo: vec![0x80],
                    commit_outs: vec![],

                    burn_fee: 12345,
                    input: BurnchainSigner {
                        public_keys: vec![
                            StacksPublicKey::from_hex("03984286096373539ae529bd997c92792d4e5b5967be72979a42f587a625394116").unwrap(),
                        ],
                        num_sigs: 1,
                        hash_mode: AddressHashMode::SerializeP2PKH
                    },

                    txid: Txid::from_bytes_be(&hex_bytes("3c07a0a93360bc85047bbaadd49e30c8af770f73a37e10fec400174d2e5f27cf").unwrap()).unwrap(),
                    vtxindex: 445,
                    block_height: 126,
                    burn_header_hash: block_126_hash.clone(),
                },
                res: Err(op_error::BlockCommitBadInput),
            },
            CheckFixture {
                // reject -- fee is 0 
                op: LeaderBlockCommitOp {
                    block_header_hash: BlockHeaderHash::from_bytes(&hex_bytes("2222222222222222222222222222222222222222222222222222222222222222").unwrap()).unwrap(),
                    new_seed: VRFSeed::from_bytes(&hex_bytes("3333333333333333333333333333333333333333333333333333333333333333").unwrap()).unwrap(),
                    parent_block_ptr: 125,
                    parent_vtxindex: 444,
                    key_block_ptr: 124,
                    key_vtxindex: 457,
                    memo: vec![0x80],
                    commit_outs: vec![],

                    burn_fee: 0,
                    input: BurnchainSigner {
                        public_keys: vec![
                            StacksPublicKey::from_hex("02d8015134d9db8178ac93acbc43170a2f20febba5087a5b0437058765ad5133d0").unwrap(),
                        ],
                        num_sigs: 1,
                        hash_mode: AddressHashMode::SerializeP2PKH
                    },

                    txid: Txid::from_bytes_be(&hex_bytes("3c07a0a93360bc85047bbaadd49e30c8af770f73a37e10fec400174d2e5f27cf").unwrap()).unwrap(),
                    vtxindex: 445,
                    block_height: 126,
                    burn_header_hash: block_126_hash.clone(),
                },
                res: Err(op_error::BlockCommitBadInput)
            },
            CheckFixture {
                // accept -- consumes leader_key_2
                op: LeaderBlockCommitOp {
                    block_header_hash: BlockHeaderHash::from_bytes(&hex_bytes("2222222222222222222222222222222222222222222222222222222222222222").unwrap()).unwrap(),
                    new_seed: VRFSeed::from_bytes(&hex_bytes("3333333333333333333333333333333333333333333333333333333333333333").unwrap()).unwrap(),
                    parent_block_ptr: 125,
                    parent_vtxindex: 444,
                    key_block_ptr: 124,
                    key_vtxindex: 457,
                    memo: vec![0x80],
                    commit_outs: vec![],

                    burn_fee: 12345,
                    input: BurnchainSigner {
                        public_keys: vec![
                            StacksPublicKey::from_hex("02d8015134d9db8178ac93acbc43170a2f20febba5087a5b0437058765ad5133d0").unwrap(),
                        ],
                        num_sigs: 1,
                        hash_mode: AddressHashMode::SerializeP2PKH
                    },

                    txid: Txid::from_bytes_be(&hex_bytes("3c07a0a93360bc85047bbaadd49e30c8af770f73a37e10fec400174d2e5f27cf").unwrap()).unwrap(),
                    vtxindex: 445,
                    block_height: 126,
                    burn_header_hash: block_126_hash.clone(),
                },
                res: Ok(())
            },
            CheckFixture {
                // accept -- builds directly off of genesis block and consumes leader_key_2
                op: LeaderBlockCommitOp {
                    block_header_hash: BlockHeaderHash::from_bytes(&hex_bytes("2222222222222222222222222222222222222222222222222222222222222222").unwrap()).unwrap(),
                    new_seed: VRFSeed::from_bytes(&hex_bytes("3333333333333333333333333333333333333333333333333333333333333333").unwrap()).unwrap(),
                    parent_block_ptr: 0,
                    parent_vtxindex: 0,
                    key_block_ptr: 124,
                    key_vtxindex: 457,
                    memo: vec![0x80],
                    commit_outs: vec![],

                    burn_fee: 12345,
                    input: BurnchainSigner {
                        public_keys: vec![
                            StacksPublicKey::from_hex("02d8015134d9db8178ac93acbc43170a2f20febba5087a5b0437058765ad5133d0").unwrap(),
                        ],
                        num_sigs: 1,
                        hash_mode: AddressHashMode::SerializeP2PKH
                    },

                    txid: Txid::from_bytes_be(&hex_bytes("3c07a0a93360bc85047bbaadd49e30c8af770f73a37e10fec400174d2e5f27cf").unwrap()).unwrap(),
                    vtxindex: 445,
                    block_height: 126,
                    burn_header_hash: block_126_hash.clone(),
                },
                res: Ok(())
            }
        ];

        for fixture in fixtures {
            let header = BurnchainBlockHeader {
                block_height: fixture.op.block_height,
                block_hash: fixture.op.burn_header_hash.clone(),
                parent_block_hash: fixture.op.burn_header_hash.clone(),
                num_txs: 1,
                timestamp: get_epoch_time_secs()
            };
            let ic = db.index_handle(&SortitionId::stubbed(&fixture.op.burn_header_hash));
            assert_eq!(format!("{:?}", &fixture.res), format!("{:?}", &fixture.op.check(&burnchain, &ic, None)));
        }
    }
}
<|MERGE_RESOLUTION|>--- conflicted
+++ resolved
@@ -891,11 +891,7 @@
                     canonical_stacks_tip_consensus_hash: ConsensusHash([0u8; 20]),
                 };
                 let mut tx = SortitionHandleTx::begin(&mut db, &prev_snapshot.sortition_id).unwrap();
-<<<<<<< HEAD
-                let next_index_root = tx.append_chain_tip_snapshot(&prev_snapshot, &snapshot_row, &block_ops[i], &consumed_leader_keys[i], None, None).unwrap();
-=======
-                let next_index_root = tx.append_chain_tip_snapshot(&prev_snapshot, &snapshot_row, &block_ops[i], None).unwrap();
->>>>>>> e8e43a29
+                let next_index_root = tx.append_chain_tip_snapshot(&prev_snapshot, &snapshot_row, &block_ops[i], None, None).unwrap();
                 
                 snapshot_row.index_root = next_index_root;
                 tx.commit().unwrap();
@@ -966,7 +962,6 @@
                 res: Err(op_error::BlockCommitNoLeaderKey),
             },
             CheckFixture {
-<<<<<<< HEAD
                 // reject -- leader key consumed already
                 op: LeaderBlockCommitOp {
                     block_header_hash: BlockHeaderHash::from_bytes(&hex_bytes("2222222222222222222222222222222222222222222222222222222222222222").unwrap()).unwrap(),
@@ -995,8 +990,6 @@
                 res: Err(op_error::BlockCommitLeaderKeyAlreadyUsed),
             },
             CheckFixture {
-=======
->>>>>>> e8e43a29
                 // reject -- previous block must exist 
                 op: LeaderBlockCommitOp {
                     block_header_hash: BlockHeaderHash::from_bytes(&hex_bytes("2222222222222222222222222222222222222222222222222222222222222222").unwrap()).unwrap(),
