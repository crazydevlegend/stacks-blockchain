--- conflicted
+++ resolved
@@ -62,11 +62,7 @@
 
     testlib.next_block( **kw )
 
-<<<<<<< HEAD
-    resp = testlib.blockstack_name_preorder( "bar.test", wallets[2].privkey, wallets[3].addr, safety_checks=False )
-=======
     resp = testlib.blockstack_name_preorder( "bar.test", wallets[2].privkey, wallets[3].addr, safety_checks=False)
->>>>>>> 16138de1
     if 'error' in resp:
         print json.dumps( resp, indent=4 )
 
