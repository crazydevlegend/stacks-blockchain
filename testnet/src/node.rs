--- conflicted
+++ resolved
@@ -23,14 +23,8 @@
 use stacks::util::hash::Sha256Sum;
 use stacks::util::secp256k1::Secp256k1PrivateKey;
 
-<<<<<<< HEAD
 pub const TESTNET_CHAIN_ID: u32 = 0x80000000;
-pub const TESTNET_PEER_VERSION: u32 = 0xdead1010;
-=======
-
-pub const TESTNET_CHAIN_ID: u32 = 0x00000000;
 pub const TESTNET_PEER_VERSION: u32 = 0xfacade01;
->>>>>>> 6e75eb39
 
 #[derive(Debug, Clone)]
 pub struct ChainTip {
